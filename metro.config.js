const { getDefaultConfig, mergeConfig } = require('@react-native/metro-config');

/**
 * Metro configuration
 * https://facebook.github.io/metro/docs/configuration
 *
 * @type {import('metro-config').MetroConfig}
 */
<<<<<<< HEAD
const config = {};

module.exports = mergeConfig(getDefaultConfig(__dirname), config);
=======
const path = require('path');
const exclusionList = require('metro-config/src/defaults/exclusionList');

module.exports = {
  resolver: {
    blockList: exclusionList([
      // This stops "react-native run-windows" from causing the metro server to crash if its already running
      new RegExp(`${path.resolve(__dirname, 'windows').replace(/[/\\]/g, '/')}.*`),
      // This prevents "react-native run-windows" from hitting: EBUSY: resource busy or locked, open msbuild.ProjectImports.zip
      /.*\.ProjectImports\.zip/,
    ]),
  },
  transformer: {
    getTransformOptions: async () => ({
      transform: {
        experimentalImportSupport: false,
        inlineRequires: true,
      },
    }),
  },
};
>>>>>>> 30a11cff
<|MERGE_RESOLUTION|>--- conflicted
+++ resolved
@@ -6,11 +6,6 @@
  *
  * @type {import('metro-config').MetroConfig}
  */
-<<<<<<< HEAD
-const config = {};
-
-module.exports = mergeConfig(getDefaultConfig(__dirname), config);
-=======
 const path = require('path');
 const exclusionList = require('metro-config/src/defaults/exclusionList');
 
@@ -31,5 +26,4 @@
       },
     }),
   },
-};
->>>>>>> 30a11cff
+};