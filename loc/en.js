module.exports = {
  _: {
    storage_is_encrypted: 'Your storage is encrypted. Password is required to decrypt it',
    enter_password: 'Enter password',
    bad_password: 'Bad pasword, try again',
    months_ago: 'months ago',
    days_ago: 'days ago',
    hours_ago: 'hours ago',
    minutes_ago: 'minutes ago',
    never: 'never',
  },
  wallets: {
    select_wallet: 'Select Wallet',
    options: 'options',
    list: {
      app_name: 'Blue Wallet',
      title: 'wallets',
      header: 'A wallet represents a pair of a secret (private key) and an address' + 'you can share to receive coins.',
      add: 'Add Wallet',
      create_a_wallet: 'Create a wallet',
      create_a_wallet1: "It's free and you can create",
      create_a_wallet2: 'as many as you like',
      latest_transaction: 'latest transaction',
      empty_txs1: 'Your transactions will appear here,',
      empty_txs2: 'none at the moment',
      tap_here_to_buy: 'Tap here to buy Bitcoin',
    },
    reorder: {
      title: 'Reorder Wallets',
    },
    add: {
      title: 'add wallet',
      description:
        'You can either scan backup paper wallet (in WIF - Wallet Import Format), or create a new wallet. Segwit wallets supported by default.',
      scan: 'Scan',
      create: 'Create',
      label_new_segwit: 'New SegWit',
      label_new_lightning: 'New Lightning',
      wallet_name: 'wallet name',
      wallet_type: 'type',
      or: 'or',
      import_wallet: 'Import wallet',
      imported: 'Imported',
      coming_soon: 'Coming soon',
      lightning: 'Lightning',
      bitcoin: 'Bitcoin',
    },
    details: {
      title: 'Wallet',
      address: 'Address',
      type: 'Type',
      label: 'Label',
      destination: 'destination',
      description: 'description',
      are_you_sure: 'Are you sure?',
      yes_delete: 'Yes, delete',
      no_cancel: 'No, cancel',
      delete: 'Delete',
      save: 'Save',
      delete_this_wallet: 'Delete this wallet',
      export_backup: 'Export / backup',
      buy_bitcoin: 'Buy Bitcoin',
      show_xpub: 'Show wallet XPUB',
    },
    export: {
      title: 'wallet export',
    },
    xpub: {
      title: 'wallet XPUB',
      copiedToClipboard: 'Copied to clipboard.',
    },
    import: {
      title: 'import',
      explanation:
        "Write here your mnemonic, private key, WIF, or anything you've got. BlueWallet will do its best to guess the correct format and import your wallet",
      imported: 'Imported',
<<<<<<< HEAD
      error: 'Failed to import. Is the event valid?',
=======
      error: 'Failed to import. Please, make sure that the provided data is valid.',
>>>>>>> 88379c7e
      success: 'Success',
      do_import: 'Import',
      scan_qr: 'or scan QR code instead?',
    },
    scanQrWif: {
      go_back: 'Go Back',
      cancel: 'Cancel',
      decoding: 'Decoding',
      input_password: 'Input password',
      password_explain: 'This is BIP38 encrypted private key',
      bad_password: 'Bad password',
      wallet_already_exists: 'Such wallet already exists',
      bad_wif: 'Bad WIF',
      imported_wif: 'Imported WIF ',
      with_address: ' with address ',
      imported_segwit: 'Imported SegWit',
      imported_legacy: 'Imported Legacy',
      imported_watchonly: 'Imported Watch-only',
    },
  },
  transactions: {
    list: {
      tabBarLabel: 'Transactions',
      title: 'transactions',
      description: 'A list of ingoing or outgoing transactions of your wallets',
      conf: 'conf',
    },
    details: {
      title: 'Transaction',
      from: 'Input',
      to: 'Output',
      copy: 'Copy',
      transaction_details: 'Transaction details',
      show_in_block_explorer: 'Show in block explorer',
    },
  },
  send: {
    header: 'Send',
    details: {
      title: 'create transaction',
      amount_field_is_not_valid: 'Amount field is not valid',
      fee_field_is_not_valid: 'Fee field is not valid',
      address_field_is_not_valid: 'Address field is not valid',
      total_exceeds_balance: 'The sending amount exceeds the available balance.',
      create_tx_error: 'There was an error creating the transaction. Please, make sure the address is valid.',
      address: 'address',
      amount_placeholder: 'amount to send (in BTC)',
      fee_placeholder: 'plus transaction fee (in BTC)',
      note_placeholder: 'note to self',
      cancel: 'Cancel',
      scan: 'Scan',
      send: 'Send',
      create: 'Create',
      remaining_balance: 'Remaining balance',
    },
    confirm: {
      header: 'Confirm',
      sendNow: 'Send now',
    },
    success: {
      done: 'Done',
    },
    create: {
      details: 'Details',
      title: 'create transaction',
      error: 'Error creating transaction. Invalid address or send amount?',
      go_back: 'Go Back',
      this_is_hex: 'This is transaction hex, signed and ready to be broadcast to the network.',
      to: 'To',
      amount: 'Amount',
      fee: 'Fee',
      tx_size: 'TX size',
      satoshi_per_byte: 'Satoshi per byte',
      memo: 'Memo',
      broadcast: 'Broadcast',
      not_enough_fee: 'Not enough fee. Increase the fee',
    },
  },
  receive: {
    header: 'Receive',
    details: {
      title: 'Share this address with payer',
      share: 'share',
      copiedToClipboard: 'Copied to clipboard.',
      label: 'Description',
      setAmount: 'Receive with amount',
    },
  },
  buyBitcoin: {
    header: 'Buy Bitcoin',
    tap_your_address: 'Tap your address to copy it to clipboard:',
    copied: 'Copied to Clipboard!',
  },
  settings: {
    header: 'settings',
    plausible_deniability: 'Plausible deniability...',
    storage_not_encrypted: 'Storage: not encrypted',
    storage_encrypted: 'Storage: encrypted',
    password: 'Password',
    password_explain: 'Create the password you will use to decrypt the storage',
    retype_password: 'Re-type password',
    passwords_do_not_match: 'Passwords do not match',
    encrypt_storage: 'Encrypt storage',
    about: 'About',
    language: 'Language',
    currency: 'Currency',
  },
  plausibledeniability: {
    title: 'Plausible Deniability',
    help:
      'Under certain circumstances, you might be forced to disclose a ' +
      'password. To keep your coins safe, BlueWallet can create another ' +
      'encrypted storage, with a different password. Under pressure, ' +
      'you can disclose this password to a 3rd party. If entered in ' +
      "BlueWallet, it will unlock new 'fake' storage. This will seem " +
      'legit to a 3rd party, but will secretly keep your main storage ' +
      'with coins safe.',
    help2: 'New storage will be fully functional, and you can store some ' + 'minimum amounts there so it looks more believable.',
    create_fake_storage: 'Create fake encrypted storage',
    go_back: 'Go Back',
    create_password: 'Create a password',
    create_password_explanation: 'Password for fake storage should not match password for your main storage',
    password_should_not_match: 'Password for fake storage should not match password for your main storage',
    retype_password: 'Retype password',
    passwords_do_not_match: 'Passwords do not match, try again',
    success: 'Success',
  },
  lnd: {
    title: 'manage funds',
    choose_source_wallet: 'Choose a source wallet',
    refill_lnd_balance: 'Refill Lightning wallet balance',
    refill: 'Refill',
    withdraw: 'Withdraw',
    expired: 'Expired',
    sameWalletAsInvoiceError: 'You can not pay an invoice with the same wallet used to create it.',
  },
};<|MERGE_RESOLUTION|>--- conflicted
+++ resolved
@@ -74,11 +74,7 @@
       explanation:
         "Write here your mnemonic, private key, WIF, or anything you've got. BlueWallet will do its best to guess the correct format and import your wallet",
       imported: 'Imported',
-<<<<<<< HEAD
-      error: 'Failed to import. Is the event valid?',
-=======
       error: 'Failed to import. Please, make sure that the provided data is valid.',
->>>>>>> 88379c7e
       success: 'Success',
       do_import: 'Import',
       scan_qr: 'or scan QR code instead?',
