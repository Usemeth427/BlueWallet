{
  "_": {
    "bad_password": "Falsches Passwort. Bitte erneut versuchen.",
    "cancel": "Abbrechen",
    "continue": "Fortsetzen",
    "clipboard": "Zwischenablage",
    "enter_password": "Passwort eingeben",
    "never": "nie",
    "disabled": "Deaktiviert",
    "of": "{number} von {total}",
    "ok": "OK",
    "storage_is_encrypted": "Zum Entschlüsseln des Speichers das Passwort eingeben.",
    "allow": "Zulassen",
    "dont_allow": "Ablehnen",
    "yes": "Ja",
    "no": "Nein",
    "save": "Speichern",
    "seed": "Seed",
    "success": "Erfolg",
    "wallet_key": "Wallet Schlüssel",
    "invalid_animated_qr_code_fragment" : "Ungültig animiertes QR-Code-Fragment. Bitte erneut versuchen.",
    "file_saved": "Die Datei {filePath} wurde im Ordner {destination} gespeichert.",
    "file_save_title": "Datei speichern",
    "file_save_location": "Speicherort wählen {filePath}",
    "downloads_folder": "Download-Ordner",
    "external_storage": "Externer Speicher",
    "discard_changes": "Änderungen verwerfen?",
    "discard_changes_detail": "Die nicht gespeicherten Änderungen verwerfen und den Bildschirm verlassen?"
  },
  "alert": {
    "default": "Warnung"
  },
  "azteco": {
    "codeIs": "Dein Gutscheincode lautet",
    "errorBeforeRefeem": "Vor der Einlösung muss eine Bitcoin Wallet hinzugefügt werden.",
    "errorSomething": "Etwas ist schiefgelaufen. Ist der Gutscheincode noch gültig?",
    "redeem": "Einlösen in eine Wallet",
    "redeemButton": "Einlösen",
    "success": "Erfolg",
    "title": "Azte.co Gutschein einlösen"
  },
  "entropy": {
    "save": "Speichern",
    "title": "Entropie",
    "undo": "Zurück"
  },
  "errors": {
    "broadcast": "Übertragung fehlgeschlagen",
    "error": "Fehler",
    "network": "Netzwerkfehler"
  },
  "hodl": {
    "are_you_sure_you_want_to_logout": "Aus HodlHodl ausloggen?",
    "cont_address_escrow": "Treuhandkonto",
    "cont_address_to": "an",
    "cont_buying": "kaufen",
    "cont_cancel": "Auftrag abbrechen",
    "cont_cancel_q": "Diesen Auftrag wirklich abbrechen?",
    "cont_cancel_y": "Ja, Auftrag abbrechen",
    "cont_chat": "Öffne Chat mit Gegenpartei",
    "cont_how": "Zahlungsart",
    "cont_no": "Es sind keine Aufträge in Bearbeitung.",
    "cont_paid": "Markiere als bezahlt",
    "cont_paid_e": "Tue dies nur, wenn du das Geld an den Verkäufer mithilfe der vereinbarten Zahlungsart übermittelt hast.",
    "cont_paid_q": "Diesen Vertrag als bezahlt kennzeichnen?",
    "cont_selling": "verkaufen",
    "cont_st_completed": "Alles erledigt!",
    "cont_st_in_progress_buyer": "Die bitcoin sind im Treuhandkonto. Bezahle nun den Verkäufer.",
    "cont_st_paid_enought": "Die bitcoin sind im Treuhandkonto! Bezahle sie \nmit dem vereinbarten Zahlungsmittel.",
    "cont_st_paid_waiting": "Warte auf die Freigabe der Coins aus dem Treuhandkonto.",
    "cont_st_waiting": "Warte auf die Einzahlung der Coins in das Treuhandkonto durch den Verkäufer.",
    "cont_title": "Meine Verträge",
    "filter_any": "Jegliche",
    "filter_buying": "Kaufen",
    "filter_country_global": "Weltweite Angebote",
    "filter_currency": "Währung",
    "filter_detail": "Details",
    "filter_filters": "Filter",
    "filter_iambuying": "Ich kaufe Bitcoin",
    "filter_iamselling": "Ich verkaufe Bitcoin",
    "filter_method": "Zahlungsart",
    "filter_search": "Suche",
    "filter_selling": "verkaufen",
    "item_minmax": "Min/Max",
    "item_nooffers": "Keine Angebote. Ggf. von \"in meiner Nähe\" zu \"Weltweite Angebote\" wechseln.",
    "item_rating": "{rating} Transaktionen",
    "item_rating_no": "Keine Bewertung",
    "local_trader": "Local Trader",
    "local_trader_new": "Neu",
    "login": "Login",
    "logout": "Abmelden",
    "mycont": "Meine Verträge",
    "offer_accept": "Angebot annehmen",
    "offer_account_finish": "Deine HodlHodl Kontoeinrichtung ist unvollständig. Die Einrichtung jetzt abschließen?",
    "offer_choosemethod": "Wähle Zahlungsmethode",
    "offer_confirmations": "Bestätigungen",
    "offer_minmax": "Minimum / Maximum",
    "offer_minutes": "Minimum",
    "offer_promt_fiat": "Wieviel {currency} möchtest du kaufen?",
    "offer_promt_fiat_e": "Zum Beispiel 100",
    "offer_window": "Bedingung",
    "p2p": "Bitcoin via Peer2Peer Börse kaufen"
  },
  "lnd": {
    "active":"Aktiv",
    "inactive":"Inaktiv",
    "channels": "Kanäle",
    "no_channels": "Keine Kanäle",
    "claim_balance": "Saldo von {balance} beanspruchen",
    "close_channel": "Kanal schließen",
    "new_channel" : "Neuer Kanal",
    "errorInvoiceExpired": "Rechnung verfallen",
    "exchange": "Via Börse auf ein Wallet abheben",
    "force_close_channel": "Kanal zwangsweise schließen?",
    "expired": "Abgelaufen",
    "node_alias": "Knoten-Alias",
    "expiredLow": "verfallen",
    "expiresIn": "Läuft in {time} Minuten ab",
    "payButton": "Zahlen",
    "placeholder": "Rechnung",
    "open_channel": "Kanal öffnen",
    "funding_amount_placeholder": "Finanzierungsbetrag, z.B. 0.001",
    "opening_channnel_for_from":"Kanal für Wallet {forWalletLabel} finanziert durch Wallet {fromWalletLabel} eröffnen.",
    "are_you_sure_open_channel": "Diesen Kanal definitiv eröffnen?",
    "are_you_sure_exit_without_new_channel": "Verlassen, ohne einen Kanal zu öffnen?",
    "public": "Öffentlich",
    "public_description": "Im Netzwerk sichtbar. Erlaubt Routing-Knoten mit Verdienst durch Gebühren.",
    "private": "Privat",
    "private_description": "Unsichtbar und bewahrt die Privatsphäre Ihrer Zahlungen.",
    "local_reserve": "Lokale Rücklage",
    "potentialFee": "Geschätzte Gebühr: {fee}",
    "remote_host": "Entfernter Rechner",
    "refill": "Aufladen",
    "refill_card": "Mit Zahlkarte aufladen",
    "reconnect_peer": "Erneut zu Peer verbinden",
    "refill_create": "Bitte eine Bitcoin Wallet erstellen um fortzufahren",
    "refill_external": "Mit externem Wallet aufladen",
    "refill_lnd_balance": "Lade deine Lightning Wallet auf",
    "sameWalletAsInvoiceError": "Du kannst nicht die Rechnung mit der Wallet begleichen, die du für die Erstellung dieser Rechnung verwendet hast.",
    "title": "Beträge verwalten",
    "can_send": "Kann senden",
    "can_receive": "Kann empfangen",
    "view_logs": "Protokolle anzeigen"
  },
  "lndViewInvoice": {
    "additional_info": "Weiterführende Informationen",
    "for": "Für:",
    "lightning_invoice": "Lightning Rechnung",
    "has_been_paid": "Diese Rechnung wurde bezahlt.",
    "open_direct_channel": "Direkten Kanal zu diesem Knoten eröffnen:",
    "please_pay_between_and": "Zahlen Sie zwischen {min} und {max}",
    "please_pay": "Bitte zahle",
    "preimage": "Urbild",
    "sats": "sats",
    "wasnt_paid_and_expired": "Diese Rechnung wurde nicht bezahlt und ist abgelaufen."
  },
  "plausibledeniability": {
    "create_fake_storage": "Verschlüsselten Speicher erstellen",
    "create_password": "Erstelle ein Passwort",
    "create_password_explanation": "Das Passwort für den täuschenden Speicher darf nicht mit dem deines Hauptspeichers übereinstimmen",
    "help": "BlueWallet erlaubt die Erstellung eines zweiten verschlüsselten Speichers mit eigenem Passwort. Solltest du gezwungen werden dein Passwort preiszugeben, kannst du dieses anstelle des richtigen Passwortes nennen. BlueWallet öffnet dann die Wallet, welche du im zweiten Speicher zur Täuschung angelegt hast und dein Hauptspeicher bleibt geheim und sicher.",
    "help2": "Der zweite Speicher ist funktional identisch. Zahle auf die darin angelegten Wallet ein Minimalbetrag ein, um die Täuschung glaubhafter zu machen.",
    "password_should_not_match": "Das Passwort für den täuschenden Speicher darf nicht mit dem deines Hauptspeichers übereinstimmen",
    "passwords_do_not_match": "Passwörter stimmen nicht überein. Bitte erneut versuchen.",
    "retype_password": "Passwort wiederholen",
    "success": "Erfolg!",
    "title": "Glaubhafte Täuschung"
  },
  "pleasebackup": {
    "ask": "Hast du die Wiederherstellungs-Phrase deines Wallets gesichert? Ohne Sie kannst du nicht mehr auf deine bitcoin zugreifen und sie wären für immer verloren, sollte dein Gerät verloren oder kaputt gehen.",
    "ask_no": "Nein, habe ich nicht.",
    "ask_yes": "Ja, habe ich.",
    "ok": "Ok, ich habe sie notiert.",
    "ok_lnd": "OK. Die Sicherung ist erstellt.",
    "text": "Nimm Dir Zeit die mnemonischen Wörter auf ein Papier zu schreiben.\nDie Wörter sind dein Backup zur Wallet-Wiederherstellung.",
    "text_lnd": "Zur Wiederherstellung des Wallet im Verlustfall bitte dieses Wallet-Backup sichern. ",
    "text_lnd2": "Diese Wallet wird durch BlueWallet verwaltet.",
    "title": "Dein Wallet ist erstellt."
  },
  "receive": {
    "details_create": "Erstelle",
    "details_label": "Beschreibung",
    "details_setAmount": "Zu erhaltender Betrag",
    "details_share": "Teilen",
    "header": "Erhalten"
  },
  "send": {
    "provided_address_is_invoice": "Diese Adresse ist für eine Lightning-Rechnung. Um diese Rechnung zu zahlen ist ein Lightning Wallet zu verwenden.",
    "broadcastButton": "Ins Netzwerk übertragen",
    "broadcastError": "Fehler",
    "broadcastNone": "Rohtransaktion eingeben",
    "broadcastPending": "ausstehend",
    "broadcastSuccess": "Erfolg",
    "confirm_header": "Bestätigen",
    "confirm_sendNow": "Jetzt senden",
    "create_amount": "Betrag",
    "create_broadcast": "Transaktion publizieren",
    "create_copy": "Kopieren und später senden",
    "create_details": "Details",
    "create_fee": "Gebühr",
    "create_memo": "Notiz",
    "create_satoshi_per_vbyte": "Satoshi per vbyte",
    "create_this_is_hex": "Das ist die hexadezimale Darstellung der signierten Transaktion, die bereit zum Übertragen an das Netzwerk ist.",
    "create_to": "An",
    "create_tx_size": "Transaktionsgröße",
    "create_verify": "Verifiziere auf coinb.in",
    "details_add_rec_add": "Empfänger hinzufügen",
    "details_add_rec_rem": "Empfänger entfernen",
    "details_address": "Adresse",
    "details_address_field_is_not_valid": "Adresseingabe ist nicht korrekt",
    "details_adv_fee_bump": "Erhöhung TRX-Gebühr nach Senden erlauben",
    "details_adv_full": "Gesamtes Guthaben senden",
    "details_adv_full_sure": "Bist du sicher, dass du das gesamte Guthaben für diese Transaktion verwenden willst?",
    "details_adv_full_sure_frozen": "Bist Du sicher, dass du das gesamte Guthaben für diese Transaktion verwenden willst? Bitte beachte, dass eingefrorene Münzen ausgeschlossen werden.",
    "details_adv_import": "Transaktion importieren",
    "details_adv_import_qr": "Transaktion scannen (QR)",
    "details_amount_field_is_not_valid": "Betragseingabe ist ungültig.",
    "details_amount_field_is_less_than_minimum_amount_sat": "Der angegebene Betrag ist zu klein. Bitte einen Betrag größer 500 sats eingeben.",
    "details_create": "Erstellen",
    "details_error_decode": "Bitcoin-Adresse kann nicht dekodiert werden",
    "details_fee_field_is_not_valid": "Gebühreneingabe ist nicht korrekt",
    "details_frozen": "{amount} BTC sind eingefroren",
    "details_next": "Weiter",
    "details_no_signed_tx": "Die ausgewählte Datei enthält keine importierbare signierte Transaktion.",
    "details_note_placeholder": "Eigene Bezeichnung",
    "details_scan": "Scannen",
    "details_scan_hint": "Zum Importieren / Scannen zweimal tippen",
    "details_total_exceeds_balance": "Der zu sendende Betrag ist größer als der verfügbare Betrag.",
    "details_total_exceeds_balance_frozen": "Der zu sendende Betrag übersteigt das verfügbare Guthaben. Bitte beachte, dass eingefrorene Münzen ausgeschlossen sind.",
    "details_unrecognized_file_format": "Dateiformat unbekannt",
    "details_wallet_before_tx": "Vor Erstellung einer Transaktion zuerst eine Wallet hinzufügen.",
    "dynamic_init": "Initialisiere",
    "dynamic_next": "Nächste",
    "dynamic_prev": "Vorherige",
    "dynamic_start": "Start",
    "dynamic_stop": "Stop",
    "fee_10m": "10min",
    "fee_1d": "1T",
    "fee_3h": "3h",
    "fee_custom": "Benutzerdefiniert",
    "fee_fast": "Schnell",
    "fee_medium": "Durchschnitt",
    "fee_replace_minvb": "Die gewählte Transaktionsgebühr (satoshi per vbyte), sollte höher sein als {min} sat/vbyte.",
    "fee_satvbyte": "in sat/vByte",
    "fee_slow": "Langsam",
    "header": "Senden",
    "input_clear": "Löschen",
    "input_done": "Fertig",
    "input_paste": "Einfügen",
    "input_total": "Gesamt:",
    "permission_camera_message": "BlueWallet braucht Deine Erlaubnis, um die Kamera zu nutzen.",
    "permission_camera_title": "Erlaubnis die Kamera zu benutzen",
    "psbt_sign": "Transaktion signieren",
    "open_settings": "Einstellungen öffnen",
    "permission_storage_later": "Später beantworten",
    "permission_storage_message": "BlueWallet braucht zur Speicherung dieser Datei die Erlaubnis auf den internen Speicher zuzugreifen.",
    "permission_storage_denied_message": "BlueWallet kann die Datei nicht speichern. Dazu in den Systemeinstellungen der App BlueWallet das Recht erteilen, den internen Speicher zu verwenden.",
    "permission_storage_title": "Speicherzugriffsrecht",
    "psbt_clipboard": "In die Zwischenablage kopieren",
    "psbt_this_is_psbt": "Dies ist eine partiell signierte Bitcoin-Transaktion (PSBT). Signiere sie mithilfe Deiner Hardware-Wallet final.",
    "psbt_tx_export": "In Datei exportieren",
    "no_tx_signing_in_progress": "Keine Transaktionsignierung in Arbeit",
    "outdated_rate": "Kurs zuletzt aktualisiert: {date}",
    "psbt_tx_open": "Öffne signierte Transaktion.",
    "psbt_tx_scan": "Signierte Transaktion scannen",
    "qr_error_no_qrcode": "Der QR-Code konnte nicht ausgelesen werden. Achte darauf, dass er ohne zusätzliche Inhalte wie Text, Grafiken oder Bilder vorliegt.",
    "qr_error_no_wallet": "Die ausgewählte Datei enthält keine Wallet, die importiert werden kann.",
    "reset_amount": "Betrag zurücksetzen",
    "reset_amount_confirm": "Möchten Du den Betrag zurücksetzen?",
    "success_done": "Fertig",
    "txSaved": "Die Transaktionsdatei ({filePath}) wurde im Download-Ordner gespeichert.",
    "problem_with_psbt": "PSBT-Problem"
  },
  "settings": {
    "about": "Über",
    "about_awesome": "Entwickelt mt dem eindrucksvollen",
    "about_backup": "Stets die Backup-Phrase sichern!",
    "about_free": "BlueWallet ist kostenlose Open Source Software. Produziert von Bitcoin-Benutzern.",
    "about_license": "MIT-Lizenz",
    "about_release_notes": "Versionshinweise",
    "about_review": "Bewertung hinterlassen",
    "about_selftest": "Selbsttest ausführen",
    "about_selftest_electrum_disabled": "Deaktiviere den Electrum Offline-Modus, um den Selbsttest durchführen zu können.",
    "about_selftest_ok": "Alle internen Tests verliefen erfolgreich. Das Wallet funktioniert gut.",
    "about_sm_github": "GitHub",
    "about_sm_discord": "Discord Server",
    "about_sm_telegram": "Telegram-Channel",
    "about_sm_twitter": "Folgt uns auf Twitter",
    "advanced_options": "Erweiterte Optionen",
    "biometrics": "Biometrie",
    "biom_10times": "Sie haben 10 Mal versucht, Ihr Passwort einzugeben. Möchten Sie Ihren Speicher zurücksetzen? Dadurch werden alle Wallets entfernt und Ihr Speicher entschlüsselt.",
    "biom_conf_identity": "Bitte deine Identität bestätigen.",
    "biom_no_passcode": "Dein Gerät verfügt über keinen Passcode. Um fortzufahren zuerst in den Geräteeinstellungen einen Passcode konfigurieren.",
    "biom_remove_decrypt": "Alle Deine Wallets werden entfernt und der Speicher wird entschlüsselt. Bist du sicher, dass du fortfahren möchten?",
    "currency": "Währung",
    "currency_source": "Preisermittlung von",
    "currency_fetch_error": "Beim Abrufen des Wechselkurses für die ausgewählte Währung trat ein Fehler auf.",
    "default_desc": "Wenn deaktiviert öffnet BlueWallet beim Start die ausgewählte Wallet.",
    "default_info": "Standard Info",
    "default_title": "Beim Start",
    "default_wallets": "Alle Wallets anzeigen",
    "electrum_connected": "Verbunden",
    "electrum_connected_not": "Nicht verbunden",
    "electrum_connnected_not_description": "Zum Import eines Wallet ist eine aktive Electrum-Verbindung erforderlich. Dies lässt sich unter Einstellungen > Netzwerk > Electrum Server überprüfen.",
    "electrum_error_connect": "Keine Verbindung zum angegebenen Electrum-Server möglich.",
    "lndhub_uri": "Z.b., {example}",
    "electrum_host": "Z.b., {example}",
    "electrum_offline_mode": "Offline-Modus",
    "electrum_offline_description": "Wenn aktiviert, rufen Wallets keine Kontostände und Transaktionen ab.",
    "electrum_port": "Port, üblich {Beispiel}",
    "use_ssl": "SSL verwenden",
    "electrum_saved": "Deine Änderungen wurden gespeichert. Zur Aktivierung ist ggf. ein Neustart von BlueWallet erforderlich.",
    "set_electrum_server_as_default": "{server} als Standard Electrum-Server setzten?",
    "set_lndhub_as_default": "{url} als Standard LNDHub-Server setzten?",
    "electrum_settings_server": "Electrum Server",
    "electrum_settings_explain": "Leer lassen, um den Standard zu verwenden.",
    "electrum_status": "Status",
    "electrum_clear_alert_title": "Historie löschen?",
    "electrum_clear_alert_message": "Electrum-Serverhistorie löschen?",
    "electrum_clear_alert_cancel": "Abbrechen",
    "electrum_clear_alert_ok": "Ok",
    "electrum_select": "Auswählen",
    "electrum_reset": "Zurücksetzten",
    "electrum_unable_to_connect": "Verbindung zu {Server} kann nicht hergestellt werden.",
    "electrum_history": "Serverhistorie",
    "electrum_reset_to_default": "Sollen die Electrum-Einstellungen wirklich auf die Standardwerte zurückgesetzt werden?",
    "electrum_clear": "Löschen",
    "tor_supported": "Tor unterstützt",
    "tor_unsupported": "Tor-Verbindungen sind nicht unterstützt.",
    "encrypt_decrypt": "Speicher entschlüsseln",
    "encrypt_decrypt_q": "Willst du die Speicherverschlüsselung wirklich aufheben? Hiermit wird dein Wallet ohne Passwortschutz direkt benutzbar. ",
    "encrypt_del_uninstall": "Bei Deinstallation löschen",
    "encrypt_enc_and_pass": "Verschlüsselt und passwortgeschützt",
    "encrypt_title": "Sicherheit",
    "encrypt_tstorage": "Speicher",
    "encrypt_use": "Benutze {type}",
    "encrypt_use_expl": "{type} wird zur Transaktionsdurchführung, zum Entsperren, dem Export oder der Löschung einer Wallet benötigt. {type} ersetzt nicht die Passworteingabe bei verschlüsseltem Speicher.",
    "general": "Allgemein",
    "general_adv_mode": "Erweiterter Modus",
    "general_adv_mode_e": "Erlaubt, wenn aktiviert, verschiedene Wallet-Typen anzulegen, dabei eine benutzerdefinierte Entropie zu verwenden und die LNDHub-Instanz der Lightning Wallet frei zu definieren.",
    "general_continuity": "Kontinuität",
    "general_continuity_e": "Wenn aktiviert werden ausgewählte Wallets und deren Transaktionen auf deinen anderen Apple iCloud Geräten angezeigt.",
    "groundcontrol_explanation": "GroundControl ist ein kostenloser Open-Source Push-Benachrichtigungsdienst für Bitcoin-Wallets. Trage hier die URL eines selbst aufgesetzten GroundControl-Servers ein, um von BlueWallet unabhängig zu bleiben. Leer lassen, um die Standardeinstellung zu verwenden.",
    "header": "Einstellungen",
    "language": "Sprache",
    "last_updated": "Zuletzt aktualisiert",
    "language_isRTL": "BlueWallet zur Aktivierung der Änderung der Schriftrichtung neu starten.",
    "lightning_error_lndhub_uri": "Keine gültige LndHub URI",
    "lightning_saved": "Deine Änderungen wurden gespeichert.",
    "lightning_settings": "Lightning-Einstellungen",
    "tor_settings": "Tor Einstellungen",
    "lightning_settings_explain": "Zur Verbindung mit einem eigenen LND-Knoten LNDHub installieren und dessen URL hier eingeben. Das Feld leer lassen, um den LNDHub (lndhub.io) von BlueWallet zur verwenden. Nach dem Speichern werden sich neu erstellte Wallets mit dem angegebenen LNDHub verbinden.",
    "network": "Netzwerk",
    "network_broadcast": "Transaktion publizieren",
    "network_electrum": "Electrum Server",
    "not_a_valid_uri": "Keine gültige URI",
    "notifications": "Benachrichtigungen",
    "open_link_in_explorer" : "Link in Explorer öffnen",
    "password": "Passwort",
    "password_explain": "Erstelle das Passwort zum Entschlüsseln des Speichers",
    "passwords_do_not_match": "Passwörter stimmen nicht überein",
    "plausible_deniability": "Glaubhafte Täuschung",
    "privacy": "Privatsphäre",
    "privacy_read_clipboard": "Zwischenablage lesen",
    "privacy_read_clipboard_alert": "BlueWallet wird die Einträge zur Rechnungs- oder Adressverwendung deiner Zwischenablage anzeigen.",
    "privacy_system_settings": "Systemeinstellungen",
    "privacy_quickactions": "Walletverknüpfungen",
    "privacy_quickactions_explanation": "Halte auf dem Startbildschirm das BlueWallet App-Symbol gedrückt, um rasch deinen Saldo zu sehen.",
    "privacy_clipboard_explanation": "Nutzt Rechnungen und Adressen in der Zwischenablage zum Senden.",
    "privacy_do_not_track": "Diagnosedaten ausschalten",
    "privacy_do_not_track_explanation": "Leistungs- und Zuverlässigkeitsinformationen nicht zur Analyse einreichen.",
    "push_notifications": "Push-Meldungen",
    "rate": "Kurs",
    "retype_password": "Passwort wiederholen",
    "selfTest": "Selbsttest",
    "save": "Speichern",
    "saved": "Gespeichert",
    "success_transaction_broadcasted" : "Erfolg! Diene Transaktion wurde übertragen.",
    "total_balance": "Gesamtes Guthaben",
    "total_balance_explanation": "Zeigt das Wallet Guthaben auf dem Widget deiner Homepage",
    "widgets": "Widgets",
    "tools": "Werkzeuge"
  },
  "notifications": {
    "would_you_like_to_receive_notifications": "Möchten Sie bei Zahlungseingängen eine Benachrichtigung erhalten?",
    "no_and_dont_ask": "Nein und nicht erneut fragen",
    "ask_me_later": "Später erneut fragen"
  },
  "transactions": {
    "cancel_explain": "BlueWallet ersetzt diese Transaktion durch eine mit höherer Gebühr, welche den Betrag an Dich zurücküberweist. Die Transaktion wird dadurch effektiv abgebrochen. Dies wird RBF - Replace By Fee - genannt.",
    "cancel_no": "Diese Transaktion ist nicht ersetzbar.",
    "cancel_title": "Diese Transaktion abbrechen (RBF)",
    "confirmations_lowercase": "{confirmations} Bestätigungen",
    "copy_link": "Link kopieren",
    "expand_note": "Bezeichnung erweitern",
    "cpfp_create": "Erstellen",
    "cpfp_exp": "BlueWallet erzeugt eine weitere Transaktion, welche deine unbestätigte Transaktion ausgibt. Die Gesamtgebühren werden höher als die der ursprünglichen Transaktion sein, daher sollte sie schneller ausgeführt werden. Dies wird CPFP genannt - Child Pays For Parent.",
    "cpfp_no_bump": "Keine TRX-Gebührenerhöhung möglich",
    "cpfp_title": "TRX-Gebühr erhöhen (CPFP)",
    "details_balance_hide": "Guthaben verbergen",
    "details_balance_show": "Guthaben zeigen",
    "details_block": "Blockhöhe",
    "details_copy": "Kopieren",
    "details_copy_amount": "Betrag kopieren",
    "details_copy_block_explorer_link": "Block-Explorer Link kopieren",
    "details_copy_note": "Beschreibung kopieren",
    "details_copy_txid": "Transaktions-ID kopieren",
    "details_from": "Eingang",
    "details_inputs": "Eingänge",
    "details_outputs": "Ausgänge",
    "details_received": "Empfangen",
    "transaction_note_saved": "Transaktionsbezeichnung erfolgreich gespeichert.",
    "details_show_in_block_explorer": "Im Block-Explorer zeigen",
    "details_title": "Transaktion",
    "details_to": "Ausgang",
    "details_transaction_details": "Transaktionsdetails",
    "enable_offline_signing": "Diese Wallet wird ohne Offline-Signierung genutzt. Soll diese jetzt aktiviert werden?",
    "list_conf": "Bestätigungen: {number}",
    "pending": "Ausstehend",
    "pending_with_amount": "Ausstehend {amt1} ({amt2})",
    "received_with_amount": "+{amt1} ({amt2})",
    "eta_10m": "In ca. 10 Min. verbucht.",
    "eta_3h": "In ca. 3 Std. verbucht.",
    "eta_1d": "In ca. 1 Tag verbucht.",
    "list_title": "Transaktionen",
    "open_url_error": "Der Standardbrowser kann die URL nicht öffnen. Bitte diesen ggf. ändern, um es erneut zu versuchen.",
    "rbf_explain": "BlueWallet ersetzt diese Transaktion zur schnelleren Zustellung durch eine Transaktion mit höherer Gebühr. Diese Funktion nennt sich 'RBF - Replace By Fee' genannt.",
    "rbf_title": "TRX-Gebühr erhöhen (RBF)",
    "status_bump": "TRX-Gebühr erhöhen",
    "status_cancel": "Transaktion abbrechen",
    "transactions_count": "Anzahl Transaktionen",
    "txid": "Transaktions-ID",
    "updating": "Aktualisiere...."
  },
  "wallets": {
    "add_bitcoin": "Bitcoin",
    "add_bitcoin_explain": "Einfache und leistungsstarke Bitcoin Wallet",
    "add_create": "Erstellen",
    "add_entropy_generated": "{gen} Bytes an generierter Entropie ",
    "add_entropy_provide": "Entropie selbst erzeugen",
    "add_entropy_remain": "{gen} Bytes an generierter Entropie. Die restlichen {rem} Bytes werden vom Zufallsgenerator des Systems ergänzt.",
    "add_import_wallet": "Wallet importieren",
    "add_lightning": "Lightning",
    "add_lightning_explain": "Für Ausgaben mit sofortigen Transaktionen",
    "add_lndhub": "LNDHub Verbindung",
    "add_lndhub_error": "Die eingegebene Adresse ist kein gültiger LNDHub Konten.",
    "add_lndhub_placeholder": "Bitcoin Knoten-Adresse",
    "add_or": "oder",
    "add_placeholder": "Mein Wallet",
    "add_title": "Wallet hinzufügen",
    "add_wallet_name": "Wallet Name",
    "add_wallet_type": "Typ",
    "balance": "Saldo",
    "clipboard_bitcoin": "Willst Du die Bitcoin Adresse in der Zwischenablage für eine Transaktion verwenden?",
    "clipboard_lightning": "Willst Du die Lightning Rechnung in der Zwischenablage für eine Transaktion verwenden?",
    "details_address": "Adresse",
    "details_advanced": "Fortgeschritten",
    "details_are_you_sure": "Bist du dir sicher?",
    "details_connected_to": "Verbunden mit",
    "details_del_wb_err": "Das angegebene Guthaben deckt sich nicht mit dem Guthaben des Wallet. Bitte versuche es erneut.",
    "details_del_wb_q": "Dieses Wallet enthält noch bitcoin. Ohne vorhandenes Backup der mnemonischen Phrase sind diese unwiederbringlich verloren. Um ein versehentliches Löschen zu vermeiden, gib bitte das Wallet-Guthaben von {balance} Satoshis ein.",
    "details_delete": "Löschen",
    "details_delete_wallet": "Wallet löschen",
    "details_derivation_path": "Ableitungspfad",
    "details_display": "In Wallet-Liste anzeigen",
    "details_export_backup": "Exportieren / Backup",
    "details_marketplace": "Marktplatz",
    "details_master_fingerprint": "Fingerabdruckkennung",
    "details_ms_l": "{m} von {n} Altformat (p2sh)",
    "details_ms_ns": "{m} von {n} native segwit (p2wsh)",
    "details_ms_ws": "{m} von {n} wrapped segwit (p2sh-p2wsh)",
    "details_multisig_type": "Mehrfachsignatur",
    "details_no_cancel": "Nein, abbrechnen",
    "details_save": "Speichern",
    "details_show_xpub": "Wallet xPub zeigen",
    "details_show_addresses": "Adressen anzeigen",
    "details_title": "Wallet",
    "details_type": "Typ",
    "details_use_with_hardware_wallet": "Hardware Wallet nutzen",
    "details_wallet_updated": "Wallet aktualisiert",
    "details_yes_delete": "Ja, löschen",
    "enter_bip38_password": "Passwort zur Entschlüssellung eingeben",
    "export_title": "Wallet exportieren",
    "import_do_import": "Importieren",
    "import_passphrase": "Passphrase",
    "import_passphrase_title": "Passphrase",
    "import_passphrase_message": "Wenn genutzt, die Passphrase eingeben",
    "import_error": "Fehler beim Import. Ist die Eingabe korrekt?",
    "import_explanation": "Gib hier die mnemonische Phrase, den privaten Schlüssel, WIF oder was immer du hast ein. BlueWallet wird bestmöglich das Format interpretieren und die Wallet importieren.",
    "import_file": "Datei importieren",
    "import_imported": "Importiert",
    "import_scan_qr": "QR-Code scannen oder Datei importieren",
    "import_success": "Wallet wurde erfolgreich importiert.",
    "import_search_accounts": "Konten suchen",
    "import_title": "Importieren",
    "import_discovery_title": "Treffer",
    "import_discovery_subtitle": "Wallet aus Trefferliste wählen",
    "import_discovery_derivation": "Eigener Ableitungspfad wählen",
    "import_discovery_no_wallets": "Es wurden keine Wallets gefunden.",
    "import_derivation_found": "gefunden",
    "import_derivation_found_not": "nicht gefunden",
    "import_derivation_loading": "lade...",
    "import_derivation_subtitle": "Eigener Ableitungspfad zur Ermittlung der genutzten Wallet eingeben",
    "import_derivation_title": "Ableitungspfad",
    "import_derivation_unknown": "unbekannt",
    "import_wrong_path": "Falscher Ableitungspfad",
    "list_create_a_button": "Jetzt hinzufügen",
    "list_create_a_wallet": "Wallet hinzufügen",
    "list_create_a_wallet_text": "Wallets sind kostenlos. \nErstelle so viel du magst.",
    "list_empty_txs1": "Deine Transaktionen erscheinen hier",
    "list_empty_txs1_lightning": "Verwende das Lightning Wallet für Deine täglichen Bezahlungen. Lightning Transaktionen sind konkurrenzlos günstig und verblüffend schnell.",
    "list_empty_txs2": "Beginne mit deinem Wallet.",
    "list_empty_txs2_lightning": "\nDrücke zum Starten «Beträge verwalten», um das Wallet aufzuladen.",
    "list_header": "Eine Wallet beinhaltet ein Schlüsselpaar - einen privaten Schlüssel und einen öffentlichen, welcher veröffentlicht werden kann, um Zahlungen zu erhalten.",
    "list_import_problem": "Beim Import dieses Wallet ist ein Problem aufgetreten.",
    "list_latest_transaction": "Neueste Transaktion",
    "list_ln_browser": "LApp Browser",
    "list_long_choose": "Foto auswählen",
    "list_long_clipboard": "Aus der Zwischenablage kopieren",
    "list_long_scan": "QR Code scannen",
    "list_marketplace": "Marktplatz",
    "list_tap_here_to_buy": "Bitcoin kaufen",
    "list_title": "Wallets",
    "list_tryagain": "Nochmal versuchen",
    "no_ln_wallet_error": "Vor Bezahlung einer Lightning Rechnung zuerst ein Lightning wallet eröffnen.",
    "looks_like_bip38": "Passwortgeschützter Privatschlüssel (BIP38) erkannt.",
    "reorder_title": "Wallets neu ordnen",
    "reorder_instructions": "Tippen und halten Sie eine Wallet, um sie umzuplatzieren.",
    "please_continue_scanning": "Bitte Scanvorgang fortsetzten",
    "scan_error": "Scanfehler",
    "select_no_bitcoin": "Es sind momentan keine Bitcoin Wallets verfügbar.",
    "select_no_bitcoin_exp": "Eine Bitcoin Wallet ist Voraussetzung dafür, um eine Lightning Wallet zu befüllen. Bitte erstelle oder importiere eines.",
    "select_wallet": "Wähle eine Wallet",
    "take_photo": "Foto aufnehmen",
    "xpub_copiedToClipboard": "In die Zwischenablage kopiert.",
    "pull_to_refresh": "Zum Aktualisieren ziehen",
    "warning_do_not_disclose": "Warnung! Nicht veröffentlichen",
    "add_ln_wallet_first": "Bitte zuerst ein Lightning-Wallet hinzufügen.",
    "identity_pubkey": "Pubkey-Identität",
    "xpub_title": "Wallet xPub"
  },
  "multisig": {
    "multisig_vault": "Tresor",
    "default_label": "Multisignatur Tresor",
    "multisig_vault_explain": "Höchste Sicherheit für große Beträge",
    "provide_signature": "Schlüssel eingeben",
    "vault_key": "Tresor-Schlüssel: {number}",
    "required_keys_out_of_total": "Erforderliche Schlüssel aus dem Total",
    "fee": "Gebhür: {number}",
    "fee_btc": "{number} BTC",
    "confirm": "Bestätigen",
    "header": "Senden",
    "share": "Teilen",
    "view": "Anzeigen",
    "manage_keys": "Schlüssel verwalten",
    "how_many_signatures_can_bluewallet_make": "Anzahl Signaturen durch BlueWallet",
    "signatures_required_to_spend": "Benötigte Signaturen {number}",
    "signatures_we_can_make": "von {number}",
    "scan_or_import_file": "Datei scannen oder importieren",
    "export_coordination_setup": "Koordinations-Setup exportieren",
    "cosign_this_transaction": "Diese Transaktion teilsignieren?",
    "lets_start": "Erstellung beginnen",
    "create": "Erstellen",
    "provide_key": "Schlüssel eingeben",
    "native_segwit_title": "Bewährte Praxis",
    "wrapped_segwit_title": "Größte Kompatibilität",
    "legacy_title": "Altformat",
    "co_sign_transaction": "Transaktion signieren",
    "what_is_vault": "Ein Tresor ist ein ",
    "what_is_vault_numberOfWallets": "{m}-von-{n} Multisignatur",
    "what_is_vault_wallet": "wallet",
    "vault_advanced_customize": "Tresor Einstellungen",
    "needs": "Es braucht",
    "what_is_vault_description_number_of_vault_keys": "{m} Schlüssel",
    "what_is_vault_description_to_spend": "zum Senden \nund ein Dritter dient als Backup.",
    "what_is_vault_description_to_spend_other": "zum Ausgeben.",
    "quorum": "{m} von {n} sind signaturfähig",
    "quorum_header": "Signaturfähigkeit",
    "of": "von",
    "wallet_type": "Typ des Wallets",
    "view_key": "Anzeigen",
    "invalid_mnemonics": "Ungültige mnemonische Phrase",
    "invalid_cosigner": "Die Mitsignierer Daten sind ungültig",
    "not_a_multisignature_xpub": "Dies ist keine xPub eines Multisignatur-Wallet!",
    "invalid_cosigner_format": "Falscher Mitsignierer: Dies ist kein Mitsignierer für das Format {format} ",
    "create_new_key": "Neuerstellen",
    "scan_or_open_file": "Datei scannen oder öffnen",
    "i_have_mnemonics": "Seed des Schlüssels importieren",
    "please_write_down_mnemonics": "Bitte schreibe diese mnemonische Phrase auf einen Blatt Papier. Keine Sorge, dies ist auch später noch möglich.",
    "i_wrote_it_down": "Ok, ich habe sie notiert.",
    "type_your_mnemonics": "Seed zum Import deines Tresorschlüssels eingeben",
    "this_is_cosigners_xpub": "Dies ist der xPub für Mitsigierer zum Import in ein anderes Wallet. Er kann sicher mit anderen geteilt werden.",
    "wallet_key_created": "Dein Tresorschlüssel wurde erstellt. Nimm dir Zeit ein sicheres Backup des mnemonischen Seeds herzustellen. ",
    "are_you_sure_seed_will_be_lost": "Bist du sicher? Dein mnemonischer Seed ist ohne Backup verloren!",
    "forget_this_seed": "Seed vergessen und xPub verwenden.",
    "invalid_fingerprint": "Der Fingerabdruck dieses Seeds stimmt nicht mit dem Fingerabdruck des Mitsignierers überein.",
    "view_edit_cosigners": "Mitsignierer anzeigen/bearbeiten",
    "this_cosigner_is_already_imported": "Dieser Mitsignierer ist schon vorhanden",
    "export_signed_psbt": "Signierte PSBT exportieren",
    "input_fp": "Fingerabdruckkennung eingeben",
    "input_fp_explain": "Überspringen, um den Standard zu verwenden (00000000)",
    "input_path": "Ableitungspfad eingeben",
    "input_path_explain": "Überspringen, um den Standard zu verwenden ({default})",
    "ms_help": "Hilfe",
    "ms_help_title": "Tipps und Tricks zur Funktionsweise von Multisig",
    "ms_help_text": "Ein wallet mit mehreren Schlüsseln zur gemeinsamen Verwahrung oder um die Sicherheit exponentiell zu erhöhen.",
    "ms_help_title1": "Dazu sind mehrere Geräte empfohlen.",
    "ms_help_1": "Der Tresor funktioniert mit weiteren BlueWallet Apps und PSBT kompatiblen wallets wie Electrum, Specter, Coldcard, Cobovault, etc.",
    "ms_help_title2": "Schlüssel bearbeiten",
    "ms_help_2": "Alle Tresor Schlüssel lassen sich auf diesem Geräts erstellen und später löschen. Dazu in den Wallet-Einstellungen die Mitsignierer bearbeiten. Sind alle Tresorschlüssel auf dem gleichen Gerät, ist die Sicherheit, die eines regulären Bitcoin Wallet.",
    "ms_help_title3": "Tresor-Sicherungen",
    "ms_help_3": "Die Tresor Backup und Watch-only Export Funktion ist in den Wallet-Optionen. Geht ein Seed verloren, ist das Backup zur Wiederherstellung des Wallet essenziell. Es ist wie eine Karte zu Deinem Vermögen.",
    "ms_help_title4": "Tresor importieren",
    "ms_help_4": "Um ein Tresor zu importieren, lade deine Multisignatur Backupdatei mittels Import-Funktion. Hast du nur die Seeds der erweiterten Schlüssel, fügst Du diese während der Tresor-Erstellung hinzu.",
    "ms_help_title5": "Erweiterte Optionen",
    "ms_help_5": "Der geplante Tresor erfordert 2 von 3 Signaturen. Zum Ändern der Anzahl oder des Adresstyps unter Einstellungen > Allgemein den erweiterten Modus aktivieren."
  },
  "is_it_my_address": {
    "title": "Ist dies meine Adresse?",
    "owns": "{label} besitzt {address}",
    "enter_address": "Adresse eingeben",
    "check_address": "Adresse prüfen",
    "no_wallet_owns_address": "Keines der verfügbaren Wallet besitzt die eingegebene Adresse.",
    "view_qrcode": "QR-Code anzeigen"
  },
  "cc": {
    "change": "Ändern",
    "coins_selected": "Anz. gewählte Münzen ({number})",
    "selected_summ": "{value} ausgewählt",
    "empty": "Dieses Wallet hat aktuell keine Münzen",
    "freeze": "einfrieren",
    "freezeLabel": "Einfrieren",
    "freezeLabel_un": "Entblocken",
    "header": "Münzkontrolle",
    "use_coin": "Münzen benutzen",
    "use_coins": "Benutze Münzen",
    "tip": "Wallet-Verwaltung zum Anzeigen, Beschriften, Einfrieren oder Auswählen von Münzen."
  },
  "units": {
    "BTC": "BTC",
    "MAX": "MAX",
    "sat_vbyte": "sat/vByte",
    "sats": "sats"
  },
  "addresses": {
    "sign_title": "Meldung signieren/verifizieren",
    "sign_help": "Kryptografische Signatur für eine Bitcoin-Adresse erstellen oder verifizieren",
    "sign_sign": "Signieren",
    "sign_sign_submit": "Signieren und übertragen",
    "sign_verify": "Verifizieren",
    "sign_signature_correct": "Verifizierung erfolgreich!",
    "sign_signature_incorrect": "Verifizierung fehlgeschlagen!",
    "sign_placeholder_address": "Adresse",
    "sign_placeholder_message": "Meldung",
    "sign_placeholder_signature": "Signatur",
    "addresses_title": "Adressen",
    "type_change": "Wechsel",
    "type_receive": "Empfang",
    "type_used": "Verwendet",
    "transactions": "Transaktionen"
<<<<<<< HEAD
  },
  "aopp": {
    "title": "Adresse wählen",
    "send_success": "Signatur erfolgreich gesendet",
    "send_error": "Fehler beim Senden der Signatur"
  },
  "lnurl_auth": {
    "register_question_part_1": "Möchten Sie ein Konto bei",
    "register_question_part_2": "mit Ihrem LN-Wallet registrieren?",
    "register_answer": "Konto bei {hostname} erfolgreich registriert!",
    "login_question_part_1": "Möchten Sie sich mit Ihrem LN-Wallet auf",
    "login_question_part_2": "anmelden?",
    "login_answer": "Erfolgreich angemeldet bei {hostname}!",
    "link_question_part_1": "Möchten Sie Ihr Konto auf",
    "link_question_part_2": "mit Ihrem LN-Wallet verknüpfen?",
    "link_answer": "Ihr LN-Wallet wurde erfolgreich mit Ihrem Konto bei {hostname} verknüpft!",
    "auth_question_part_1": "Möchten Sie sich mit Ihrem LN-Wallet bei",
    "auth_question_part_2": "authentifizieren?",
    "auth_answer": "Erfolgreich authentifiziert bei {hostname}!",
    "could_not_auth": "Authentifizierung bei {hostname} fehlgeschlagen.",
    "authenticate": "Authentifizieren"
=======
>>>>>>> 81dea408
  }
}<|MERGE_RESOLUTION|>--- conflicted
+++ resolved
@@ -658,12 +658,6 @@
     "type_receive": "Empfang",
     "type_used": "Verwendet",
     "transactions": "Transaktionen"
-<<<<<<< HEAD
-  },
-  "aopp": {
-    "title": "Adresse wählen",
-    "send_success": "Signatur erfolgreich gesendet",
-    "send_error": "Fehler beim Senden der Signatur"
   },
   "lnurl_auth": {
     "register_question_part_1": "Möchten Sie ein Konto bei",
@@ -680,7 +674,5 @@
     "auth_answer": "Erfolgreich authentifiziert bei {hostname}!",
     "could_not_auth": "Authentifizierung bei {hostname} fehlgeschlagen.",
     "authenticate": "Authentifizieren"
-=======
->>>>>>> 81dea408
   }
 }