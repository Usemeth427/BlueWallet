--- conflicted
+++ resolved
@@ -94,19 +94,6 @@
 
     compileSdkVersion rootProject.ext.compileSdkVersion
 
-<<<<<<< HEAD
-    compileOptions {
-        sourceCompatibility JavaVersion.VERSION_1_8
-        targetCompatibility JavaVersion.VERSION_1_8
-    }
-
-    lintOptions {
-        abortOnError false
-        checkReleaseBuilds false
-    }
-
-=======
->>>>>>> c312aaba
     defaultConfig {
         applicationId "io.bluewallet.bluewallet"
         minSdkVersion rootProject.ext.minSdkVersion
@@ -156,14 +143,7 @@
     // The version of react-native is set by the React Native Gradle Plugin
     implementation("com.facebook.react:react-android")
     implementation files("../../node_modules/rn-ldk/android/libs/LDK-release.aar")
-<<<<<<< HEAD
-    implementation fileTree(dir: "libs", include: ["*.jar"])
-    //noinspection GradleDynamicVersion
-    implementation "com.facebook.react:react-native:+"  // From node_modules
-=======
     implementation("androidx.swiperefreshlayout:swiperefreshlayout:1.0.0")
-    implementation files("../../node_modules/react-native-tor/android/libs/sifir_android.aar")
->>>>>>> c312aaba
 
     if (hermesEnabled.toBoolean()) {
         implementation("com.facebook.react:hermes-android")
