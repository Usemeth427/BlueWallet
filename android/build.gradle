// Top-level build file where you can add configuration options common to all sub-projects/modules.

buildscript {
    ext {
<<<<<<< HEAD
        minSdkVersion = 21
=======
        minSdkVersion = 26
>>>>>>> 769e0433
        supportLibVersion = "28.0.0"
        buildToolsVersion = "29.0.3"
        compileSdkVersion = 29
        targetSdkVersion = 29
        googlePlayServicesVersion = "16.2.0"
        googlePlayServicesIidVersion = "16.0.1"
        firebaseVersion = "17.3.4"
        firebaseMessagingVersion = "20.2.1"
        ndkVersion = "20.1.5948944"
    }
    repositories {
        google()
        mavenCentral()
    }
    ext.kotlinVersion = '1.4.32'
    dependencies {
        classpath('com.android.tools.build:gradle:4.2.1')
        classpath "org.jetbrains.kotlin:kotlin-gradle-plugin:$kotlinVersion"
        classpath 'com.google.gms:google-services:4.3.5'  // Google Services plugin


        // NOTE: Do not place your application dependencies here; they belong
        // in the individual module build.gradle files
    }
}

allprojects {
    repositories {
        jcenter() {
            content {
                includeModule("com.facebook.yoga", "proguard-annotations")
                includeModule("com.facebook.fbjni", "fbjni-java-only")
                includeModule("com.facebook.fresco", "fresco")
                includeModule("com.facebook.fresco", "stetho")
                includeModule("com.facebook.fresco", "fbcore")
                includeModule("com.facebook.fresco", "drawee")
                includeModule("com.facebook.fresco", "imagepipeline")
                includeModule("com.facebook.fresco", "imagepipeline-native")
                includeModule("com.facebook.fresco", "memory-type-native")
                includeModule("com.facebook.fresco", "memory-type-java")
                includeModule("com.facebook.fresco", "nativeimagefilters")
                includeModule("com.facebook.stetho", "stetho")
                includeModule("com.wei.android.lib", "fingerprintidentify")
                includeModule("com.eightbitlab", "blurview")
            }
        }
        mavenCentral()
        mavenLocal()
        maven {
            // All of React Native (JS, Obj-C sources, Android binaries) is installed from npm
            url("$rootDir/../node_modules/react-native/android")
        }
        maven {
            // Android JSC is installed from npm
            url("$rootDir/../node_modules/jsc-android/dist")
        }
        maven {
            // All of Detox' artifacts are provided via the npm module
            url "$rootDir/../node_modules/detox/Detox-android"
        }
        google()
                maven { url 'https://www.jitpack.io' }
    }
}

subprojects {
    afterEvaluate {project ->
        if (project.hasProperty("android")) {
            android {
                 compileSdkVersion 29
                 defaultConfig {
<<<<<<< HEAD
                    minSdkVersion 21
=======
                    minSdkVersion 26
>>>>>>> 769e0433
                }
            }
        }
    }
}<|MERGE_RESOLUTION|>--- conflicted
+++ resolved
@@ -2,11 +2,8 @@
 
 buildscript {
     ext {
-<<<<<<< HEAD
         minSdkVersion = 21
-=======
-        minSdkVersion = 26
->>>>>>> 769e0433
+        maxSdkVersion = 25
         supportLibVersion = "28.0.0"
         buildToolsVersion = "29.0.3"
         compileSdkVersion = 29
@@ -78,11 +75,7 @@
             android {
                  compileSdkVersion 29
                  defaultConfig {
-<<<<<<< HEAD
                     minSdkVersion 21
-=======
-                    minSdkVersion 26
->>>>>>> 769e0433
                 }
             }
         }
