--- conflicted
+++ resolved
@@ -20,12 +20,9 @@
   onBarScannerDismissWithoutData = () => {},
   scanButtonTapped = () => {},
   launchedBy,
-<<<<<<< HEAD
   showFileImportButton = false,
-=======
   editable = true,
   inputAccessoryViewID,
->>>>>>> 5a2de624
   onBlur = () => {},
 }) => {
   const { colors } = useTheme();
@@ -68,36 +65,6 @@
         autoCorrect={false}
         keyboardType="url"
       />
-<<<<<<< HEAD
-      <TouchableOpacity
-        testID="BlueAddressInputScanQrButton"
-        disabled={isLoading}
-        onPress={() => {
-          Keyboard.dismiss();
-          if (isDesktop) {
-            fs.showActionSheet({ anchor: findNodeHandle(scanButtonRef.current) }).then(onBarScanned);
-          } else {
-            NavigationService.navigate('ScanQRCodeRoot', {
-              screen: 'ScanQRCode',
-              params: {
-                launchedBy,
-                onBarScanned,
-                showFileImportButton,
-              },
-            });
-          }
-        }}
-        accessibilityRole="button"
-        style={[styles.scan, stylesHook.scan]}
-        accessibilityLabel={loc.send.details_scan}
-        accessibilityHint={loc.send.details_scan_hint}
-      >
-        <Image source={require('../img/scan-white.png')} accessible={false} />
-        <Text style={[styles.scanText, stylesHook.scanText]} accessible={false}>
-          {loc.send.details_scan}
-        </Text>
-      </TouchableOpacity>
-=======
       {editable ? (
         <TouchableOpacity
           testID="BlueAddressInputScanQrButton"
@@ -114,6 +81,7 @@
                   launchedBy,
                   onBarScanned,
                   onBarScannerDismissWithoutData,
+                  showFileImportButton,
                 },
               });
             }
@@ -129,7 +97,6 @@
           </Text>
         </TouchableOpacity>
       ) : null}
->>>>>>> 5a2de624
     </View>
   );
 };
@@ -174,14 +141,11 @@
   launchedBy: PropTypes.string,
   address: PropTypes.string,
   placeholder: PropTypes.string,
-<<<<<<< HEAD
   showFileImportButton: PropTypes.bool,
-=======
   editable: PropTypes.bool,
   scanButtonTapped: PropTypes.func,
   inputAccessoryViewID: PropTypes.string,
   onBarScannerDismissWithoutData: PropTypes.func,
->>>>>>> 5a2de624
   onBlur: PropTypes.func,
 };
 
