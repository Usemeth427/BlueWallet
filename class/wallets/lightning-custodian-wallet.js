import { LegacyWallet } from './legacy-wallet';
import Frisbee from 'frisbee';
import bolt11 from 'bolt11';
import { BitcoinUnit, Chain } from '../../models/bitcoinUnits';

export class LightningCustodianWallet extends LegacyWallet {
  static type = 'lightningCustodianWallet';
  static typeReadable = 'Lightning';

  constructor(props) {
    super(props);
    this.setBaseURI(); // no args to init with default value
    this.init();
    this.refresh_token = '';
    this.access_token = '';
    this._refresh_token_created_ts = 0;
    this._access_token_created_ts = 0;
    this.refill_addressess = [];
    this.pending_transactions_raw = [];
    this.user_invoices_raw = [];
    this.info_raw = false;
    this.preferredBalanceUnit = BitcoinUnit.SATS;
    this.chain = Chain.OFFCHAIN;
  }

  /**
   * requires calling init() after setting
   *
   * @param URI
   */
  setBaseURI(URI) {
    this.baseURI = URI;
  }

  getBaseURI() {
    return this.baseURI;
  }

  allowSend() {
    return true;
  }

  getAddress() {
    if (this.refill_addressess.length > 0) {
      return this.refill_addressess[0];
    } else {
      return undefined;
    }
  }

  getSecret() {
    return this.secret + '@' + this.baseURI;
  }

  timeToRefreshBalance() {
    return (+new Date() - this._lastBalanceFetch) / 1000 > 300; // 5 min
  }

  timeToRefreshTransaction() {
    return (+new Date() - this._lastTxFetch) / 1000 > 300; // 5 min
  }

  static fromJson(param) {
    const obj = super.fromJson(param);
    obj.init();
    return obj;
  }

  init() {
    this._api = new Frisbee({
      baseURI: this.baseURI,
    });
<<<<<<< HEAD
=======

    if (this.baseURI?.indexOf('.onion') !== -1) {
      this._api = new torrific.Torsbee({
        baseURI: this.baseURI,
      });
    }
>>>>>>> 769e0433
  }

  accessTokenExpired() {
    return (+new Date() - this._access_token_created_ts) / 1000 >= 3600 * 2; // 2h
  }

  refreshTokenExpired() {
    return (+new Date() - this._refresh_token_created_ts) / 1000 >= 3600 * 24 * 7; // 7d
  }

  generate() {
    // nop
  }

  async createAccount(isTest) {
    const response = await this._api.post('/create', {
      body: { partnerid: 'bluewallet', accounttype: (isTest && 'test') || 'common' },
      headers: { 'Access-Control-Allow-Origin': '*', 'Content-Type': 'application/json' },
    });
    const json = response.body;
    if (typeof json === 'undefined') {
      throw new Error('API failure: ' + response.err + ' ' + JSON.stringify(response.body));
    }

    if (json && json.error) {
      throw new Error('API error: ' + (json.message ? json.message : json.error) + ' (code ' + json.code + ')');
    }

    if (!json.login || !json.password) {
      throw new Error('API unexpected response: ' + JSON.stringify(response.body));
    }

    this.secret = 'lndhub://' + json.login + ':' + json.password;
  }

  async payInvoice(invoice, freeAmount = 0) {
    const response = await this._api.post('/payinvoice', {
      body: { invoice: invoice, amount: freeAmount },
      headers: {
        'Access-Control-Allow-Origin': '*',
        'Content-Type': 'application/json',
        Authorization: 'Bearer' + ' ' + this.access_token,
      },
    });

    if (response.originalResponse && typeof response.originalResponse === 'string') {
      try {
        response.originalResponse = JSON.parse(response.originalResponse);
      } catch (_) {}
    }

    if (response.originalResponse && response.originalResponse.status && response.originalResponse.status === 503) {
      throw new Error('Payment is in transit');
    }

    const json = response.body;
    if (typeof json === 'undefined') {
      throw new Error('API failure: ' + response.err + ' ' + JSON.stringify(response.originalResponse));
    }

    if (json && json.error) {
      throw new Error('API error: ' + json.message + ' (code ' + json.code + ')');
    }

    this.last_paid_invoice_result = json;
  }

  /**
   * Returns list of LND invoices created by user
   *
   * @return {Promise.<Array>}
   */
  async getUserInvoices(limit = false) {
    let limitString = '';
    if (limit) limitString = '?limit=' + parseInt(limit);
    const response = await this._api.get('/getuserinvoices' + limitString, {
      headers: {
        'Access-Control-Allow-Origin': '*',
        'Content-Type': 'application/json',
        Authorization: 'Bearer' + ' ' + this.access_token,
      },
    });
    const json = response.body;
    if (typeof json === 'undefined') {
      throw new Error('API failure: ' + response.err + ' ' + JSON.stringify(response.originalResponse));
    }

    if (json && json.error) {
      throw new Error('API error: ' + json.message + ' (code ' + json.code + ')');
    }

    if (limit) {
      // need to merge existing invoices with the ones that arrived
      // but the ones received later should overwrite older ones

      for (const oldInvoice of this.user_invoices_raw) {
        // iterate all OLD invoices
        let found = false;
        for (const newInvoice of json) {
          // iterate all NEW invoices
          if (newInvoice.payment_request === oldInvoice.payment_request) found = true;
        }

        if (!found) {
          // if old invoice is not found in NEW array, we simply add it:
          json.push(oldInvoice);
        }
      }
    }

    this.user_invoices_raw = json.sort(function (a, b) {
      return a.timestamp - b.timestamp;
    });

    return this.user_invoices_raw;
  }

  /**
   * Basically the same as this.getUserInvoices() but saves invoices list
   * to internal variable
   *
   * @returns {Promise<void>}
   */
  async fetchUserInvoices() {
    await this.getUserInvoices();
  }

  isInvoiceGeneratedByWallet(paymentRequest) {
    return this.user_invoices_raw.some(invoice => invoice.payment_request === paymentRequest);
  }

  weOwnAddress(address) {
    return this.refill_addressess.some(refillAddress => address === refillAddress);
  }

  async addInvoice(amt, memo) {
    const response = await this._api.post('/addinvoice', {
      body: { amt: amt + '', memo: memo },
      headers: {
        'Access-Control-Allow-Origin': '*',
        'Content-Type': 'application/json',
        Authorization: 'Bearer' + ' ' + this.access_token,
      },
    });
    const json = response.body;
    if (typeof json === 'undefined') {
      throw new Error('API failure: ' + response.err + ' ' + JSON.stringify(response.originalResponse));
    }

    if (json && json.error) {
      throw new Error('API error: ' + json.message + ' (code ' + json.code + ')');
    }

    if (!json.r_hash || !json.pay_req) {
      throw new Error('API unexpected response: ' + JSON.stringify(response.body));
    }

    return json.pay_req;
  }

  /**
   * Uses login & pass stored in `this.secret` to authorize
   * and set internal `access_token` & `refresh_token`
   *
   * @return {Promise.<void>}
   */
  async authorize() {
    let login, password;
    if (this.secret.indexOf('blitzhub://') !== -1) {
      login = this.secret.replace('blitzhub://', '').split(':')[0];
      password = this.secret.replace('blitzhub://', '').split(':')[1];
    } else {
      login = this.secret.replace('lndhub://', '').split(':')[0];
      password = this.secret.replace('lndhub://', '').split(':')[1];
    }
    const response = await this._api.post('/auth?type=auth', {
      body: { login: login, password: password },
      headers: { 'Access-Control-Allow-Origin': '*', 'Content-Type': 'application/json' },
    });

    const json = response.body;
    if (typeof json === 'undefined') {
      throw new Error('API failure: ' + response.err + ' ' + JSON.stringify(response.body));
    }

    if (json && json.error) {
      throw new Error('API error: ' + json.message + ' (code ' + json.code + ')');
    }

    if (!json.access_token || !json.refresh_token) {
      throw new Error('API unexpected response: ' + JSON.stringify(response.body));
    }

    this.refresh_token = json.refresh_token;
    this.access_token = json.access_token;
    this._refresh_token_created_ts = +new Date();
    this._access_token_created_ts = +new Date();
  }

  async checkLogin() {
    if (this.accessTokenExpired() && this.refreshTokenExpired()) {
      // all tokens expired, only option is to login with login and password
      return this.authorize();
    }

    if (this.accessTokenExpired()) {
      // only access token expired, so only refreshing it
      let refreshedOk = true;
      try {
        await this.refreshAcessToken();
      } catch (Err) {
        refreshedOk = false;
      }

      if (!refreshedOk) {
        // something went wrong, lets try to login regularly
        return this.authorize();
      }
    }
  }

  async refreshAcessToken() {
    const response = await this._api.post('/auth?type=refresh_token', {
      body: { refresh_token: this.refresh_token },
      headers: { 'Access-Control-Allow-Origin': '*', 'Content-Type': 'application/json' },
    });

    const json = response.body;
    if (typeof json === 'undefined') {
      throw new Error('API failure: ' + response.err + ' ' + JSON.stringify(response.body));
    }

    if (json && json.error) {
      throw new Error('API error: ' + json.message + ' (code ' + json.code + ')');
    }

    if (!json.access_token || !json.refresh_token) {
      throw new Error('API unexpected response: ' + JSON.stringify(response.body));
    }

    this.refresh_token = json.refresh_token;
    this.access_token = json.access_token;
    this._refresh_token_created_ts = +new Date();
    this._access_token_created_ts = +new Date();
  }

  async fetchBtcAddress() {
    const response = await this._api.get('/getbtc', {
      headers: {
        'Access-Control-Allow-Origin': '*',
        'Content-Type': 'application/json',
        Authorization: 'Bearer' + ' ' + this.access_token,
      },
    });

    const json = response.body;
    if (typeof json === 'undefined') {
      throw new Error('API failure: ' + response.err + ' ' + JSON.stringify(response.body));
    }

    if (json && json.error) {
      throw new Error('API error: ' + json.message + ' (code ' + json.code + ')');
    }

    this.refill_addressess = [];

    for (const arr of json) {
      this.refill_addressess.push(arr.address);
    }
  }

  async getAddressAsync() {
    await this.fetchBtcAddress();
    return this.getAddress();
  }

  async allowOnchainAddress() {
    if (this.getAddress() !== undefined) {
      return true;
    } else {
      await this.fetchBtcAddress();
      return this.getAddress() !== undefined;
    }
  }

  getTransactions() {
    let txs = [];
    this.pending_transactions_raw = this.pending_transactions_raw || [];
    this.user_invoices_raw = this.user_invoices_raw || [];
    this.transactions_raw = this.transactions_raw || [];
    txs = txs.concat(this.pending_transactions_raw.slice(), this.transactions_raw.slice().reverse(), this.user_invoices_raw.slice()); // slice so array is cloned
    // transforming to how wallets/list screen expects it
    for (const tx of txs) {
      tx.walletID = this.getID();
      if (tx.amount) {
        // pending tx
        tx.amt = tx.amount * -100000000;
        tx.fee = 0;
        tx.timestamp = tx.time;
        tx.memo = 'On-chain transaction';
      }

      if (typeof tx.amt !== 'undefined' && typeof tx.fee !== 'undefined') {
        // lnd tx outgoing
        tx.value = parseInt((tx.amt * 1 + tx.fee * 1) * -1);
      }

      if (tx.type === 'paid_invoice') {
        tx.memo = tx.memo || 'Lightning payment';
        if (tx.value > 0) tx.value = tx.value * -1; // value already includes fee in it (see lndhub)
        // outer code expects spending transactions to of negative value
      }

      if (tx.type === 'bitcoind_tx') {
        tx.memo = 'On-chain transaction';
      }

      if (tx.type === 'user_invoice') {
        // incoming ln tx
        tx.value = parseInt(tx.amt);
        tx.memo = tx.description || 'Lightning invoice';
      }

      tx.received = new Date(tx.timestamp * 1000).toString();
    }
    return txs.sort(function (a, b) {
      return b.timestamp - a.timestamp;
    });
  }

  async fetchPendingTransactions() {
    const response = await this._api.get('/getpending', {
      headers: {
        'Access-Control-Allow-Origin': '*',
        'Content-Type': 'application/json',
        Authorization: 'Bearer' + ' ' + this.access_token,
      },
    });

    const json = response.body;
    if (typeof json === 'undefined') {
      throw new Error('API failure: ' + response.err + ' ' + JSON.stringify(response));
    }

    if (json && json.error) {
      throw new Error('API error: ' + json.message + ' (code ' + json.code + ')');
    }

    this.pending_transactions_raw = json;
  }

  async fetchTransactions() {
    // TODO: iterate over all available pages
    const limit = 10;
    let queryRes = '';
    const offset = 0;
    queryRes += '?limit=' + limit;
    queryRes += '&offset=' + offset;

    const response = await this._api.get('/gettxs' + queryRes, {
      headers: {
        'Access-Control-Allow-Origin': '*',
        'Content-Type': 'application/json',
        Authorization: 'Bearer' + ' ' + this.access_token,
      },
    });

    const json = response.body;
    if (typeof json === 'undefined') {
      throw new Error('API failure: ' + response.err + ' ' + JSON.stringify(response.body));
    }

    if (json && json.error) {
      throw new Error('API error: ' + json.message + ' (code ' + json.code + ')');
    }

    if (!Array.isArray(json)) {
      throw new Error('API unexpected response: ' + JSON.stringify(response.body));
    }

    this._lastTxFetch = +new Date();
    this.transactions_raw = json;
  }

  getBalance() {
    return this.balance;
  }

  async fetchBalance(noRetry) {
    await this.checkLogin();

    const response = await this._api.get('/balance', {
      headers: {
        'Access-Control-Allow-Origin': '*',
        'Content-Type': 'application/json',
        Authorization: 'Bearer' + ' ' + this.access_token,
      },
    });

    const json = response.body;
    if (typeof json === 'undefined') {
      throw new Error('API failure: ' + response.err + ' ' + JSON.stringify(response.body));
    }

    if (json && json.error) {
      if (json.code * 1 === 1 && !noRetry) {
        await this.authorize();
        return this.fetchBalance(true);
      }
      throw new Error('API error: ' + json.message + ' (code ' + json.code + ')');
    }

    if (!json.BTC || typeof json.BTC.AvailableBalance === 'undefined') {
      throw new Error('API unexpected response: ' + JSON.stringify(response.body));
    }

    this.balance_raw = json;
    this.balance = json.BTC.AvailableBalance;
    this._lastBalanceFetch = +new Date();
  }

  /**
   * Example return:
   * { destination: '03864ef025fde8fb587d989186ce6a4a186895ee44a926bfc370e2c366597a3f8f',
   *   payment_hash: 'faf996300a468b668c58ca0702a12096475a0dd2c3dde8e812f954463966bcf4',
   *   num_satoshis: '100',
   *   timestamp: '1535116657',
   *   expiry: '3600',
   *   description: 'hundredSatoshis blitzhub',
   *   description_hash: '',
   *   fallback_addr: '',
   *   cltv_expiry: '10',
   *   route_hints: [] }
   *
   * @param invoice BOLT invoice string
   * @return {Promise.<Object>}
   */
  decodeInvoice(invoice) {
    const { payeeNodeKey, tags, satoshis, millisatoshis, timestamp } = bolt11.decode(invoice);

    const decoded = {
      destination: payeeNodeKey,
      num_satoshis: satoshis ? satoshis.toString() : '0',
      num_millisatoshis: millisatoshis ? millisatoshis.toString() : '0',
      timestamp: timestamp.toString(),
      fallback_addr: '',
      route_hints: [],
    };

    for (let i = 0; i < tags.length; i++) {
      const { tagName, data } = tags[i];
      switch (tagName) {
        case 'payment_hash':
          decoded.payment_hash = data;
          break;
        case 'purpose_commit_hash':
          decoded.description_hash = data;
          break;
        case 'min_final_cltv_expiry':
          decoded.cltv_expiry = data.toString();
          break;
        case 'expire_time':
          decoded.expiry = data.toString();
          break;
        case 'description':
          decoded.description = data;
          break;
      }
    }

    if (!decoded.expiry) decoded.expiry = '3600'; // default

    if (parseInt(decoded.num_satoshis) === 0 && decoded.num_millisatoshis > 0) {
      decoded.num_satoshis = (decoded.num_millisatoshis / 1000).toString();
    }

    return (this.decoded_invoice_raw = decoded);
  }

  async fetchInfo() {
    const response = await this._api.get('/getinfo', {
      headers: {
        'Access-Control-Allow-Origin': '*',
        'Content-Type': 'application/json',
        Authorization: 'Bearer' + ' ' + this.access_token,
      },
    });

    const json = response.body;
    if (typeof json === 'undefined') {
      throw new Error('API failure: ' + response.err + ' ' + JSON.stringify(response.body));
    }

    if (json && json.error) {
      throw new Error('API error: ' + json.message + ' (code ' + json.code + ')');
    }

    if (!json.identity_pubkey) {
      throw new Error('API unexpected response: ' + JSON.stringify(response.body));
    }
    this.info_raw = json;
  }

  static async isValidNodeAddress(address) {
    const apiCall = new Frisbee({
      baseURI: address,
    });
    const response = await apiCall.get('/getinfo', {
      headers: {
        'Access-Control-Allow-Origin': '*',
        'Content-Type': 'application/json',
      },
    });
    const json = response.body;
    if (typeof json === 'undefined') {
      throw new Error('API failure: ' + response.err + ' ' + JSON.stringify(response.body));
    }

    if (json && json.code && json.code !== 1) {
      throw new Error('API error: ' + json.message + ' (code ' + json.code + ')');
    }
    return true;
  }

  allowReceive() {
    return true;
  }

  allowSignVerifyMessage() {
    return false;
  }

  /**
   * Example return:
   * { destination: '03864ef025fde8fb587d989186ce6a4a186895ee44a926bfc370e2c366597a3f8f',
   *   payment_hash: 'faf996300a468b668c58ca0702a12096475a0dd2c3dde8e812f954463966bcf4',
   *   num_satoshis: '100',
   *   timestamp: '1535116657',
   *   expiry: '3600',
   *   description: 'hundredSatoshis blitzhub',
   *   description_hash: '',
   *   fallback_addr: '',
   *   cltv_expiry: '10',
   *   route_hints: [] }
   *
   * @param invoice BOLT invoice string
   * @return {Promise.<Object>}
   */
  async decodeInvoiceRemote(invoice) {
    await this.checkLogin();

    const response = await this._api.get('/decodeinvoice?invoice=' + invoice, {
      headers: {
        'Access-Control-Allow-Origin': '*',
        'Content-Type': 'application/json',
        Authorization: 'Bearer' + ' ' + this.access_token,
      },
    });

    const json = response.body;
    if (typeof json === 'undefined') {
      throw new Error('API failure: ' + response.err + ' ' + JSON.stringify(response.body));
    }

    if (json && json.error) {
      throw new Error('API error: ' + json.message + ' (code ' + json.code + ')');
    }

    if (!json.payment_hash) {
      throw new Error('API unexpected response: ' + JSON.stringify(response.body));
    }

    return (this.decoded_invoice_raw = json);
  }

  weOwnTransaction(txid) {
    for (const tx of this.getTransactions()) {
      if (tx && tx.payment_hash && tx.payment_hash === txid) return true;
    }

    return false;
  }
}

/*



pending tx:

    [ { amount: 0.00078061,
        account: '521172',
        address: '3F9seBGCJZQ4WJJHwGhrxeGXCGbrm5SNpF',
        category: 'receive',
        confirmations: 0,
        blockhash: '',
        blockindex: 0,
        blocktime: 0,
        txid: '28a74277e47c2d772ee8a40464209c90dce084f3b5de38a2f41b14c79e3bfc62',
        walletconflicts: [],
        time: 1535024434,
        timereceived: 1535024434 } ]


tx:

    [ { amount: 0.00078061,
        account: '521172',
        address: '3F9seBGCJZQ4WJJHwGhrxeGXCGbrm5SNpF',
        category: 'receive',
        confirmations: 5,
        blockhash: '0000000000000000000edf18e9ece18e449c6d8eed1f729946b3531c32ee9f57',
        blockindex: 693,
        blocktime: 1535024914,
        txid: '28a74277e47c2d772ee8a40464209c90dce084f3b5de38a2f41b14c79e3bfc62',
        walletconflicts: [],
        time: 1535024434,
        timereceived: 1535024434 } ]

 */<|MERGE_RESOLUTION|>--- conflicted
+++ resolved
@@ -70,15 +70,6 @@
     this._api = new Frisbee({
       baseURI: this.baseURI,
     });
-<<<<<<< HEAD
-=======
-
-    if (this.baseURI?.indexOf('.onion') !== -1) {
-      this._api = new torrific.Torsbee({
-        baseURI: this.baseURI,
-      });
-    }
->>>>>>> 769e0433
   }
 
   accessTokenExpired() {
