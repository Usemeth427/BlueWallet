import { LegacyWallet } from './legacy-wallet';
import Frisbee from 'frisbee';
import bolt11 from 'bolt11';
import { BitcoinUnit, Chain } from '../../models/bitcoinUnits';
export class LightningCustodianWallet extends LegacyWallet {
  static type = 'lightningCustodianWallet';
  static typeReadable = 'Lightning';

  constructor(props) {
    super(props);
    this.setBaseURI(); // no args to init with default value
    this.init();
    this.refresh_token = '';
    this.access_token = '';
    this._refresh_token_created_ts = 0;
    this._access_token_created_ts = 0;
    this.refill_addressess = [];
    this.pending_transactions_raw = [];
    this.user_invoices_raw = [];
    this.info_raw = false;
    this.preferredBalanceUnit = BitcoinUnit.SATS;
    this.chain = Chain.OFFCHAIN;
  }

  /**
   * requires calling init() after setting
   *
   * @param URI
   */
  setBaseURI(URI) {
    this.baseURI = URI;
  }

  getBaseURI() {
    return this.baseURI;
  }

  allowSend() {
    return true;
  }

  getAddress() {
    if (this.refill_addressess.length > 0) {
      return this.refill_addressess[0];
    } else {
      return undefined;
    }
  }

  getSecret() {
    return this.secret + '@' + this.baseURI;
  }

  timeToRefreshBalance() {
    return (+new Date() - this._lastBalanceFetch) / 1000 > 300; // 5 min
  }

  timeToRefreshTransaction() {
    return (+new Date() - this._lastTxFetch) / 1000 > 300; // 5 min
  }

  static fromJson(param) {
    const obj = super.fromJson(param);
    obj.init();
    return obj;
  }

  async init() {
    this._api = new Frisbee({
      baseURI: this.baseURI,
    });
<<<<<<< HEAD
=======
    const isTorDisabled = await isTorDaemonDisabled();

    if (!isTorDisabled && this.baseURI && this.baseURI?.indexOf('.onion') !== -1) {
      this._api = new torrific.Torsbee({
        baseURI: this.baseURI,
      });
    }
>>>>>>> 995a529e
  }

  accessTokenExpired() {
    return (+new Date() - this._access_token_created_ts) / 1000 >= 3600 * 2; // 2h
  }

  refreshTokenExpired() {
    return (+new Date() - this._refresh_token_created_ts) / 1000 >= 3600 * 24 * 7; // 7d
  }

  generate() {
    // nop
  }

  async createAccount(isTest) {
    const response = await this._api.post('/create', {
      body: { partnerid: 'bluewallet', accounttype: (isTest && 'test') || 'common' },
      headers: { 'Access-Control-Allow-Origin': '*', 'Content-Type': 'application/json' },
    });
    const json = response.body;
    if (typeof json === 'undefined') {
      throw new Error('API failure: ' + response.err + ' ' + JSON.stringify(response.body));
    }

    if (json && json.error) {
      throw new Error('API error: ' + (json.message ? json.message : json.error) + ' (code ' + json.code + ')');
    }

    if (!json.login || !json.password) {
      throw new Error('API unexpected response: ' + JSON.stringify(response.body));
    }

    this.secret = 'lndhub://' + json.login + ':' + json.password;
  }

  async payInvoice(invoice, freeAmount = 0) {
    const response = await this._api.post('/payinvoice', {
      body: { invoice: invoice, amount: freeAmount },
      headers: {
        'Access-Control-Allow-Origin': '*',
        'Content-Type': 'application/json',
        Authorization: 'Bearer' + ' ' + this.access_token,
      },
    });

    if (response.originalResponse && typeof response.originalResponse === 'string') {
      try {
        response.originalResponse = JSON.parse(response.originalResponse);
      } catch (_) {}
    }

    if (response.originalResponse && response.originalResponse.status && response.originalResponse.status === 503) {
      throw new Error('Payment is in transit');
    }

    const json = response.body;
    if (typeof json === 'undefined') {
      throw new Error('API failure: ' + response.err + ' ' + JSON.stringify(response.originalResponse));
    }

    if (json && json.error) {
      throw new Error('API error: ' + json.message + ' (code ' + json.code + ')');
    }

    this.last_paid_invoice_result = json;
  }

  /**
   * Returns list of LND invoices created by user
   *
   * @return {Promise.<Array>}
   */
  async getUserInvoices(limit = false) {
    let limitString = '';
    if (limit) limitString = '?limit=' + parseInt(limit);
    const response = await this._api.get('/getuserinvoices' + limitString, {
      headers: {
        'Access-Control-Allow-Origin': '*',
        'Content-Type': 'application/json',
        Authorization: 'Bearer' + ' ' + this.access_token,
      },
    });
    const json = response.body;
    if (typeof json === 'undefined') {
      throw new Error('API failure: ' + response.err + ' ' + JSON.stringify(response.originalResponse));
    }

    if (json && json.error) {
      throw new Error('API error: ' + json.message + ' (code ' + json.code + ')');
    }

    if (limit) {
      // need to merge existing invoices with the ones that arrived
      // but the ones received later should overwrite older ones

      for (const oldInvoice of this.user_invoices_raw) {
        // iterate all OLD invoices
        let found = false;
        for (const newInvoice of json) {
          // iterate all NEW invoices
          if (newInvoice.payment_request === oldInvoice.payment_request) found = true;
        }

        if (!found) {
          // if old invoice is not found in NEW array, we simply add it:
          json.push(oldInvoice);
        }
      }
    }

    this.user_invoices_raw = json.sort(function (a, b) {
      return a.timestamp - b.timestamp;
    });

    return this.user_invoices_raw;
  }

  /**
   * Basically the same as this.getUserInvoices() but saves invoices list
   * to internal variable
   *
   * @returns {Promise<void>}
   */
  async fetchUserInvoices() {
    await this.getUserInvoices();
  }

  isInvoiceGeneratedByWallet(paymentRequest) {
    return this.user_invoices_raw.some(invoice => invoice.payment_request === paymentRequest);
  }

  weOwnAddress(address) {
    return this.refill_addressess.some(refillAddress => address === refillAddress);
  }

  async addInvoice(amt, memo) {
    const response = await this._api.post('/addinvoice', {
      body: { amt: amt + '', memo: memo },
      headers: {
        'Access-Control-Allow-Origin': '*',
        'Content-Type': 'application/json',
        Authorization: 'Bearer' + ' ' + this.access_token,
      },
    });
    const json = response.body;
    if (typeof json === 'undefined') {
      throw new Error('API failure: ' + response.err + ' ' + JSON.stringify(response.originalResponse));
    }

    if (json && json.error) {
      throw new Error('API error: ' + json.message + ' (code ' + json.code + ')');
    }

    if (!json.r_hash || !json.pay_req) {
      throw new Error('API unexpected response: ' + JSON.stringify(response.body));
    }

    return json.pay_req;
  }

  /**
   * Uses login & pass stored in `this.secret` to authorize
   * and set internal `access_token` & `refresh_token`
   *
   * @return {Promise.<void>}
   */
  async authorize() {
    let login, password;
    if (this.secret.indexOf('blitzhub://') !== -1) {
      login = this.secret.replace('blitzhub://', '').split(':')[0];
      password = this.secret.replace('blitzhub://', '').split(':')[1];
    } else {
      login = this.secret.replace('lndhub://', '').split(':')[0];
      password = this.secret.replace('lndhub://', '').split(':')[1];
    }
    const response = await this._api.post('/auth?type=auth', {
      body: { login: login, password: password },
      headers: { 'Access-Control-Allow-Origin': '*', 'Content-Type': 'application/json' },
    });

    const json = response.body;
    if (typeof json === 'undefined') {
      throw new Error('API failure: ' + response.err + ' ' + JSON.stringify(response.body));
    }

    if (json && json.error) {
      throw new Error('API error: ' + json.message + ' (code ' + json.code + ')');
    }

    if (!json.access_token || !json.refresh_token) {
      throw new Error('API unexpected response: ' + JSON.stringify(response.body));
    }

    this.refresh_token = json.refresh_token;
    this.access_token = json.access_token;
    this._refresh_token_created_ts = +new Date();
    this._access_token_created_ts = +new Date();
  }

  async checkLogin() {
    if (this.accessTokenExpired() && this.refreshTokenExpired()) {
      // all tokens expired, only option is to login with login and password
      return this.authorize();
    }

    if (this.accessTokenExpired()) {
      // only access token expired, so only refreshing it
      let refreshedOk = true;
      try {
        await this.refreshAcessToken();
      } catch (Err) {
        refreshedOk = false;
      }

      if (!refreshedOk) {
        // something went wrong, lets try to login regularly
        return this.authorize();
      }
    }
  }

  async refreshAcessToken() {
    const response = await this._api.post('/auth?type=refresh_token', {
      body: { refresh_token: this.refresh_token },
      headers: { 'Access-Control-Allow-Origin': '*', 'Content-Type': 'application/json' },
    });

    const json = response.body;
    if (typeof json === 'undefined') {
      throw new Error('API failure: ' + response.err + ' ' + JSON.stringify(response.body));
    }

    if (json && json.error) {
      throw new Error('API error: ' + json.message + ' (code ' + json.code + ')');
    }

    if (!json.access_token || !json.refresh_token) {
      throw new Error('API unexpected response: ' + JSON.stringify(response.body));
    }

    this.refresh_token = json.refresh_token;
    this.access_token = json.access_token;
    this._refresh_token_created_ts = +new Date();
    this._access_token_created_ts = +new Date();
  }

  async fetchBtcAddress() {
    const response = await this._api.get('/getbtc', {
      headers: {
        'Access-Control-Allow-Origin': '*',
        'Content-Type': 'application/json',
        Authorization: 'Bearer' + ' ' + this.access_token,
      },
    });

    const json = response.body;
    if (typeof json === 'undefined') {
      throw new Error('API failure: ' + response.err + ' ' + JSON.stringify(response.body));
    }

    if (json && json.error) {
      throw new Error('API error: ' + json.message + ' (code ' + json.code + ')');
    }

    this.refill_addressess = [];

    for (const arr of json) {
      this.refill_addressess.push(arr.address);
    }
  }

  async getAddressAsync() {
    await this.fetchBtcAddress();
    return this.getAddress();
  }

  async allowOnchainAddress() {
    if (this.getAddress() !== undefined && this.getAddress() !== null) {
      return true;
    } else {
      await this.fetchBtcAddress();
      return this.getAddress() !== undefined && this.getAddress() !== null;
    }
  }

  getTransactions() {
    let txs = [];
    this.pending_transactions_raw = this.pending_transactions_raw || [];
    this.user_invoices_raw = this.user_invoices_raw || [];
    this.transactions_raw = this.transactions_raw || [];
    txs = txs.concat(this.pending_transactions_raw.slice(), this.transactions_raw.slice().reverse(), this.user_invoices_raw.slice()); // slice so array is cloned
    // transforming to how wallets/list screen expects it
    for (const tx of txs) {
      tx.walletID = this.getID();
      if (tx.amount) {
        // pending tx
        tx.amt = tx.amount * -100000000;
        tx.fee = 0;
        tx.timestamp = tx.time;
        tx.memo = 'On-chain transaction';
      }

      if (typeof tx.amt !== 'undefined' && typeof tx.fee !== 'undefined') {
        // lnd tx outgoing
        tx.value = parseInt((tx.amt * 1 + tx.fee * 1) * -1);
      }

      if (tx.type === 'paid_invoice') {
        tx.memo = tx.memo || 'Lightning payment';
        if (tx.value > 0) tx.value = tx.value * -1; // value already includes fee in it (see lndhub)
        // outer code expects spending transactions to of negative value
      }

      if (tx.type === 'bitcoind_tx') {
        tx.memo = 'On-chain transaction';
      }

      if (tx.type === 'user_invoice') {
        // incoming ln tx
        tx.value = parseInt(tx.amt);
        tx.memo = tx.description || 'Lightning invoice';
      }

      tx.received = new Date(tx.timestamp * 1000).toString();
    }
    return txs.sort(function (a, b) {
      return b.timestamp - a.timestamp;
    });
  }

  async fetchPendingTransactions() {
    const response = await this._api.get('/getpending', {
      headers: {
        'Access-Control-Allow-Origin': '*',
        'Content-Type': 'application/json',
        Authorization: 'Bearer' + ' ' + this.access_token,
      },
    });

    const json = response.body;
    if (typeof json === 'undefined') {
      throw new Error('API failure: ' + response.err + ' ' + JSON.stringify(response));
    }

    if (json && json.error) {
      throw new Error('API error: ' + json.message + ' (code ' + json.code + ')');
    }

    this.pending_transactions_raw = json;
  }

  async fetchTransactions() {
    // TODO: iterate over all available pages
    const limit = 10;
    let queryRes = '';
    const offset = 0;
    queryRes += '?limit=' + limit;
    queryRes += '&offset=' + offset;

    const response = await this._api.get('/gettxs' + queryRes, {
      headers: {
        'Access-Control-Allow-Origin': '*',
        'Content-Type': 'application/json',
        Authorization: 'Bearer' + ' ' + this.access_token,
      },
    });

    const json = response.body;
    if (typeof json === 'undefined') {
      throw new Error('API failure: ' + response.err + ' ' + JSON.stringify(response.body));
    }

    if (json && json.error) {
      throw new Error('API error: ' + json.message + ' (code ' + json.code + ')');
    }

    if (!Array.isArray(json)) {
      throw new Error('API unexpected response: ' + JSON.stringify(response.body));
    }

    this._lastTxFetch = +new Date();
    this.transactions_raw = json;
  }

  getBalance() {
    return this.balance;
  }

  async fetchBalance(noRetry) {
    await this.checkLogin();

    const response = await this._api.get('/balance', {
      headers: {
        'Access-Control-Allow-Origin': '*',
        'Content-Type': 'application/json',
        Authorization: 'Bearer' + ' ' + this.access_token,
      },
    });

    const json = response.body;
    if (typeof json === 'undefined') {
      throw new Error('API failure: ' + response.err + ' ' + JSON.stringify(response.body));
    }

    if (json && json.error) {
      if (json.code * 1 === 1 && !noRetry) {
        await this.authorize();
        return this.fetchBalance(true);
      }
      throw new Error('API error: ' + json.message + ' (code ' + json.code + ')');
    }

    if (!json.BTC || typeof json.BTC.AvailableBalance === 'undefined') {
      throw new Error('API unexpected response: ' + JSON.stringify(response.body));
    }

    this.balance_raw = json;
    this.balance = json.BTC.AvailableBalance;
    this._lastBalanceFetch = +new Date();
  }

  /**
   * Example return:
   * { destination: '03864ef025fde8fb587d989186ce6a4a186895ee44a926bfc370e2c366597a3f8f',
   *   payment_hash: 'faf996300a468b668c58ca0702a12096475a0dd2c3dde8e812f954463966bcf4',
   *   num_satoshis: '100',
   *   timestamp: '1535116657',
   *   expiry: '3600',
   *   description: 'hundredSatoshis blitzhub',
   *   description_hash: '',
   *   fallback_addr: '',
   *   cltv_expiry: '10',
   *   route_hints: [] }
   *
   * @param invoice BOLT invoice string
   * @return {payment_hash: string}
   */
  decodeInvoice(invoice) {
    const { payeeNodeKey, tags, satoshis, millisatoshis, timestamp } = bolt11.decode(invoice);

    const decoded = {
      destination: payeeNodeKey,
      num_satoshis: satoshis ? satoshis.toString() : '0',
      num_millisatoshis: millisatoshis ? millisatoshis.toString() : '0',
      timestamp: timestamp.toString(),
      fallback_addr: '',
      route_hints: [],
    };

    for (let i = 0; i < tags.length; i++) {
      const { tagName, data } = tags[i];
      switch (tagName) {
        case 'payment_hash':
          decoded.payment_hash = data;
          break;
        case 'purpose_commit_hash':
          decoded.description_hash = data;
          break;
        case 'min_final_cltv_expiry':
          decoded.cltv_expiry = data.toString();
          break;
        case 'expire_time':
          decoded.expiry = data.toString();
          break;
        case 'description':
          decoded.description = data;
          break;
      }
    }

    if (!decoded.expiry) decoded.expiry = '3600'; // default

    if (parseInt(decoded.num_satoshis) === 0 && decoded.num_millisatoshis > 0) {
      decoded.num_satoshis = (decoded.num_millisatoshis / 1000).toString();
    }

    return (this.decoded_invoice_raw = decoded);
  }

  async fetchInfo() {
    const response = await this._api.get('/getinfo', {
      headers: {
        'Access-Control-Allow-Origin': '*',
        'Content-Type': 'application/json',
        Authorization: 'Bearer' + ' ' + this.access_token,
      },
    });

    const json = response.body;
    if (typeof json === 'undefined') {
      throw new Error('API failure: ' + response.err + ' ' + JSON.stringify(response.body));
    }

    if (json && json.error) {
      throw new Error('API error: ' + json.message + ' (code ' + json.code + ')');
    }

    if (!json.identity_pubkey) {
      throw new Error('API unexpected response: ' + JSON.stringify(response.body));
    }
    this.info_raw = json;
  }

  static async isValidNodeAddress(address) {
<<<<<<< HEAD
    const apiCall = new Frisbee({
      baseURI: address,
    });
=======
    const isTorDisabled = await isTorDaemonDisabled();
    const isTor = address.indexOf('.onion') !== -1;
    const apiCall =
      isTor && !isTorDisabled
        ? new torrific.Torsbee({
            baseURI: address,
          })
        : new Frisbee({
            baseURI: address,
          });
>>>>>>> 995a529e
    const response = await apiCall.get('/getinfo', {
      headers: {
        'Access-Control-Allow-Origin': '*',
        'Content-Type': 'application/json',
      },
    });
    const json = response.body;
    if (typeof json === 'undefined') {
      throw new Error('API failure: ' + response.err + ' ' + JSON.stringify(response.body));
    }

    if (json && json.code && json.code !== 1) {
      throw new Error('API error: ' + json.message + ' (code ' + json.code + ')');
    }
    return true;
  }

  allowReceive() {
    return true;
  }

  allowSignVerifyMessage() {
    return false;
  }

  /**
   * Example return:
   * { destination: '03864ef025fde8fb587d989186ce6a4a186895ee44a926bfc370e2c366597a3f8f',
   *   payment_hash: 'faf996300a468b668c58ca0702a12096475a0dd2c3dde8e812f954463966bcf4',
   *   num_satoshis: '100',
   *   timestamp: '1535116657',
   *   expiry: '3600',
   *   description: 'hundredSatoshis blitzhub',
   *   description_hash: '',
   *   fallback_addr: '',
   *   cltv_expiry: '10',
   *   route_hints: [] }
   *
   * @param invoice BOLT invoice string
   * @return {Promise.<Object>}
   */
  async decodeInvoiceRemote(invoice) {
    await this.checkLogin();

    const response = await this._api.get('/decodeinvoice?invoice=' + invoice, {
      headers: {
        'Access-Control-Allow-Origin': '*',
        'Content-Type': 'application/json',
        Authorization: 'Bearer' + ' ' + this.access_token,
      },
    });

    const json = response.body;
    if (typeof json === 'undefined') {
      throw new Error('API failure: ' + response.err + ' ' + JSON.stringify(response.body));
    }

    if (json && json.error) {
      throw new Error('API error: ' + json.message + ' (code ' + json.code + ')');
    }

    if (!json.payment_hash) {
      throw new Error('API unexpected response: ' + JSON.stringify(response.body));
    }

    return (this.decoded_invoice_raw = json);
  }

  weOwnTransaction(txid) {
    for (const tx of this.getTransactions()) {
      if (tx && tx.payment_hash && tx.payment_hash === txid) return true;
    }

    return false;
  }
}

/*



pending tx:

    [ { amount: 0.00078061,
        account: '521172',
        address: '3F9seBGCJZQ4WJJHwGhrxeGXCGbrm5SNpF',
        category: 'receive',
        confirmations: 0,
        blockhash: '',
        blockindex: 0,
        blocktime: 0,
        txid: '28a74277e47c2d772ee8a40464209c90dce084f3b5de38a2f41b14c79e3bfc62',
        walletconflicts: [],
        time: 1535024434,
        timereceived: 1535024434 } ]


tx:

    [ { amount: 0.00078061,
        account: '521172',
        address: '3F9seBGCJZQ4WJJHwGhrxeGXCGbrm5SNpF',
        category: 'receive',
        confirmations: 5,
        blockhash: '0000000000000000000edf18e9ece18e449c6d8eed1f729946b3531c32ee9f57',
        blockindex: 693,
        blocktime: 1535024914,
        txid: '28a74277e47c2d772ee8a40464209c90dce084f3b5de38a2f41b14c79e3bfc62',
        walletconflicts: [],
        time: 1535024434,
        timereceived: 1535024434 } ]

 */<|MERGE_RESOLUTION|>--- conflicted
+++ resolved
@@ -69,16 +69,6 @@
     this._api = new Frisbee({
       baseURI: this.baseURI,
     });
-<<<<<<< HEAD
-=======
-    const isTorDisabled = await isTorDaemonDisabled();
-
-    if (!isTorDisabled && this.baseURI && this.baseURI?.indexOf('.onion') !== -1) {
-      this._api = new torrific.Torsbee({
-        baseURI: this.baseURI,
-      });
-    }
->>>>>>> 995a529e
   }
 
   accessTokenExpired() {
@@ -583,22 +573,9 @@
   }
 
   static async isValidNodeAddress(address) {
-<<<<<<< HEAD
     const apiCall = new Frisbee({
       baseURI: address,
     });
-=======
-    const isTorDisabled = await isTorDaemonDisabled();
-    const isTor = address.indexOf('.onion') !== -1;
-    const apiCall =
-      isTor && !isTorDisabled
-        ? new torrific.Torsbee({
-            baseURI: address,
-          })
-        : new Frisbee({
-            baseURI: address,
-          });
->>>>>>> 995a529e
     const response = await apiCall.get('/getinfo', {
       headers: {
         'Access-Control-Allow-Origin': '*',
