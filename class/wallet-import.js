import wif from 'wif';
import bip38 from 'bip38';

import {
  HDAezeedWallet,
  HDLegacyBreadwalletWallet,
  HDLegacyElectrumSeedP2PKHWallet,
  HDLegacyP2PKHWallet,
  HDSegwitBech32Wallet,
  HDSegwitElectrumSeedP2WPKHWallet,
  HDSegwitP2SHWallet,
  LegacyWallet,
  LightningCustodianWallet,
  LightningLdkWallet,
  MultisigHDWallet,
  SLIP39LegacyP2PKHWallet,
  SLIP39SegwitBech32Wallet,
<<<<<<< HEAD
=======
  SLIP39SegwitP2SHWallet,
  SegwitBech32Wallet,
  SegwitP2SHWallet,
  WatchOnlyWallet,
>>>>>>> 2d332f87
} from '.';
import loc from '../loc';
import bip39WalletFormats from './bip39_wallet_formats.json'; // https://github.com/spesmilo/electrum/blob/master/electrum/bip39_wallet_formats.json
import bip39WalletFormatsBlueWallet from './bip39_wallet_formats_bluewallet.json';

// https://github.com/bitcoinjs/bip32/blob/master/ts-src/bip32.ts#L43
export const validateBip32 = path => path.match(/^(m\/)?(\d+'?\/)*\d+'?$/) !== null;

/**
 * Function that starts wallet search and import process. It has async generator inside, so
 * that the process can be stoped at any time. It reporst all the progress through callbacks.
 *
 * @param askPassphrase {bool} If true import process will call onPassword callback for wallet with optional password.
 * @param searchAccounts {bool} If true import process will scan for all known derivation path from bip39_wallet_formats.json. If false it will use limited version.
 * @param onProgress {function} Callback to report scanning progress
 * @param onWallet {function} Callback to report wallet found
 * @param onPassword {function} Callback to ask for password if needed
 * @returns {{promise: Promise, stop: function}}
 */
const startImport = (importTextOrig, askPassphrase = false, searchAccounts = false, onProgress, onWallet, onPassword) => {
  // state
  let promiseResolve;
  let promiseReject;
  let running = true; // if you put it to false, internal generator stops
  const wallets = [];
  const promise = new Promise((resolve, reject) => {
    promiseResolve = resolve;
    promiseReject = reject;
  });

  // actions
  const reportProgress = name => {
    onProgress(name);
  };
  const reportFinish = (cancelled, stopped) => {
    promiseResolve({ cancelled, stopped, wallets });
  };
  const reportWallet = wallet => {
    if (wallets.some(w => w.getID() === wallet.getID())) return; // do not add duplicates
    wallets.push(wallet);
    onWallet(wallet);
  };
  const stop = () => (running = false);

  async function* importGenerator() {
    // The plan:
    // -3. ask for password, if needed and validate it
    // -2. check if BIP38 encrypted
    // -1a. check if multisig
    // -1. check lightning custodian
    // 0. check if its HDSegwitBech32Wallet (BIP84)
    // 1. check if its HDSegwitP2SHWallet (BIP49)
    // 2. check if its HDLegacyP2PKHWallet (BIP44)
    // 3. check if its HDLegacyBreadwalletWallet (no BIP, just "m/0")
    // 3.1 check HD Electrum legacy
    // 3.2 check if its AEZEED
    // 3.3 check if its SLIP39
    // 4. check if its Segwit WIF (P2SH)
    // 5. check if its Legacy WIF
    // 6. check if its address (watch-only wallet)
    // 7. check if its private key (segwit address P2SH) TODO
    // 7. check if its private key (legacy address) TODO
    let text = importTextOrig.trim();
    let password;

    // BIP38 password required
    if (text.startsWith('6P')) {
      do {
        password = await onPassword(loc.wallets.looks_like_bip38, loc.wallets.enter_bip38_password);
      } while (!password);
    }

    // HD BIP39 wallet password is optinal
    const hd = new HDSegwitBech32Wallet();
    hd.setSecret(text);
    if (askPassphrase && hd.validateMnemonic()) {
      password = await onPassword(loc.wallets.import_passphrase_title, loc.wallets.import_passphrase_message);
    }

    // AEZEED password needs to be correct
    const aezeed = new HDAezeedWallet();
    aezeed.setSecret(text);
    if (await aezeed.mnemonicInvalidPassword()) {
      do {
        password = await onPassword('', loc.wallets.enter_bip38_password);
        aezeed.setPassphrase(password);
      } while (await aezeed.mnemonicInvalidPassword());
    }

    // SLIP39 wallet password is optinal
    if (askPassphrase && text.includes('\n')) {
      const s1 = new SLIP39SegwitP2SHWallet();
      s1.setSecret(text);

      if (s1.validateMnemonic()) {
        password = await onPassword(loc.wallets.import_passphrase_title, loc.wallets.import_passphrase_message);
      }
    }

    // ELECTRUM segwit wallet password is optinal
    const electrum1 = new HDSegwitElectrumSeedP2WPKHWallet();
    electrum1.setSecret(text);
    if (askPassphrase && electrum1.validateMnemonic()) {
      password = await onPassword(loc.wallets.import_passphrase_title, loc.wallets.import_passphrase_message);
    }

    // ELECTRUM legacy wallet password is optinal
    const electrum2 = new HDLegacyElectrumSeedP2PKHWallet();
<<<<<<< HEAD
    electrum2.setSecret(importText);
    if (electrum2.validateMnemonic()) {
      password = await prompt(loc.wallets.import_passphrase_title, loc.wallets.import_passphrase_message);
      return { text, password };
    }

    return { text, password };
  };

  /**
   *
   * @param importText
   * @param password
   * @returns {Promise<void>}
   */
  WalletImport.processImportText = async (importText, password) => {
    IdleTimerManager.setIdleTimerDisabled(true);
    // Plan:
    // -2. check if BIP38 encrypted
    // -1a. check if multisig
    // -1. check lightning custodian
    // 0. check if its HDSegwitBech32Wallet (BIP84)
    // 1. check if its HDSegwitP2SHWallet (BIP49)
    // 2. check if its HDLegacyP2PKHWallet (BIP44)
    // 3. check if its HDLegacyBreadwalletWallet (no BIP, just "m/0")
    // 3.1 check HD Electrum legacy
    // 3.2 check if its AEZEED
    // 3.3 check if its SLIP39
    // 4. check if its Segwit WIF (P2SH)
    // 5. check if its Legacy WIF
    // 6. check if its address (watch-only wallet)
    // 7. check if its private key (segwit address P2SH) TODO
    // 7. check if its private key (legacy address) TODO

    importText = importText.trim();

    if (importText.startsWith('6P')) {
      const decryptedKey = await bip38.decryptAsync(importText, password);
=======
    electrum2.setSecret(text);
    if (askPassphrase && electrum2.validateMnemonic()) {
      password = await onPassword(loc.wallets.import_passphrase_title, loc.wallets.import_passphrase_message);
    }

    // is it bip38 encrypted
    if (text.startsWith('6P')) {
      const decryptedKey = await bip38.decryptAsync(text, password);
>>>>>>> 2d332f87

      if (decryptedKey) {
        text = wif.encode(0x80, decryptedKey.privateKey, decryptedKey.compressed);
      }
    }

    // is it multisig?
    yield { progress: 'multisignature' };
    const ms = new MultisigHDWallet();
    ms.setSecret(text);
    if (ms.getN() > 0 && ms.getM() > 0) {
      await ms.fetchBalance();
      yield { wallet: ms };
    }

    // is it lightning custodian?
    yield { progress: 'lightning custodian' };
    if (text.startsWith('blitzhub://') || text.startsWith('lndhub://')) {
      const lnd = new LightningCustodianWallet();
      if (text.includes('@')) {
        const split = text.split('@');
        lnd.setBaseURI(split[1]);
        lnd.setSecret(split[0]);
      }
      lnd.init();
      await lnd.authorize();
      await lnd.fetchTransactions();
      await lnd.fetchUserInvoices();
      await lnd.fetchPendingTransactions();
      await lnd.fetchBalance();
      yield { wallet: lnd };
    }

    // is it LDK?
    yield { progress: 'lightning' };
    if (text.startsWith('ldk://')) {
      const ldk = new LightningLdkWallet();
      ldk.setSecret(text);
      if (ldk.valid()) {
        await ldk.init();
        yield { wallet: ldk };
      }
    }

    // check bip39 wallets
    yield { progress: 'bip39' };
    const hd2 = new HDSegwitBech32Wallet();
    hd2.setSecret(text);
    hd2.setPassphrase(password);
    if (hd2.validateMnemonic()) {
      let walletFound = false;
      // by default we don't try all the paths and options
      const paths = searchAccounts ? bip39WalletFormats : bip39WalletFormatsBlueWallet;
      for (const i of paths) {
        // we need to skip m/0' p2pkh from default scan list. It could be a BRD wallet and will be handled later
        if (i.derivation_path === "m/0'" && i.script_type === 'p2pkh') continue;
        let paths;
        if (i.iterate_accounts && searchAccounts) {
          const basicPath = i.derivation_path.slice(0, -2); // remove 0' from the end
          paths = [...Array(10).keys()].map(j => basicPath + j + "'"); // add account number
        } else {
          paths = [i.derivation_path];
        }
        let WalletClass;
        switch (i.script_type) {
          case 'p2pkh':
            WalletClass = HDLegacyP2PKHWallet;
            break;
          case 'p2wpkh-p2sh':
            WalletClass = HDSegwitP2SHWallet;
            break;
          default:
            // p2wpkh
            WalletClass = HDSegwitBech32Wallet;
        }
        for (const path of paths) {
          const wallet = new WalletClass();
          wallet.setSecret(text);
          wallet.setPassphrase(password);
          wallet.setDerivationPath(path);
          yield { progress: `bip39 ${i.script_type} ${path}` };
          if (await wallet.wasEverUsed()) {
            yield { wallet: wallet };
            walletFound = true;
          } else {
            break; // don't check second account if first one is empty
          }
        }
      }

      // m/0' p2pkh is a special case. It could be regular a HD wallet or a BRD wallet.
      // to decide which one is it let's compare number of transactions
      const m0Legacy = new HDLegacyP2PKHWallet();
      m0Legacy.setSecret(text);
      m0Legacy.setPassphrase(password);
      m0Legacy.setDerivationPath("m/0'");
      yield { progress: "bip39 p2pkh m/0'" };
      // BRD doesn't support passphrase and only works with 12 words seeds
      if (!password && text.split(' ').length === 12) {
        const brd = new HDLegacyBreadwalletWallet();
        brd.setSecret(text);

        if (await m0Legacy.wasEverUsed()) {
          await m0Legacy.fetchBalance();
          await m0Legacy.fetchTransactions();
          yield { progress: 'BRD' };
          await brd.fetchBalance();
          await brd.fetchTransactions();
          if (brd.getTransactions().length > m0Legacy.getTransactions().length) {
            yield { wallet: brd };
          } else {
            yield { wallet: m0Legacy };
          }
          walletFound = true;
        }
      } else {
        if (await m0Legacy.wasEverUsed()) {
          yield { wallet: m0Legacy };
          walletFound = true;
        }
      }

      // if we havent found any wallet for this seed suggest new bech32 wallet
      if (!walletFound) {
        yield { wallet: hd2 };
      }
      // return;
    }

    yield { progress: 'wif' };
    const segwitWallet = new SegwitP2SHWallet();
    segwitWallet.setSecret(text);
    if (segwitWallet.getAddress()) {
      // ok its a valid WIF

      yield { progress: 'wif p2wpkh' };
      const segwitBech32Wallet = new SegwitBech32Wallet();
      segwitBech32Wallet.setSecret(text);
      if (await segwitBech32Wallet.wasEverUsed()) {
        // yep, its single-address bech32 wallet
        await segwitBech32Wallet.fetchBalance();
        yield { wallet: segwitBech32Wallet };
      }

      yield { progress: 'wif p2wpkh-p2sh' };
      if (await segwitWallet.wasEverUsed()) {
        // yep, its single-address bech32 wallet
        await segwitWallet.fetchBalance();
        yield { wallet: segwitWallet };
      }

      // default wallet is Legacy
      yield { progress: 'wif p2pkh' };
      const legacyWallet = new LegacyWallet();
      legacyWallet.setSecret(text);
      yield { wallet: legacyWallet };
    }

    // case - WIF is valid, just has uncompressed pubkey
    yield { progress: 'wif p2pkh' };
    const legacyWallet = new LegacyWallet();
    legacyWallet.setSecret(text);
    if (legacyWallet.getAddress()) {
      await legacyWallet.fetchBalance();
      await legacyWallet.fetchTransactions();
      yield { wallet: legacyWallet };
    }

    // maybe its a watch-only address?
    yield { progress: 'watch only' };
    const watchOnly = new WatchOnlyWallet();
    watchOnly.setSecret(text);
    if (watchOnly.valid()) {
      await watchOnly.fetchBalance();
      yield { wallet: watchOnly };
    }

    // electrum p2wpkh-p2sh
    yield { progress: 'electrum p2wpkh-p2sh' };
    const el1 = new HDSegwitElectrumSeedP2WPKHWallet();
    el1.setSecret(text);
    el1.setPassphrase(password);
    if (el1.validateMnemonic()) {
      yield { wallet: el1 }; // not fetching txs or balances, fuck it, yolo, life is too short
    }

    // electrum p2wpkh-p2sh
    yield { progress: 'electrum p2pkh' };
    const el2 = new HDLegacyElectrumSeedP2PKHWallet();
    el2.setSecret(text);
    el2.setPassphrase(password);
    if (el2.validateMnemonic()) {
      yield { wallet: el2 }; // not fetching txs or balances, fuck it, yolo, life is too short
    }

    // is it AEZEED?
    yield { progress: 'aezeed' };
    const aezeed2 = new HDAezeedWallet();
    aezeed2.setSecret(text);
    aezeed2.setPassphrase(password);
    if (await aezeed2.validateMnemonicAsync()) {
      yield { wallet: aezeed2 }; // not fetching txs or balances, fuck it, yolo, life is too short
    }

    // if it is multi-line string, then it is probably SLIP39 wallet
    // each line - one share
    yield { progress: 'SLIP39' };
    if (text.includes('\n')) {
      const s1 = new SLIP39SegwitP2SHWallet();
      s1.setSecret(text);

      if (s1.validateMnemonic()) {
        yield { progress: 'SLIP39 p2wpkh-p2sh' };
        s1.setPassphrase(password);
        if (await s1.wasEverUsed()) {
          yield { wallet: s1 };
        }

        yield { progress: 'SLIP39 p2pkh' };
        const s2 = new SLIP39LegacyP2PKHWallet();
        s2.setPassphrase(password);
        s2.setSecret(text);
        if (await s2.wasEverUsed()) {
          yield { wallet: s2 };
        }

        yield { progress: 'SLIP39 p2wpkh' };
        const s3 = new SLIP39SegwitBech32Wallet();
        s3.setSecret(text);
        s3.setPassphrase(password);
        yield { wallet: s3 };
      }
    }
  }

  // POEHALI
  (async () => {
    const generator = importGenerator();
    while (true) {
      const next = await generator.next();
      if (!running) throw new Error('Discovery stopped'); // break if stop() has been called
      if (next.value?.progress) reportProgress(next.value.progress);
      if (next.value?.wallet) reportWallet(next.value.wallet);
      if (next.done) break; // break if generator has been finished
    }
    reportFinish();
  })().catch(e => {
    if (e.message === 'Cancel Pressed') {
      reportFinish(true);
      return;
    } else if (e.message === 'Discovery stopped') {
      reportFinish(undefined, true);
      return;
    }
    promiseReject(e);
  });

  return { promise, stop };
};

export default startImport;<|MERGE_RESOLUTION|>--- conflicted
+++ resolved
@@ -11,17 +11,13 @@
   HDSegwitP2SHWallet,
   LegacyWallet,
   LightningCustodianWallet,
-  LightningLdkWallet,
   MultisigHDWallet,
   SLIP39LegacyP2PKHWallet,
   SLIP39SegwitBech32Wallet,
-<<<<<<< HEAD
-=======
   SLIP39SegwitP2SHWallet,
   SegwitBech32Wallet,
   SegwitP2SHWallet,
   WatchOnlyWallet,
->>>>>>> 2d332f87
 } from '.';
 import loc from '../loc';
 import bip39WalletFormats from './bip39_wallet_formats.json'; // https://github.com/spesmilo/electrum/blob/master/electrum/bip39_wallet_formats.json
@@ -130,46 +126,6 @@
 
     // ELECTRUM legacy wallet password is optinal
     const electrum2 = new HDLegacyElectrumSeedP2PKHWallet();
-<<<<<<< HEAD
-    electrum2.setSecret(importText);
-    if (electrum2.validateMnemonic()) {
-      password = await prompt(loc.wallets.import_passphrase_title, loc.wallets.import_passphrase_message);
-      return { text, password };
-    }
-
-    return { text, password };
-  };
-
-  /**
-   *
-   * @param importText
-   * @param password
-   * @returns {Promise<void>}
-   */
-  WalletImport.processImportText = async (importText, password) => {
-    IdleTimerManager.setIdleTimerDisabled(true);
-    // Plan:
-    // -2. check if BIP38 encrypted
-    // -1a. check if multisig
-    // -1. check lightning custodian
-    // 0. check if its HDSegwitBech32Wallet (BIP84)
-    // 1. check if its HDSegwitP2SHWallet (BIP49)
-    // 2. check if its HDLegacyP2PKHWallet (BIP44)
-    // 3. check if its HDLegacyBreadwalletWallet (no BIP, just "m/0")
-    // 3.1 check HD Electrum legacy
-    // 3.2 check if its AEZEED
-    // 3.3 check if its SLIP39
-    // 4. check if its Segwit WIF (P2SH)
-    // 5. check if its Legacy WIF
-    // 6. check if its address (watch-only wallet)
-    // 7. check if its private key (segwit address P2SH) TODO
-    // 7. check if its private key (legacy address) TODO
-
-    importText = importText.trim();
-
-    if (importText.startsWith('6P')) {
-      const decryptedKey = await bip38.decryptAsync(importText, password);
-=======
     electrum2.setSecret(text);
     if (askPassphrase && electrum2.validateMnemonic()) {
       password = await onPassword(loc.wallets.import_passphrase_title, loc.wallets.import_passphrase_message);
@@ -178,7 +134,6 @@
     // is it bip38 encrypted
     if (text.startsWith('6P')) {
       const decryptedKey = await bip38.decryptAsync(text, password);
->>>>>>> 2d332f87
 
       if (decryptedKey) {
         text = wif.encode(0x80, decryptedKey.privateKey, decryptedKey.compressed);
@@ -210,17 +165,6 @@
       await lnd.fetchPendingTransactions();
       await lnd.fetchBalance();
       yield { wallet: lnd };
-    }
-
-    // is it LDK?
-    yield { progress: 'lightning' };
-    if (text.startsWith('ldk://')) {
-      const ldk = new LightningLdkWallet();
-      ldk.setSecret(text);
-      if (ldk.valid()) {
-        await ldk.init();
-        yield { wallet: ldk };
-      }
     }
 
     // check bip39 wallets
