--- conflicted
+++ resolved
@@ -4,16 +4,11 @@
 
 const consoleWarnOrig = console.warn;
 console.warn = (...args) => {
-<<<<<<< HEAD
-  if (typeof args[0] === 'string' && !args[0].startsWith('WARNING: Sending to a future segwit version address can lead to loss of funds')) {
-    consoleWarnOrig.apply(consoleWarnOrig, args);
-=======
   if (
     args[0]?.startsWith('WARNING: Sending to a future segwit version address can lead to loss of funds') ||
     args[0]?.startsWith('only compressed public keys are good')
   ) {
     return;
->>>>>>> aeacb55d
   }
   consoleWarnOrig.apply(consoleWarnOrig, args);
 };
