// !$*UTF8*$!
{
	archiveVersion = 1;
	classes = {
	};
	objectVersion = 52;
	objects = {

/* Begin PBXBuildFile section */
		13B07FBC1A68108700A75B9A /* AppDelegate.m in Sources */ = {isa = PBXBuildFile; fileRef = 13B07FB01A68108700A75B9A /* AppDelegate.m */; };
		13B07FBF1A68108700A75B9A /* Images.xcassets in Resources */ = {isa = PBXBuildFile; fileRef = 13B07FB51A68108700A75B9A /* Images.xcassets */; };
		13B07FC11A68108700A75B9A /* main.m in Sources */ = {isa = PBXBuildFile; fileRef = 13B07FB71A68108700A75B9A /* main.m */; };
		32002D9D236FAA9F00B93396 /* TodayDataStore.swift in Sources */ = {isa = PBXBuildFile; fileRef = 32002D9C236FAA9F00B93396 /* TodayDataStore.swift */; };
		3271B0AB236E2E0700DA766F /* NotificationCenter.framework in Frameworks */ = {isa = PBXBuildFile; fileRef = 3271B0AA236E2E0700DA766F /* NotificationCenter.framework */; platformFilter = ios; };
		3271B0AE236E2E0700DA766F /* TodayViewController.swift in Sources */ = {isa = PBXBuildFile; fileRef = 3271B0AD236E2E0700DA766F /* TodayViewController.swift */; };
		3271B0B1236E2E0700DA766F /* MainInterface.storyboard in Resources */ = {isa = PBXBuildFile; fileRef = 3271B0AF236E2E0700DA766F /* MainInterface.storyboard */; };
<<<<<<< HEAD
		3271B0B5236E2E0700DA766F /* BlueWallet - Bitcoin Price.appex in Embed App Extensions */ = {isa = PBXBuildFile; fileRef = 3271B0A9236E2E0700DA766F /* BlueWallet - Bitcoin Price.appex */; platformFilter = ios; settings = {ATTRIBUTES = (RemoveHeadersOnCopy, ); }; };
		3271B0BB236E329400DA766F /* API.swift in Sources */ = {isa = PBXBuildFile; fileRef = 3271B0BA236E329400DA766F /* API.swift */; };
=======
		3271B0B5236E2E0700DA766F /* BlueWallet - Bitcoin Price.appex in Embed App Extensions */ = {isa = PBXBuildFile; fileRef = 3271B0A9236E2E0700DA766F /* BlueWallet - Bitcoin Price.appex */; settings = {ATTRIBUTES = (RemoveHeadersOnCopy, ); }; };
		3271B0BB236E329400DA766F /* TodayAPI.swift in Sources */ = {isa = PBXBuildFile; fileRef = 3271B0BA236E329400DA766F /* TodayAPI.swift */; };
>>>>>>> 33dd8fe9
		32B5A32A2334450100F8D608 /* Bridge.swift in Sources */ = {isa = PBXBuildFile; fileRef = 32B5A3292334450100F8D608 /* Bridge.swift */; };
		32F0A29A2311DBB20095C559 /* ComplicationController.swift in Sources */ = {isa = PBXBuildFile; fileRef = 32F0A2992311DBB20095C559 /* ComplicationController.swift */; };
		47A71B37E7A47E7CADA091A1 /* libPods-MarketWidgetExtension.a in Frameworks */ = {isa = PBXBuildFile; fileRef = 41BD3AC9FD81723B68A63C12 /* libPods-MarketWidgetExtension.a */; };
		5875B7B2D85DC56E00F292FF /* libPods-WalletInformationWidgetExtension.a in Frameworks */ = {isa = PBXBuildFile; fileRef = 0CC8A6C610EAE90F810EADCC /* libPods-WalletInformationWidgetExtension.a */; };
		590C62D2ED8BF487C33945B0 /* libPods-WalletInformationAndMarketWidgetExtension.a in Frameworks */ = {isa = PBXBuildFile; fileRef = 98455D960744E4E5DD50BA87 /* libPods-WalletInformationAndMarketWidgetExtension.a */; };
		6D641F18255226DA003792DF /* MarketView.swift in Sources */ = {isa = PBXBuildFile; fileRef = 6D641F17255226DA003792DF /* MarketView.swift */; };
		6D641F19255226DA003792DF /* MarketView.swift in Sources */ = {isa = PBXBuildFile; fileRef = 6D641F17255226DA003792DF /* MarketView.swift */; };
		6D641F1A255226DA003792DF /* MarketView.swift in Sources */ = {isa = PBXBuildFile; fileRef = 6D641F17255226DA003792DF /* MarketView.swift */; };
		6D641F2325525054003792DF /* WalletInformationView.swift in Sources */ = {isa = PBXBuildFile; fileRef = 6D641F2225525053003792DF /* WalletInformationView.swift */; };
		6D641F2425525054003792DF /* WalletInformationView.swift in Sources */ = {isa = PBXBuildFile; fileRef = 6D641F2225525053003792DF /* WalletInformationView.swift */; };
		6D641F2525525054003792DF /* WalletInformationView.swift in Sources */ = {isa = PBXBuildFile; fileRef = 6D641F2225525053003792DF /* WalletInformationView.swift */; };
		6D641F3525526311003792DF /* SendReceiveButtons.swift in Sources */ = {isa = PBXBuildFile; fileRef = 6D641F3425526311003792DF /* SendReceiveButtons.swift */; };
		6D641F3625526311003792DF /* SendReceiveButtons.swift in Sources */ = {isa = PBXBuildFile; fileRef = 6D641F3425526311003792DF /* SendReceiveButtons.swift */; };
		6D641F3725526311003792DF /* SendReceiveButtons.swift in Sources */ = {isa = PBXBuildFile; fileRef = 6D641F3425526311003792DF /* SendReceiveButtons.swift */; };
		6D9A2E03254BA347007B5B82 /* WidgetKit.framework in Frameworks */ = {isa = PBXBuildFile; fileRef = 6D333B3A252FE1A3004D72DF /* WidgetKit.framework */; };
		6D9A2E04254BA347007B5B82 /* SwiftUI.framework in Frameworks */ = {isa = PBXBuildFile; fileRef = 6D333B3C252FE1A3004D72DF /* SwiftUI.framework */; };
		6D9A2E07254BA347007B5B82 /* WalletInformationAndMarketWidget.swift in Sources */ = {isa = PBXBuildFile; fileRef = 6D9A2E06254BA347007B5B82 /* WalletInformationAndMarketWidget.swift */; };
		6D9A2E09254BA348007B5B82 /* Assets.xcassets in Resources */ = {isa = PBXBuildFile; fileRef = 6D9A2E08254BA348007B5B82 /* Assets.xcassets */; };
		6D9A2E0D254BA348007B5B82 /* WalletInformationAndMarketWidgetExtension.appex in Embed App Extensions */ = {isa = PBXBuildFile; fileRef = 6D9A2E02254BA347007B5B82 /* WalletInformationAndMarketWidgetExtension.appex */; settings = {ATTRIBUTES = (RemoveHeadersOnCopy, ); }; };
		6D9A2E6D254BAB1B007B5B82 /* WidgetAPI.swift in Sources */ = {isa = PBXBuildFile; fileRef = 6D9A2E6A254BAB1B007B5B82 /* WidgetAPI.swift */; };
		6D9A2E6F254BAB1B007B5B82 /* WidgetDataStore.swift in Sources */ = {isa = PBXBuildFile; fileRef = 6D9A2E6B254BAB1B007B5B82 /* WidgetDataStore.swift */; };
		6DA7047E254E24D5005FE5E2 /* UserDefaultsGroup.swift in Sources */ = {isa = PBXBuildFile; fileRef = 6DA7047D254E24D5005FE5E2 /* UserDefaultsGroup.swift */; };
		6DEB4AAE254FB59C00E9F9AA /* WidgetKit.framework in Frameworks */ = {isa = PBXBuildFile; fileRef = 6D333B3A252FE1A3004D72DF /* WidgetKit.framework */; };
		6DEB4AAF254FB59C00E9F9AA /* SwiftUI.framework in Frameworks */ = {isa = PBXBuildFile; fileRef = 6D333B3C252FE1A3004D72DF /* SwiftUI.framework */; };
		6DEB4AB2254FB59C00E9F9AA /* WalletInformationWidget.swift in Sources */ = {isa = PBXBuildFile; fileRef = 6DEB4AB1254FB59C00E9F9AA /* WalletInformationWidget.swift */; };
		6DEB4AB8254FB59E00E9F9AA /* WalletInformationWidgetExtension.appex in Embed App Extensions */ = {isa = PBXBuildFile; fileRef = 6DEB4AAD254FB59B00E9F9AA /* WalletInformationWidgetExtension.appex */; settings = {ATTRIBUTES = (RemoveHeadersOnCopy, ); }; };
		6DEB4B05254FB79100E9F9AA /* Assets.xcassets in Resources */ = {isa = PBXBuildFile; fileRef = 6D9A2E08254BA348007B5B82 /* Assets.xcassets */; };
		6DEB4B27254FB80300E9F9AA /* WidgetKit.framework in Frameworks */ = {isa = PBXBuildFile; fileRef = 6D333B3A252FE1A3004D72DF /* WidgetKit.framework */; };
		6DEB4B28254FB80300E9F9AA /* SwiftUI.framework in Frameworks */ = {isa = PBXBuildFile; fileRef = 6D333B3C252FE1A3004D72DF /* SwiftUI.framework */; };
		6DEB4B2B254FB80300E9F9AA /* MarketWidget.swift in Sources */ = {isa = PBXBuildFile; fileRef = 6DEB4B2A254FB80300E9F9AA /* MarketWidget.swift */; };
		6DEB4B31254FB80300E9F9AA /* MarketWidgetExtension.appex in Embed App Extensions */ = {isa = PBXBuildFile; fileRef = 6DEB4B26254FB80300E9F9AA /* MarketWidgetExtension.appex */; settings = {ATTRIBUTES = (RemoveHeadersOnCopy, ); }; };
		6DEB4B49254FB86000E9F9AA /* Assets.xcassets in Resources */ = {isa = PBXBuildFile; fileRef = 6D9A2E08254BA348007B5B82 /* Assets.xcassets */; };
		6DEB4BD6254FB98D00E9F9AA /* WidgetDataStore.swift in Sources */ = {isa = PBXBuildFile; fileRef = 6D9A2E6B254BAB1B007B5B82 /* WidgetDataStore.swift */; };
		6DEB4BD7254FB98D00E9F9AA /* WidgetAPI.swift in Sources */ = {isa = PBXBuildFile; fileRef = 6D9A2E6A254BAB1B007B5B82 /* WidgetAPI.swift */; };
		6DEB4BD8254FB98D00E9F9AA /* UserDefaultsGroup.swift in Sources */ = {isa = PBXBuildFile; fileRef = 6DA7047D254E24D5005FE5E2 /* UserDefaultsGroup.swift */; };
		6DEB4BD9254FB98E00E9F9AA /* WidgetDataStore.swift in Sources */ = {isa = PBXBuildFile; fileRef = 6D9A2E6B254BAB1B007B5B82 /* WidgetDataStore.swift */; };
		6DEB4BDA254FB98E00E9F9AA /* WidgetAPI.swift in Sources */ = {isa = PBXBuildFile; fileRef = 6D9A2E6A254BAB1B007B5B82 /* WidgetAPI.swift */; };
		6DEB4BDB254FB98E00E9F9AA /* UserDefaultsGroup.swift in Sources */ = {isa = PBXBuildFile; fileRef = 6DA7047D254E24D5005FE5E2 /* UserDefaultsGroup.swift */; };
		6DEB4BFB254FBA0E00E9F9AA /* Models.swift in Sources */ = {isa = PBXBuildFile; fileRef = 6DEB4BFA254FBA0E00E9F9AA /* Models.swift */; };
		6DEB4BFC254FBA0E00E9F9AA /* Models.swift in Sources */ = {isa = PBXBuildFile; fileRef = 6DEB4BFA254FBA0E00E9F9AA /* Models.swift */; };
		6DEB4BFD254FBA0E00E9F9AA /* Models.swift in Sources */ = {isa = PBXBuildFile; fileRef = 6DEB4BFA254FBA0E00E9F9AA /* Models.swift */; };
		6DEB4C3B254FBF4800E9F9AA /* Colors.swift in Sources */ = {isa = PBXBuildFile; fileRef = 6DEB4C3A254FBF4800E9F9AA /* Colors.swift */; };
		6DEB4C3C254FBF4800E9F9AA /* Colors.swift in Sources */ = {isa = PBXBuildFile; fileRef = 6DEB4C3A254FBF4800E9F9AA /* Colors.swift */; };
		6DEB4C3D254FBF4800E9F9AA /* Colors.swift in Sources */ = {isa = PBXBuildFile; fileRef = 6DEB4C3A254FBF4800E9F9AA /* Colors.swift */; };
		6DF25A9F249DB97E001D06F5 /* LaunchScreen.storyboard in Resources */ = {isa = PBXBuildFile; fileRef = 6DF25A9E249DB97E001D06F5 /* LaunchScreen.storyboard */; };
		6DFC807024EA0B6C007B8700 /* EFQRCode in Frameworks */ = {isa = PBXBuildFile; productRef = 6DFC806F24EA0B6C007B8700 /* EFQRCode */; };
		6DFC807224EA2FA9007B8700 /* ViewQRCodefaceController.swift in Sources */ = {isa = PBXBuildFile; fileRef = 6DFC807124EA2FA9007B8700 /* ViewQRCodefaceController.swift */; };
		764B49B1420D4AEB8109BF62 /* libsqlite3.0.tbd in Frameworks */ = {isa = PBXBuildFile; fileRef = 7B468CC34D5B41F3950078EF /* libsqlite3.0.tbd */; };
		782F075B5DD048449E2DECE9 /* libz.tbd in Frameworks */ = {isa = PBXBuildFile; fileRef = B9D9B3A7B2CB4255876B67AF /* libz.tbd */; };
		906451CAD44154C2950030EC /* libPods-BlueWallet.a in Frameworks */ = {isa = PBXBuildFile; fileRef = 731973BA0AC6EA78962CE5B6 /* libPods-BlueWallet.a */; };
		B40D4E34225841EC00428FCC /* Interface.storyboard in Resources */ = {isa = PBXBuildFile; fileRef = B40D4E32225841EC00428FCC /* Interface.storyboard */; };
		B40D4E36225841ED00428FCC /* Assets.xcassets in Resources */ = {isa = PBXBuildFile; fileRef = B40D4E35225841ED00428FCC /* Assets.xcassets */; };
		B40D4E3D225841ED00428FCC /* BlueWalletWatch Extension.appex in Embed App Extensions */ = {isa = PBXBuildFile; fileRef = B40D4E3C225841ED00428FCC /* BlueWalletWatch Extension.appex */; settings = {ATTRIBUTES = (RemoveHeadersOnCopy, ); }; };
		B40D4E44225841ED00428FCC /* ExtensionDelegate.swift in Sources */ = {isa = PBXBuildFile; fileRef = B40D4E43225841ED00428FCC /* ExtensionDelegate.swift */; };
		B40D4E46225841ED00428FCC /* NotificationController.swift in Sources */ = {isa = PBXBuildFile; fileRef = B40D4E45225841ED00428FCC /* NotificationController.swift */; };
		B40D4E4D225841ED00428FCC /* BlueWalletWatch.app in Embed Watch Content */ = {isa = PBXBuildFile; fileRef = B40D4E30225841EC00428FCC /* BlueWalletWatch.app */; platformFilter = ios; };
		B40D4E5D2258425500428FCC /* InterfaceController.swift in Sources */ = {isa = PBXBuildFile; fileRef = B40D4E552258425400428FCC /* InterfaceController.swift */; };
		B40D4E5E2258425500428FCC /* NumericKeypadInterfaceController.swift in Sources */ = {isa = PBXBuildFile; fileRef = B40D4E562258425400428FCC /* NumericKeypadInterfaceController.swift */; };
		B40D4E602258425500428FCC /* SpecifyInterfaceController.swift in Sources */ = {isa = PBXBuildFile; fileRef = B40D4E582258425400428FCC /* SpecifyInterfaceController.swift */; };
		B40D4E632258425500428FCC /* ReceiveInterfaceController.swift in Sources */ = {isa = PBXBuildFile; fileRef = B40D4E5B2258425500428FCC /* ReceiveInterfaceController.swift */; };
		B40D4E642258425500428FCC /* WalletDetailsInterfaceController.swift in Sources */ = {isa = PBXBuildFile; fileRef = B40D4E5C2258425500428FCC /* WalletDetailsInterfaceController.swift */; };
		B40D4E682258426B00428FCC /* KeychainSwiftDistrib.swift in Sources */ = {isa = PBXBuildFile; fileRef = B40D4E672258426B00428FCC /* KeychainSwiftDistrib.swift */; };
		B43D0378225847C500FBAA95 /* WalletGradient.swift in Sources */ = {isa = PBXBuildFile; fileRef = B43D0372225847C500FBAA95 /* WalletGradient.swift */; };
		B43D0379225847C500FBAA95 /* WatchDataSource.swift in Sources */ = {isa = PBXBuildFile; fileRef = B43D0373225847C500FBAA95 /* WatchDataSource.swift */; };
		B43D037A225847C500FBAA95 /* Transaction.swift in Sources */ = {isa = PBXBuildFile; fileRef = B43D0374225847C500FBAA95 /* Transaction.swift */; };
		B43D037B225847C500FBAA95 /* TransactionTableRow.swift in Sources */ = {isa = PBXBuildFile; fileRef = B43D0375225847C500FBAA95 /* TransactionTableRow.swift */; };
		B43D037C225847C500FBAA95 /* Wallet.swift in Sources */ = {isa = PBXBuildFile; fileRef = B43D0376225847C500FBAA95 /* Wallet.swift */; };
		B43D037D225847C500FBAA95 /* WalletInformation.swift in Sources */ = {isa = PBXBuildFile; fileRef = B43D0377225847C500FBAA95 /* WalletInformation.swift */; };
		B4EE583C226703320003363C /* Assets.xcassets in Resources */ = {isa = PBXBuildFile; fileRef = B40D4E35225841ED00428FCC /* Assets.xcassets */; };
		FD633BEADAD0865BD993E7EA /* (null) in Frameworks */ = {isa = PBXBuildFile; };
/* End PBXBuildFile section */

/* Begin PBXContainerItemProxy section */
		3271B0B3236E2E0700DA766F /* PBXContainerItemProxy */ = {
			isa = PBXContainerItemProxy;
			containerPortal = 83CBB9F71A601CBA00E9B192 /* Project object */;
			proxyType = 1;
			remoteGlobalIDString = 3271B0A8236E2E0700DA766F;
			remoteInfo = TodayExtension;
		};
		6D9A2E0B254BA348007B5B82 /* PBXContainerItemProxy */ = {
			isa = PBXContainerItemProxy;
			containerPortal = 83CBB9F71A601CBA00E9B192 /* Project object */;
			proxyType = 1;
			remoteGlobalIDString = 6D9A2E01254BA347007B5B82;
			remoteInfo = MarketWidgetExtension;
		};
		6DEB4AB6254FB59E00E9F9AA /* PBXContainerItemProxy */ = {
			isa = PBXContainerItemProxy;
			containerPortal = 83CBB9F71A601CBA00E9B192 /* Project object */;
			proxyType = 1;
			remoteGlobalIDString = 6DEB4AAC254FB59B00E9F9AA;
			remoteInfo = WalletInformationWidgetExtension;
		};
		6DEB4B2F254FB80300E9F9AA /* PBXContainerItemProxy */ = {
			isa = PBXContainerItemProxy;
			containerPortal = 83CBB9F71A601CBA00E9B192 /* Project object */;
			proxyType = 1;
			remoteGlobalIDString = 6DEB4B25254FB80300E9F9AA;
			remoteInfo = MarketWidgetExtension;
		};
		B40D4E3E225841ED00428FCC /* PBXContainerItemProxy */ = {
			isa = PBXContainerItemProxy;
			containerPortal = 83CBB9F71A601CBA00E9B192 /* Project object */;
			proxyType = 1;
			remoteGlobalIDString = B40D4E3B225841ED00428FCC;
			remoteInfo = "BlueWalletWatch Extension";
		};
		B40D4E4B225841ED00428FCC /* PBXContainerItemProxy */ = {
			isa = PBXContainerItemProxy;
			containerPortal = 83CBB9F71A601CBA00E9B192 /* Project object */;
			proxyType = 1;
			remoteGlobalIDString = B40D4E2F225841EC00428FCC;
			remoteInfo = BlueWalletWatch;
		};
/* End PBXContainerItemProxy section */

/* Begin PBXCopyFilesBuildPhase section */
		3271B0B6236E2E0700DA766F /* Embed App Extensions */ = {
			isa = PBXCopyFilesBuildPhase;
			buildActionMask = 2147483647;
			dstPath = "";
			dstSubfolderSpec = 13;
			files = (
				6DEB4B31254FB80300E9F9AA /* MarketWidgetExtension.appex in Embed App Extensions */,
				6D9A2E0D254BA348007B5B82 /* WalletInformationAndMarketWidgetExtension.appex in Embed App Extensions */,
				6DEB4AB8254FB59E00E9F9AA /* WalletInformationWidgetExtension.appex in Embed App Extensions */,
				3271B0B5236E2E0700DA766F /* BlueWallet - Bitcoin Price.appex in Embed App Extensions */,
			);
			name = "Embed App Extensions";
			runOnlyForDeploymentPostprocessing = 0;
		};
		B40D4E2D225841C300428FCC /* Embed Watch Content */ = {
			isa = PBXCopyFilesBuildPhase;
			buildActionMask = 2147483647;
			dstPath = "$(CONTENTS_FOLDER_PATH)/Watch";
			dstSubfolderSpec = 16;
			files = (
				B40D4E4D225841ED00428FCC /* BlueWalletWatch.app in Embed Watch Content */,
			);
			name = "Embed Watch Content";
			runOnlyForDeploymentPostprocessing = 0;
		};
		B40D4E51225841ED00428FCC /* Embed App Extensions */ = {
			isa = PBXCopyFilesBuildPhase;
			buildActionMask = 2147483647;
			dstPath = "";
			dstSubfolderSpec = 13;
			files = (
				B40D4E3D225841ED00428FCC /* BlueWalletWatch Extension.appex in Embed App Extensions */,
			);
			name = "Embed App Extensions";
			runOnlyForDeploymentPostprocessing = 0;
		};
/* End PBXCopyFilesBuildPhase section */

/* Begin PBXFileReference section */
		008F07F21AC5B25A0029DE68 /* main.jsbundle */ = {isa = PBXFileReference; fileEncoding = 4; lastKnownFileType = text; path = main.jsbundle; sourceTree = "<group>"; };
		00E356F11AD99517003FC87E /* Info.plist */ = {isa = PBXFileReference; lastKnownFileType = text.plist.xml; path = Info.plist; sourceTree = "<group>"; };
		00E356F21AD99517003FC87E /* BlueWalletTests.m */ = {isa = PBXFileReference; lastKnownFileType = sourcecode.c.objc; path = BlueWalletTests.m; sourceTree = "<group>"; };
		04466491BA2D4876A71222FC /* Foundation.ttf */ = {isa = PBXFileReference; explicitFileType = undefined; fileEncoding = 9; includeInIndex = 0; lastKnownFileType = unknown; name = Foundation.ttf; path = "../node_modules/react-native-vector-icons/Fonts/Foundation.ttf"; sourceTree = "<group>"; };
		0CC8A6C610EAE90F810EADCC /* libPods-WalletInformationWidgetExtension.a */ = {isa = PBXFileReference; explicitFileType = archive.ar; includeInIndex = 0; path = "libPods-WalletInformationWidgetExtension.a"; sourceTree = BUILT_PRODUCTS_DIR; };
		13B07F961A680F5B00A75B9A /* BlueWallet.app */ = {isa = PBXFileReference; explicitFileType = wrapper.application; includeInIndex = 0; path = BlueWallet.app; sourceTree = BUILT_PRODUCTS_DIR; };
		13B07FAF1A68108700A75B9A /* AppDelegate.h */ = {isa = PBXFileReference; fileEncoding = 4; lastKnownFileType = sourcecode.c.h; name = AppDelegate.h; path = BlueWallet/AppDelegate.h; sourceTree = "<group>"; };
		13B07FB01A68108700A75B9A /* AppDelegate.m */ = {isa = PBXFileReference; fileEncoding = 4; lastKnownFileType = sourcecode.c.objc; name = AppDelegate.m; path = BlueWallet/AppDelegate.m; sourceTree = "<group>"; };
		13B07FB51A68108700A75B9A /* Images.xcassets */ = {isa = PBXFileReference; lastKnownFileType = folder.assetcatalog; name = Images.xcassets; path = BlueWallet/Images.xcassets; sourceTree = "<group>"; };
		13B07FB61A68108700A75B9A /* Info.plist */ = {isa = PBXFileReference; fileEncoding = 4; lastKnownFileType = text.plist.xml; name = Info.plist; path = BlueWallet/Info.plist; sourceTree = "<group>"; };
		13B07FB71A68108700A75B9A /* main.m */ = {isa = PBXFileReference; fileEncoding = 4; lastKnownFileType = sourcecode.c.objc; name = main.m; path = BlueWallet/main.m; sourceTree = "<group>"; };
		1DD63E4B5C8344BB9880C9EC /* libReactNativePermissions.a */ = {isa = PBXFileReference; explicitFileType = undefined; fileEncoding = 9; includeInIndex = 0; lastKnownFileType = archive.ar; path = libReactNativePermissions.a; sourceTree = "<group>"; };
		253243E162CE4822BF3A3B7D /* libRNRandomBytes-tvOS.a */ = {isa = PBXFileReference; explicitFileType = undefined; fileEncoding = 9; includeInIndex = 0; lastKnownFileType = archive.ar; path = "libRNRandomBytes-tvOS.a"; sourceTree = "<group>"; };
		2654894D4DE44A4C8F71773D /* CoreData.framework */ = {isa = PBXFileReference; explicitFileType = undefined; fileEncoding = 9; includeInIndex = 0; lastKnownFileType = wrapper.framework; name = CoreData.framework; path = System/Library/Frameworks/CoreData.framework; sourceTree = SDKROOT; };
		2D16E6891FA4F8E400B85C8A /* libReact.a */ = {isa = PBXFileReference; explicitFileType = archive.ar; path = libReact.a; sourceTree = BUILT_PRODUCTS_DIR; };
		2FCC2CD6FF4448229D0CE0F3 /* MaterialCommunityIcons.ttf */ = {isa = PBXFileReference; explicitFileType = undefined; fileEncoding = 9; includeInIndex = 0; lastKnownFileType = unknown; name = MaterialCommunityIcons.ttf; path = "../node_modules/react-native-vector-icons/Fonts/MaterialCommunityIcons.ttf"; sourceTree = "<group>"; };
		32002D9C236FAA9F00B93396 /* TodayDataStore.swift */ = {isa = PBXFileReference; lastKnownFileType = sourcecode.swift; path = TodayDataStore.swift; sourceTree = "<group>"; };
		32475F792370F6D30070E6CF /* BlueWallet - Bitcoin Price.entitlements */ = {isa = PBXFileReference; lastKnownFileType = text.plist.entitlements; path = "BlueWallet - Bitcoin Price.entitlements"; sourceTree = "<group>"; };
		3271B0A9236E2E0700DA766F /* BlueWallet - Bitcoin Price.appex */ = {isa = PBXFileReference; explicitFileType = "wrapper.app-extension"; includeInIndex = 0; path = "BlueWallet - Bitcoin Price.appex"; sourceTree = BUILT_PRODUCTS_DIR; };
		3271B0AA236E2E0700DA766F /* NotificationCenter.framework */ = {isa = PBXFileReference; lastKnownFileType = wrapper.framework; name = NotificationCenter.framework; path = System/Library/Frameworks/NotificationCenter.framework; sourceTree = SDKROOT; };
		3271B0AD236E2E0700DA766F /* TodayViewController.swift */ = {isa = PBXFileReference; lastKnownFileType = sourcecode.swift; path = TodayViewController.swift; sourceTree = "<group>"; };
		3271B0B0236E2E0700DA766F /* Base */ = {isa = PBXFileReference; lastKnownFileType = file.storyboard; name = Base; path = Base.lproj/MainInterface.storyboard; sourceTree = "<group>"; };
		3271B0B2236E2E0700DA766F /* Info.plist */ = {isa = PBXFileReference; lastKnownFileType = text.plist.xml; path = Info.plist; sourceTree = "<group>"; };
		3271B0BA236E329400DA766F /* TodayAPI.swift */ = {isa = PBXFileReference; lastKnownFileType = sourcecode.swift; path = TodayAPI.swift; sourceTree = "<group>"; };
		32B5A3282334450100F8D608 /* BlueWallet-Bridging-Header.h */ = {isa = PBXFileReference; lastKnownFileType = sourcecode.c.h; path = "BlueWallet-Bridging-Header.h"; sourceTree = "<group>"; };
		32B5A3292334450100F8D608 /* Bridge.swift */ = {isa = PBXFileReference; lastKnownFileType = sourcecode.swift; path = Bridge.swift; sourceTree = "<group>"; };
		32C7944323B8879D00BE2AFA /* BlueWalletRelease.entitlements */ = {isa = PBXFileReference; lastKnownFileType = text.plist.entitlements; name = BlueWalletRelease.entitlements; path = BlueWallet/BlueWalletRelease.entitlements; sourceTree = "<group>"; };
		32F0A24F2310B0700095C559 /* BlueWalletWatch Extension.entitlements */ = {isa = PBXFileReference; lastKnownFileType = text.plist.entitlements; path = "BlueWalletWatch Extension.entitlements"; sourceTree = "<group>"; };
		32F0A2502310B0910095C559 /* BlueWallet.entitlements */ = {isa = PBXFileReference; lastKnownFileType = text.plist.entitlements; name = BlueWallet.entitlements; path = BlueWallet/BlueWallet.entitlements; sourceTree = "<group>"; };
		32F0A2992311DBB20095C559 /* ComplicationController.swift */ = {isa = PBXFileReference; fileEncoding = 4; lastKnownFileType = sourcecode.swift; path = ComplicationController.swift; sourceTree = "<group>"; };
		334051161886419EA186F4BA /* FontAwesome.ttf */ = {isa = PBXFileReference; explicitFileType = undefined; fileEncoding = 9; includeInIndex = 0; lastKnownFileType = unknown; name = FontAwesome.ttf; path = "../node_modules/react-native-vector-icons/Fonts/FontAwesome.ttf"; sourceTree = "<group>"; };
		367FA8CEB35BC9431019D98A /* Pods-MarketWidgetExtension.debug.xcconfig */ = {isa = PBXFileReference; includeInIndex = 1; lastKnownFileType = text.xcconfig; name = "Pods-MarketWidgetExtension.debug.xcconfig"; path = "Pods/Target Support Files/Pods-MarketWidgetExtension/Pods-MarketWidgetExtension.debug.xcconfig"; sourceTree = "<group>"; };
		3703B10AAB374CF896CCC2EA /* libBVLinearGradient.a */ = {isa = PBXFileReference; explicitFileType = undefined; fileEncoding = 9; includeInIndex = 0; lastKnownFileType = archive.ar; path = libBVLinearGradient.a; sourceTree = "<group>"; };
		3D9CAFACCECFFBFCD9B2BC7E /* Pods-WalletInformationWidgetExtension.release.xcconfig */ = {isa = PBXFileReference; includeInIndex = 1; lastKnownFileType = text.xcconfig; name = "Pods-WalletInformationWidgetExtension.release.xcconfig"; path = "Pods/Target Support Files/Pods-WalletInformationWidgetExtension/Pods-WalletInformationWidgetExtension.release.xcconfig"; sourceTree = "<group>"; };
		3F7F1B8332C6439793D55B45 /* EvilIcons.ttf */ = {isa = PBXFileReference; explicitFileType = undefined; fileEncoding = 9; includeInIndex = 0; lastKnownFileType = unknown; name = EvilIcons.ttf; path = "../node_modules/react-native-vector-icons/Fonts/EvilIcons.ttf"; sourceTree = "<group>"; };
		41BD3AC9FD81723B68A63C12 /* libPods-MarketWidgetExtension.a */ = {isa = PBXFileReference; explicitFileType = archive.ar; includeInIndex = 0; path = "libPods-MarketWidgetExtension.a"; sourceTree = BUILT_PRODUCTS_DIR; };
		44BC9E3EE0E9476A830CCCB9 /* Entypo.ttf */ = {isa = PBXFileReference; explicitFileType = undefined; fileEncoding = 9; includeInIndex = 0; lastKnownFileType = unknown; name = Entypo.ttf; path = "../node_modules/react-native-vector-icons/Fonts/Entypo.ttf"; sourceTree = "<group>"; };
		47564776A7A3427DB36C087D /* FontAwesome5_Regular.ttf */ = {isa = PBXFileReference; explicitFileType = undefined; fileEncoding = 9; includeInIndex = 0; lastKnownFileType = unknown; name = FontAwesome5_Regular.ttf; path = "../node_modules/react-native-vector-icons/Fonts/FontAwesome5_Regular.ttf"; sourceTree = "<group>"; };
		47C436B1EF23484B8181DBEA /* Zocial.ttf */ = {isa = PBXFileReference; explicitFileType = undefined; fileEncoding = 9; includeInIndex = 0; lastKnownFileType = unknown; name = Zocial.ttf; path = "../node_modules/react-native-vector-icons/Fonts/Zocial.ttf"; sourceTree = "<group>"; };
		4D746BBE67E84684848246E2 /* SimpleLineIcons.ttf */ = {isa = PBXFileReference; explicitFileType = undefined; fileEncoding = 9; includeInIndex = 0; lastKnownFileType = unknown; name = SimpleLineIcons.ttf; path = "../node_modules/react-native-vector-icons/Fonts/SimpleLineIcons.ttf"; sourceTree = "<group>"; };
		4F12F501B686459183E0BE0D /* libRNVectorIcons.a */ = {isa = PBXFileReference; explicitFileType = undefined; fileEncoding = 9; includeInIndex = 0; lastKnownFileType = archive.ar; path = libRNVectorIcons.a; sourceTree = "<group>"; };
		5A8F67CF29564E41882ECEF8 /* FontAwesome5_Brands.ttf */ = {isa = PBXFileReference; explicitFileType = undefined; fileEncoding = 9; includeInIndex = 0; lastKnownFileType = unknown; name = FontAwesome5_Brands.ttf; path = "../node_modules/react-native-vector-icons/Fonts/FontAwesome5_Brands.ttf"; sourceTree = "<group>"; };
		64774910B0DBEC412995CB89 /* Pods-WalletInformationWidgetExtension.debug.xcconfig */ = {isa = PBXFileReference; includeInIndex = 1; lastKnownFileType = text.xcconfig; name = "Pods-WalletInformationWidgetExtension.debug.xcconfig"; path = "Pods/Target Support Files/Pods-WalletInformationWidgetExtension/Pods-WalletInformationWidgetExtension.debug.xcconfig"; sourceTree = "<group>"; };
		6A65D81712444D37BA152B06 /* libRNRandomBytes.a */ = {isa = PBXFileReference; explicitFileType = undefined; fileEncoding = 9; includeInIndex = 0; lastKnownFileType = archive.ar; path = libRNRandomBytes.a; sourceTree = "<group>"; };
		6D294A7324D510AC0039E22B /* af */ = {isa = PBXFileReference; lastKnownFileType = text.plist.strings; name = af; path = af.lproj/Interface.strings; sourceTree = "<group>"; };
		6D294A7424D510AC0039E22B /* af */ = {isa = PBXFileReference; lastKnownFileType = text.plist.strings; name = af; path = af.lproj/MainInterface.strings; sourceTree = "<group>"; };
		6D294A7524D510D60039E22B /* ca */ = {isa = PBXFileReference; lastKnownFileType = text.plist.strings; name = ca; path = ca.lproj/Interface.strings; sourceTree = "<group>"; };
		6D294A7624D510D60039E22B /* ca */ = {isa = PBXFileReference; lastKnownFileType = text.plist.strings; name = ca; path = ca.lproj/MainInterface.strings; sourceTree = "<group>"; };
		6D294A7724D510E60039E22B /* zh-Hant */ = {isa = PBXFileReference; lastKnownFileType = text.plist.strings; name = "zh-Hant"; path = "zh-Hant.lproj/Interface.strings"; sourceTree = "<group>"; };
		6D294A7824D510E60039E22B /* zh-Hant */ = {isa = PBXFileReference; lastKnownFileType = text.plist.strings; name = "zh-Hant"; path = "zh-Hant.lproj/MainInterface.strings"; sourceTree = "<group>"; };
		6D294A7924D510EA0039E22B /* zh-Hans */ = {isa = PBXFileReference; lastKnownFileType = text.plist.strings; name = "zh-Hans"; path = "zh-Hans.lproj/Interface.strings"; sourceTree = "<group>"; };
		6D294A7A24D510EA0039E22B /* zh-Hans */ = {isa = PBXFileReference; lastKnownFileType = text.plist.strings; name = "zh-Hans"; path = "zh-Hans.lproj/MainInterface.strings"; sourceTree = "<group>"; };
		6D294A7B24D510F40039E22B /* hr */ = {isa = PBXFileReference; lastKnownFileType = text.plist.strings; name = hr; path = hr.lproj/Interface.strings; sourceTree = "<group>"; };
		6D294A7C24D510F40039E22B /* hr */ = {isa = PBXFileReference; lastKnownFileType = text.plist.strings; name = hr; path = hr.lproj/MainInterface.strings; sourceTree = "<group>"; };
		6D294A7D24D5111E0039E22B /* da */ = {isa = PBXFileReference; lastKnownFileType = text.plist.strings; name = da; path = da.lproj/Interface.strings; sourceTree = "<group>"; };
		6D294A7E24D5111E0039E22B /* da */ = {isa = PBXFileReference; lastKnownFileType = text.plist.strings; name = da; path = da.lproj/MainInterface.strings; sourceTree = "<group>"; };
		6D294A7F24D511640039E22B /* nl */ = {isa = PBXFileReference; lastKnownFileType = text.plist.strings; name = nl; path = nl.lproj/Interface.strings; sourceTree = "<group>"; };
		6D294A8024D511640039E22B /* nl */ = {isa = PBXFileReference; lastKnownFileType = text.plist.strings; name = nl; path = nl.lproj/MainInterface.strings; sourceTree = "<group>"; };
		6D294A8124D511690039E22B /* es */ = {isa = PBXFileReference; lastKnownFileType = text.plist.strings; name = es; path = es.lproj/Interface.strings; sourceTree = "<group>"; };
		6D294A8224D511690039E22B /* es */ = {isa = PBXFileReference; lastKnownFileType = text.plist.strings; name = es; path = es.lproj/MainInterface.strings; sourceTree = "<group>"; };
		6D294A8324D511720039E22B /* fr */ = {isa = PBXFileReference; lastKnownFileType = text.plist.strings; name = fr; path = fr.lproj/Interface.strings; sourceTree = "<group>"; };
		6D294A8424D511720039E22B /* fr */ = {isa = PBXFileReference; lastKnownFileType = text.plist.strings; name = fr; path = fr.lproj/MainInterface.strings; sourceTree = "<group>"; };
		6D294A8524D511750039E22B /* it */ = {isa = PBXFileReference; lastKnownFileType = text.plist.strings; name = it; path = it.lproj/Interface.strings; sourceTree = "<group>"; };
		6D294A8624D511750039E22B /* it */ = {isa = PBXFileReference; lastKnownFileType = text.plist.strings; name = it; path = it.lproj/MainInterface.strings; sourceTree = "<group>"; };
		6D294A8724D5117A0039E22B /* id */ = {isa = PBXFileReference; lastKnownFileType = text.plist.strings; name = id; path = id.lproj/Interface.strings; sourceTree = "<group>"; };
		6D294A8824D5117A0039E22B /* id */ = {isa = PBXFileReference; lastKnownFileType = text.plist.strings; name = id; path = id.lproj/MainInterface.strings; sourceTree = "<group>"; };
		6D294A8924D511800039E22B /* ja */ = {isa = PBXFileReference; lastKnownFileType = text.plist.strings; name = ja; path = ja.lproj/Interface.strings; sourceTree = "<group>"; };
		6D294A8A24D511800039E22B /* ja */ = {isa = PBXFileReference; lastKnownFileType = text.plist.strings; name = ja; path = ja.lproj/MainInterface.strings; sourceTree = "<group>"; };
		6D294A8B24D511CB0039E22B /* hu */ = {isa = PBXFileReference; lastKnownFileType = text.plist.strings; name = hu; path = hu.lproj/Interface.strings; sourceTree = "<group>"; };
		6D294A8C24D511CB0039E22B /* hu */ = {isa = PBXFileReference; lastKnownFileType = text.plist.strings; name = hu; path = hu.lproj/MainInterface.strings; sourceTree = "<group>"; };
		6D294A8D24D5121D0039E22B /* pt-BR */ = {isa = PBXFileReference; lastKnownFileType = text.plist.strings; name = "pt-BR"; path = "pt-BR.lproj/Interface.strings"; sourceTree = "<group>"; };
		6D294A8E24D5121D0039E22B /* pt-BR */ = {isa = PBXFileReference; lastKnownFileType = text.plist.strings; name = "pt-BR"; path = "pt-BR.lproj/MainInterface.strings"; sourceTree = "<group>"; };
		6D294A8F24D512230039E22B /* pt-PT */ = {isa = PBXFileReference; lastKnownFileType = text.plist.strings; name = "pt-PT"; path = "pt-PT.lproj/Interface.strings"; sourceTree = "<group>"; };
		6D294A9024D512230039E22B /* pt-PT */ = {isa = PBXFileReference; lastKnownFileType = text.plist.strings; name = "pt-PT"; path = "pt-PT.lproj/MainInterface.strings"; sourceTree = "<group>"; };
		6D294A9124D512260039E22B /* ru */ = {isa = PBXFileReference; lastKnownFileType = text.plist.strings; name = ru; path = ru.lproj/Interface.strings; sourceTree = "<group>"; };
		6D294A9224D512260039E22B /* ru */ = {isa = PBXFileReference; lastKnownFileType = text.plist.strings; name = ru; path = ru.lproj/MainInterface.strings; sourceTree = "<group>"; };
		6D294A9324D512320039E22B /* sk */ = {isa = PBXFileReference; lastKnownFileType = text.plist.strings; name = sk; path = sk.lproj/Interface.strings; sourceTree = "<group>"; };
		6D294A9424D512320039E22B /* sk */ = {isa = PBXFileReference; lastKnownFileType = text.plist.strings; name = sk; path = sk.lproj/MainInterface.strings; sourceTree = "<group>"; };
		6D294A9524D5125F0039E22B /* th */ = {isa = PBXFileReference; lastKnownFileType = text.plist.strings; name = th; path = th.lproj/Interface.strings; sourceTree = "<group>"; };
		6D294A9624D5125F0039E22B /* th */ = {isa = PBXFileReference; lastKnownFileType = text.plist.strings; name = th; path = th.lproj/MainInterface.strings; sourceTree = "<group>"; };
		6D294A9724D512620039E22B /* vi */ = {isa = PBXFileReference; lastKnownFileType = text.plist.strings; name = vi; path = vi.lproj/Interface.strings; sourceTree = "<group>"; };
		6D294A9824D512620039E22B /* vi */ = {isa = PBXFileReference; lastKnownFileType = text.plist.strings; name = vi; path = vi.lproj/MainInterface.strings; sourceTree = "<group>"; };
		6D294A9924D512690039E22B /* uk */ = {isa = PBXFileReference; lastKnownFileType = text.plist.strings; name = uk; path = uk.lproj/Interface.strings; sourceTree = "<group>"; };
		6D294A9A24D512690039E22B /* uk */ = {isa = PBXFileReference; lastKnownFileType = text.plist.strings; name = uk; path = uk.lproj/MainInterface.strings; sourceTree = "<group>"; };
		6D294A9B24D512770039E22B /* tr */ = {isa = PBXFileReference; lastKnownFileType = text.plist.strings; name = tr; path = tr.lproj/Interface.strings; sourceTree = "<group>"; };
		6D294A9C24D512770039E22B /* tr */ = {isa = PBXFileReference; lastKnownFileType = text.plist.strings; name = tr; path = tr.lproj/MainInterface.strings; sourceTree = "<group>"; };
		6D294A9D24D5127F0039E22B /* xh */ = {isa = PBXFileReference; lastKnownFileType = text.plist.strings; name = xh; path = xh.lproj/Interface.strings; sourceTree = "<group>"; };
		6D294A9E24D512800039E22B /* xh */ = {isa = PBXFileReference; lastKnownFileType = text.plist.strings; name = xh; path = xh.lproj/MainInterface.strings; sourceTree = "<group>"; };
		6D333B3A252FE1A3004D72DF /* WidgetKit.framework */ = {isa = PBXFileReference; lastKnownFileType = wrapper.framework; name = WidgetKit.framework; path = System/Library/Frameworks/WidgetKit.framework; sourceTree = SDKROOT; };
		6D333B3C252FE1A3004D72DF /* SwiftUI.framework */ = {isa = PBXFileReference; lastKnownFileType = wrapper.framework; name = SwiftUI.framework; path = System/Library/Frameworks/SwiftUI.framework; sourceTree = SDKROOT; };
		6D641F17255226DA003792DF /* MarketView.swift */ = {isa = PBXFileReference; lastKnownFileType = sourcecode.swift; path = MarketView.swift; sourceTree = "<group>"; };
		6D641F2225525053003792DF /* WalletInformationView.swift */ = {isa = PBXFileReference; lastKnownFileType = sourcecode.swift; path = WalletInformationView.swift; sourceTree = "<group>"; };
		6D641F3425526311003792DF /* SendReceiveButtons.swift */ = {isa = PBXFileReference; lastKnownFileType = sourcecode.swift; path = SendReceiveButtons.swift; sourceTree = "<group>"; };
		6D9A2DB2254B69B6007B5B82 /* MarketWidgetExtension.entitlements */ = {isa = PBXFileReference; lastKnownFileType = text.plist.entitlements; path = MarketWidgetExtension.entitlements; sourceTree = "<group>"; };
		6D9A2E02254BA347007B5B82 /* WalletInformationAndMarketWidgetExtension.appex */ = {isa = PBXFileReference; explicitFileType = "wrapper.app-extension"; includeInIndex = 0; path = WalletInformationAndMarketWidgetExtension.appex; sourceTree = BUILT_PRODUCTS_DIR; };
		6D9A2E06254BA347007B5B82 /* WalletInformationAndMarketWidget.swift */ = {isa = PBXFileReference; lastKnownFileType = sourcecode.swift; path = WalletInformationAndMarketWidget.swift; sourceTree = "<group>"; };
		6D9A2E08254BA348007B5B82 /* Assets.xcassets */ = {isa = PBXFileReference; lastKnownFileType = folder.assetcatalog; path = Assets.xcassets; sourceTree = "<group>"; };
		6D9A2E0A254BA348007B5B82 /* Info.plist */ = {isa = PBXFileReference; lastKnownFileType = text.plist.xml; path = Info.plist; sourceTree = "<group>"; };
		6D9A2E6A254BAB1B007B5B82 /* WidgetAPI.swift */ = {isa = PBXFileReference; fileEncoding = 4; lastKnownFileType = sourcecode.swift; path = WidgetAPI.swift; sourceTree = "<group>"; };
		6D9A2E6B254BAB1B007B5B82 /* WidgetDataStore.swift */ = {isa = PBXFileReference; fileEncoding = 4; lastKnownFileType = sourcecode.swift; path = WidgetDataStore.swift; sourceTree = "<group>"; };
		6DA7047D254E24D5005FE5E2 /* UserDefaultsGroup.swift */ = {isa = PBXFileReference; lastKnownFileType = sourcecode.swift; path = UserDefaultsGroup.swift; sourceTree = "<group>"; };
		6DEB496F254E38DE00E9F9AA /* en */ = {isa = PBXFileReference; lastKnownFileType = text.plist.strings; name = en; path = en.lproj/MainInterface.strings; sourceTree = "<group>"; };
		6DEB4AAD254FB59B00E9F9AA /* WalletInformationWidgetExtension.appex */ = {isa = PBXFileReference; explicitFileType = "wrapper.app-extension"; includeInIndex = 0; path = WalletInformationWidgetExtension.appex; sourceTree = BUILT_PRODUCTS_DIR; };
		6DEB4AB1254FB59C00E9F9AA /* WalletInformationWidget.swift */ = {isa = PBXFileReference; lastKnownFileType = sourcecode.swift; path = WalletInformationWidget.swift; sourceTree = "<group>"; };
		6DEB4AB5254FB59E00E9F9AA /* Info.plist */ = {isa = PBXFileReference; lastKnownFileType = text.plist.xml; path = Info.plist; sourceTree = "<group>"; };
		6DEB4ACE254FB5D800E9F9AA /* WalletInformationWidgetExtension.entitlements */ = {isa = PBXFileReference; lastKnownFileType = text.plist.entitlements; path = WalletInformationWidgetExtension.entitlements; sourceTree = "<group>"; };
		6DEB4B26254FB80300E9F9AA /* MarketWidgetExtension.appex */ = {isa = PBXFileReference; explicitFileType = "wrapper.app-extension"; includeInIndex = 0; path = MarketWidgetExtension.appex; sourceTree = BUILT_PRODUCTS_DIR; };
		6DEB4B2A254FB80300E9F9AA /* MarketWidget.swift */ = {isa = PBXFileReference; lastKnownFileType = sourcecode.swift; path = MarketWidget.swift; sourceTree = "<group>"; };
		6DEB4B2E254FB80300E9F9AA /* Info.plist */ = {isa = PBXFileReference; lastKnownFileType = text.plist.xml; path = Info.plist; sourceTree = "<group>"; };
		6DEB4BFA254FBA0E00E9F9AA /* Models.swift */ = {isa = PBXFileReference; lastKnownFileType = sourcecode.swift; path = Models.swift; sourceTree = "<group>"; };
		6DEB4C3A254FBF4800E9F9AA /* Colors.swift */ = {isa = PBXFileReference; lastKnownFileType = sourcecode.swift; path = Colors.swift; sourceTree = "<group>"; };
		6DF25A9E249DB97E001D06F5 /* LaunchScreen.storyboard */ = {isa = PBXFileReference; lastKnownFileType = file.storyboard; path = LaunchScreen.storyboard; sourceTree = "<group>"; };
		6DFC807124EA2FA9007B8700 /* ViewQRCodefaceController.swift */ = {isa = PBXFileReference; lastKnownFileType = sourcecode.swift; path = ViewQRCodefaceController.swift; sourceTree = "<group>"; };
		6EB3338E347F4AFAA8C85C04 /* libRNDeviceInfo-tvOS.a */ = {isa = PBXFileReference; explicitFileType = undefined; fileEncoding = 9; includeInIndex = 0; lastKnownFileType = archive.ar; path = "libRNDeviceInfo-tvOS.a"; sourceTree = "<group>"; };
		70C9C17A3F52430B99582AF4 /* libRNCamera.a */ = {isa = PBXFileReference; explicitFileType = undefined; fileEncoding = 9; includeInIndex = 0; lastKnownFileType = archive.ar; path = libRNCamera.a; sourceTree = "<group>"; };
		731973BA0AC6EA78962CE5B6 /* libPods-BlueWallet.a */ = {isa = PBXFileReference; explicitFileType = archive.ar; includeInIndex = 0; path = "libPods-BlueWallet.a"; sourceTree = BUILT_PRODUCTS_DIR; };
		78A87E7251D94144A71A2F67 /* FontAwesome5_Solid.ttf */ = {isa = PBXFileReference; explicitFileType = undefined; fileEncoding = 9; includeInIndex = 0; lastKnownFileType = unknown; name = FontAwesome5_Solid.ttf; path = "../node_modules/react-native-vector-icons/Fonts/FontAwesome5_Solid.ttf"; sourceTree = "<group>"; };
		7B468CC34D5B41F3950078EF /* libsqlite3.0.tbd */ = {isa = PBXFileReference; explicitFileType = undefined; fileEncoding = 9; includeInIndex = 0; lastKnownFileType = "sourcecode.text-based-dylib-definition"; name = libsqlite3.0.tbd; path = usr/lib/libsqlite3.0.tbd; sourceTree = SDKROOT; };
		7BAA8F97E61B677D33CF1944 /* Pods-WalletInformationAndMarketWidgetExtension.release.xcconfig */ = {isa = PBXFileReference; includeInIndex = 1; lastKnownFileType = text.xcconfig; name = "Pods-WalletInformationAndMarketWidgetExtension.release.xcconfig"; path = "Pods/Target Support Files/Pods-WalletInformationAndMarketWidgetExtension/Pods-WalletInformationAndMarketWidgetExtension.release.xcconfig"; sourceTree = "<group>"; };
		8448882949434D41A054C0B2 /* ToolTipMenuTests.xctest */ = {isa = PBXFileReference; explicitFileType = undefined; fileEncoding = 9; includeInIndex = 0; lastKnownFileType = wrapper.cfbundle; path = ToolTipMenuTests.xctest; sourceTree = "<group>"; };
		8637D4B5E14D443A9031DA95 /* libRNFS.a */ = {isa = PBXFileReference; explicitFileType = undefined; fileEncoding = 9; includeInIndex = 0; lastKnownFileType = archive.ar; path = libRNFS.a; sourceTree = "<group>"; };
		90F86BC5194548CA87D729A9 /* libToolTipMenu.a */ = {isa = PBXFileReference; explicitFileType = undefined; fileEncoding = 9; includeInIndex = 0; lastKnownFileType = archive.ar; path = libToolTipMenu.a; sourceTree = "<group>"; };
		94565BFC6A0C4235B3EC7B01 /* libRNSVG.a */ = {isa = PBXFileReference; explicitFileType = undefined; fileEncoding = 9; includeInIndex = 0; lastKnownFileType = archive.ar; path = libRNSVG.a; sourceTree = "<group>"; };
		95208B2A05884A76B5BB99C0 /* libRCTGoogleAnalyticsBridge.a */ = {isa = PBXFileReference; explicitFileType = undefined; fileEncoding = 9; includeInIndex = 0; lastKnownFileType = archive.ar; path = libRCTGoogleAnalyticsBridge.a; sourceTree = "<group>"; };
		98455D960744E4E5DD50BA87 /* libPods-WalletInformationAndMarketWidgetExtension.a */ = {isa = PBXFileReference; explicitFileType = archive.ar; includeInIndex = 0; path = "libPods-WalletInformationAndMarketWidgetExtension.a"; sourceTree = BUILT_PRODUCTS_DIR; };
		9B3A324B70BC8C6D9314FD4F /* Pods-BlueWallet.debug.xcconfig */ = {isa = PBXFileReference; includeInIndex = 1; lastKnownFileType = text.xcconfig; name = "Pods-BlueWallet.debug.xcconfig"; path = "Pods/Target Support Files/Pods-BlueWallet/Pods-BlueWallet.debug.xcconfig"; sourceTree = "<group>"; };
		9DF4E6C040764E4BA1ACC1EB /* libTcpSockets.a */ = {isa = PBXFileReference; explicitFileType = undefined; fileEncoding = 9; includeInIndex = 0; lastKnownFileType = archive.ar; path = libTcpSockets.a; sourceTree = "<group>"; };
		9F1F51A83D044F3BB26A35FC /* libRNSVG-tvOS.a */ = {isa = PBXFileReference; explicitFileType = undefined; fileEncoding = 9; includeInIndex = 0; lastKnownFileType = archive.ar; path = "libRNSVG-tvOS.a"; sourceTree = "<group>"; };
		A7C4B1FDAD264618BAF8C335 /* libRNCWebView.a */ = {isa = PBXFileReference; explicitFileType = undefined; fileEncoding = 9; includeInIndex = 0; lastKnownFileType = archive.ar; path = libRNCWebView.a; sourceTree = "<group>"; };
		A9166D490AEF4938BD6621CF /* Feather.ttf */ = {isa = PBXFileReference; explicitFileType = undefined; fileEncoding = 9; includeInIndex = 0; lastKnownFileType = unknown; name = Feather.ttf; path = "../node_modules/react-native-vector-icons/Fonts/Feather.ttf"; sourceTree = "<group>"; };
		AA7DCFB2C7887DF26EDB5710 /* Pods-WalletInformationAndMarketWidgetExtension.debug.xcconfig */ = {isa = PBXFileReference; includeInIndex = 1; lastKnownFileType = text.xcconfig; name = "Pods-WalletInformationAndMarketWidgetExtension.debug.xcconfig"; path = "Pods/Target Support Files/Pods-WalletInformationAndMarketWidgetExtension/Pods-WalletInformationAndMarketWidgetExtension.debug.xcconfig"; sourceTree = "<group>"; };
		AB2325650CE04F018697ACFE /* libRNReactNativeHapticFeedback.a */ = {isa = PBXFileReference; explicitFileType = undefined; fileEncoding = 9; includeInIndex = 0; lastKnownFileType = archive.ar; path = libRNReactNativeHapticFeedback.a; sourceTree = "<group>"; };
		B40D4E30225841EC00428FCC /* BlueWalletWatch.app */ = {isa = PBXFileReference; explicitFileType = wrapper.application; includeInIndex = 0; path = BlueWalletWatch.app; sourceTree = BUILT_PRODUCTS_DIR; };
		B40D4E33225841EC00428FCC /* Base */ = {isa = PBXFileReference; lastKnownFileType = file.storyboard; name = Base; path = Base.lproj/Interface.storyboard; sourceTree = "<group>"; };
		B40D4E35225841ED00428FCC /* Assets.xcassets */ = {isa = PBXFileReference; lastKnownFileType = folder.assetcatalog; path = Assets.xcassets; sourceTree = "<group>"; };
		B40D4E37225841ED00428FCC /* Info.plist */ = {isa = PBXFileReference; lastKnownFileType = text.plist.xml; path = Info.plist; sourceTree = "<group>"; };
		B40D4E3C225841ED00428FCC /* BlueWalletWatch Extension.appex */ = {isa = PBXFileReference; explicitFileType = "wrapper.app-extension"; includeInIndex = 0; path = "BlueWalletWatch Extension.appex"; sourceTree = BUILT_PRODUCTS_DIR; };
		B40D4E43225841ED00428FCC /* ExtensionDelegate.swift */ = {isa = PBXFileReference; lastKnownFileType = sourcecode.swift; path = ExtensionDelegate.swift; sourceTree = "<group>"; };
		B40D4E45225841ED00428FCC /* NotificationController.swift */ = {isa = PBXFileReference; lastKnownFileType = sourcecode.swift; path = NotificationController.swift; sourceTree = "<group>"; };
		B40D4E49225841ED00428FCC /* Info.plist */ = {isa = PBXFileReference; lastKnownFileType = text.plist.xml; path = Info.plist; sourceTree = "<group>"; };
		B40D4E4A225841ED00428FCC /* PushNotificationPayload.apns */ = {isa = PBXFileReference; lastKnownFileType = text; path = PushNotificationPayload.apns; sourceTree = "<group>"; };
		B40D4E552258425400428FCC /* InterfaceController.swift */ = {isa = PBXFileReference; fileEncoding = 4; lastKnownFileType = sourcecode.swift; path = InterfaceController.swift; sourceTree = "<group>"; };
		B40D4E562258425400428FCC /* NumericKeypadInterfaceController.swift */ = {isa = PBXFileReference; fileEncoding = 4; lastKnownFileType = sourcecode.swift; path = NumericKeypadInterfaceController.swift; sourceTree = "<group>"; };
		B40D4E582258425400428FCC /* SpecifyInterfaceController.swift */ = {isa = PBXFileReference; fileEncoding = 4; lastKnownFileType = sourcecode.swift; path = SpecifyInterfaceController.swift; sourceTree = "<group>"; };
		B40D4E5B2258425500428FCC /* ReceiveInterfaceController.swift */ = {isa = PBXFileReference; fileEncoding = 4; lastKnownFileType = sourcecode.swift; path = ReceiveInterfaceController.swift; sourceTree = "<group>"; };
		B40D4E5C2258425500428FCC /* WalletDetailsInterfaceController.swift */ = {isa = PBXFileReference; fileEncoding = 4; lastKnownFileType = sourcecode.swift; path = WalletDetailsInterfaceController.swift; sourceTree = "<group>"; };
		B40D4E672258426B00428FCC /* KeychainSwiftDistrib.swift */ = {isa = PBXFileReference; fileEncoding = 4; lastKnownFileType = sourcecode.swift; path = KeychainSwiftDistrib.swift; sourceTree = SOURCE_ROOT; };
		B43B69B8225C462E00925B1E /* libPods-RCTLinking.a */ = {isa = PBXFileReference; explicitFileType = archive.ar; path = "libPods-RCTLinking.a"; sourceTree = BUILT_PRODUCTS_DIR; };
		B43B69BA225C46D800925B1E /* libRCTLinking.a */ = {isa = PBXFileReference; explicitFileType = archive.ar; path = libRCTLinking.a; sourceTree = BUILT_PRODUCTS_DIR; };
		B43D0372225847C500FBAA95 /* WalletGradient.swift */ = {isa = PBXFileReference; fileEncoding = 4; lastKnownFileType = sourcecode.swift; path = WalletGradient.swift; sourceTree = "<group>"; };
		B43D0373225847C500FBAA95 /* WatchDataSource.swift */ = {isa = PBXFileReference; fileEncoding = 4; lastKnownFileType = sourcecode.swift; path = WatchDataSource.swift; sourceTree = "<group>"; };
		B43D0374225847C500FBAA95 /* Transaction.swift */ = {isa = PBXFileReference; fileEncoding = 4; lastKnownFileType = sourcecode.swift; path = Transaction.swift; sourceTree = "<group>"; };
		B43D0375225847C500FBAA95 /* TransactionTableRow.swift */ = {isa = PBXFileReference; fileEncoding = 4; lastKnownFileType = sourcecode.swift; path = TransactionTableRow.swift; sourceTree = "<group>"; };
		B43D0376225847C500FBAA95 /* Wallet.swift */ = {isa = PBXFileReference; fileEncoding = 4; lastKnownFileType = sourcecode.swift; path = Wallet.swift; sourceTree = "<group>"; };
		B43D0377225847C500FBAA95 /* WalletInformation.swift */ = {isa = PBXFileReference; fileEncoding = 4; lastKnownFileType = sourcecode.swift; path = WalletInformation.swift; sourceTree = "<group>"; };
		B43D046E22584C1B00FBAA95 /* libRNWatch.a */ = {isa = PBXFileReference; explicitFileType = archive.ar; path = libRNWatch.a; sourceTree = BUILT_PRODUCTS_DIR; };
		B459EE96941AE09BCB547DC0 /* Pods-BlueWallet.release.xcconfig */ = {isa = PBXFileReference; includeInIndex = 1; lastKnownFileType = text.xcconfig; name = "Pods-BlueWallet.release.xcconfig"; path = "Pods/Target Support Files/Pods-BlueWallet/Pods-BlueWallet.release.xcconfig"; sourceTree = "<group>"; };
		B4D3235A177F4580BA52F2F9 /* libRNCSlider.a */ = {isa = PBXFileReference; explicitFileType = undefined; fileEncoding = 9; includeInIndex = 0; lastKnownFileType = archive.ar; path = libRNCSlider.a; sourceTree = "<group>"; };
		B642AFB13483418CAB6FF25E /* libRCTQRCodeLocalImage.a */ = {isa = PBXFileReference; explicitFileType = undefined; fileEncoding = 9; includeInIndex = 0; lastKnownFileType = archive.ar; path = libRCTQRCodeLocalImage.a; sourceTree = "<group>"; };
		B9D9B3A7B2CB4255876B67AF /* libz.tbd */ = {isa = PBXFileReference; explicitFileType = undefined; fileEncoding = 9; includeInIndex = 0; lastKnownFileType = "sourcecode.text-based-dylib-definition"; name = libz.tbd; path = usr/lib/libz.tbd; sourceTree = SDKROOT; };
		BBA99996E6FA4B49ACE0BEFA /* libRNRate.a */ = {isa = PBXFileReference; explicitFileType = undefined; fileEncoding = 9; includeInIndex = 0; lastKnownFileType = archive.ar; path = libRNRate.a; sourceTree = "<group>"; };
		C4496FB303574862B40A878A /* AntDesign.ttf */ = {isa = PBXFileReference; explicitFileType = undefined; fileEncoding = 9; includeInIndex = 0; lastKnownFileType = unknown; name = AntDesign.ttf; path = "../node_modules/react-native-vector-icons/Fonts/AntDesign.ttf"; sourceTree = "<group>"; };
		CA741BA794714D3F80251AC9 /* Ionicons.ttf */ = {isa = PBXFileReference; explicitFileType = undefined; fileEncoding = 9; includeInIndex = 0; lastKnownFileType = unknown; name = Ionicons.ttf; path = "../node_modules/react-native-vector-icons/Fonts/Ionicons.ttf"; sourceTree = "<group>"; };
		CD746B955C55410793BB72C0 /* libRNGestureHandler.a */ = {isa = PBXFileReference; explicitFileType = undefined; fileEncoding = 9; includeInIndex = 0; lastKnownFileType = archive.ar; path = libRNGestureHandler.a; sourceTree = "<group>"; };
		CF4A4D7AAD974D67A2D62B3E /* MaterialIcons.ttf */ = {isa = PBXFileReference; explicitFileType = undefined; fileEncoding = 9; includeInIndex = 0; lastKnownFileType = unknown; name = MaterialIcons.ttf; path = "../node_modules/react-native-vector-icons/Fonts/MaterialIcons.ttf"; sourceTree = "<group>"; };
		D6EC5B694E664FD7B02EDD2F /* libRNSentry.a */ = {isa = PBXFileReference; explicitFileType = undefined; fileEncoding = 9; includeInIndex = 0; lastKnownFileType = archive.ar; path = libRNSentry.a; sourceTree = "<group>"; };
		E6B44173A8854B6D85D7F933 /* libRNVectorIcons-tvOS.a */ = {isa = PBXFileReference; explicitFileType = undefined; fileEncoding = 9; includeInIndex = 0; lastKnownFileType = archive.ar; path = "libRNVectorIcons-tvOS.a"; sourceTree = "<group>"; };
		E8E8CE89B3D142C6A8A56C34 /* Octicons.ttf */ = {isa = PBXFileReference; explicitFileType = undefined; fileEncoding = 9; includeInIndex = 0; lastKnownFileType = unknown; name = Octicons.ttf; path = "../node_modules/react-native-vector-icons/Fonts/Octicons.ttf"; sourceTree = "<group>"; };
		ED297162215061F000B7C4FE /* JavaScriptCore.framework */ = {isa = PBXFileReference; lastKnownFileType = wrapper.framework; name = JavaScriptCore.framework; path = System/Library/Frameworks/JavaScriptCore.framework; sourceTree = SDKROOT; };
		ED2971642150620600B7C4FE /* JavaScriptCore.framework */ = {isa = PBXFileReference; lastKnownFileType = wrapper.framework; name = JavaScriptCore.framework; path = Platforms/AppleTVOS.platform/Developer/SDKs/AppleTVOS12.0.sdk/System/Library/Frameworks/JavaScriptCore.framework; sourceTree = DEVELOPER_DIR; };
		F11DD40F6E9A4F13B3410B94 /* libRNSentry-tvOS.a */ = {isa = PBXFileReference; explicitFileType = undefined; fileEncoding = 9; includeInIndex = 0; lastKnownFileType = archive.ar; path = "libRNSentry-tvOS.a"; sourceTree = "<group>"; };
		F6F53AFC25FB422485CB22D6 /* SystemConfiguration.framework */ = {isa = PBXFileReference; explicitFileType = undefined; fileEncoding = 9; includeInIndex = 0; lastKnownFileType = wrapper.framework; name = SystemConfiguration.framework; path = System/Library/Frameworks/SystemConfiguration.framework; sourceTree = SDKROOT; };
		FC63C7054F1C4FDFB7A830E5 /* libRCTPrivacySnapshot.a */ = {isa = PBXFileReference; explicitFileType = undefined; fileEncoding = 9; includeInIndex = 0; lastKnownFileType = archive.ar; path = libRCTPrivacySnapshot.a; sourceTree = "<group>"; };
		FC98DC24A81A463AB8B2E6B1 /* libRNImagePicker.a */ = {isa = PBXFileReference; explicitFileType = undefined; fileEncoding = 9; includeInIndex = 0; lastKnownFileType = archive.ar; path = libRNImagePicker.a; sourceTree = "<group>"; };
		FD7977067E1A496F94D8B1B7 /* libRNDeviceInfo.a */ = {isa = PBXFileReference; explicitFileType = undefined; fileEncoding = 9; includeInIndex = 0; lastKnownFileType = archive.ar; path = libRNDeviceInfo.a; sourceTree = "<group>"; };
		FF45EB303C9601ED114589A4 /* Pods-MarketWidgetExtension.release.xcconfig */ = {isa = PBXFileReference; includeInIndex = 1; lastKnownFileType = text.xcconfig; name = "Pods-MarketWidgetExtension.release.xcconfig"; path = "Pods/Target Support Files/Pods-MarketWidgetExtension/Pods-MarketWidgetExtension.release.xcconfig"; sourceTree = "<group>"; };
/* End PBXFileReference section */

/* Begin PBXFrameworksBuildPhase section */
		13B07F8C1A680F5B00A75B9A /* Frameworks */ = {
			isa = PBXFrameworksBuildPhase;
			buildActionMask = 2147483647;
			files = (
				906451CAD44154C2950030EC /* libPods-BlueWallet.a in Frameworks */,
				782F075B5DD048449E2DECE9 /* libz.tbd in Frameworks */,
				764B49B1420D4AEB8109BF62 /* libsqlite3.0.tbd in Frameworks */,
			);
			runOnlyForDeploymentPostprocessing = 0;
		};
		3271B0A6236E2E0700DA766F /* Frameworks */ = {
			isa = PBXFrameworksBuildPhase;
			buildActionMask = 2147483647;
			files = (
				3271B0AB236E2E0700DA766F /* NotificationCenter.framework in Frameworks */,
			);
			runOnlyForDeploymentPostprocessing = 0;
		};
		421830728822A20A50D8A07C /* Frameworks */ = {
			isa = PBXFrameworksBuildPhase;
			buildActionMask = 2147483647;
			files = (
			);
			runOnlyForDeploymentPostprocessing = 0;
		};
		6D9A2DFF254BA347007B5B82 /* Frameworks */ = {
			isa = PBXFrameworksBuildPhase;
			buildActionMask = 2147483647;
			files = (
				6D9A2E04254BA347007B5B82 /* SwiftUI.framework in Frameworks */,
				6D9A2E03254BA347007B5B82 /* WidgetKit.framework in Frameworks */,
				590C62D2ED8BF487C33945B0 /* libPods-WalletInformationAndMarketWidgetExtension.a in Frameworks */,
			);
			runOnlyForDeploymentPostprocessing = 0;
		};
		6DEB4AAA254FB59B00E9F9AA /* Frameworks */ = {
			isa = PBXFrameworksBuildPhase;
			buildActionMask = 2147483647;
			files = (
				6DEB4AAF254FB59C00E9F9AA /* SwiftUI.framework in Frameworks */,
				6DEB4AAE254FB59C00E9F9AA /* WidgetKit.framework in Frameworks */,
				5875B7B2D85DC56E00F292FF /* libPods-WalletInformationWidgetExtension.a in Frameworks */,
			);
			runOnlyForDeploymentPostprocessing = 0;
		};
		6DEB4B23254FB80300E9F9AA /* Frameworks */ = {
			isa = PBXFrameworksBuildPhase;
			buildActionMask = 2147483647;
			files = (
				6DEB4B28254FB80300E9F9AA /* SwiftUI.framework in Frameworks */,
				6DEB4B27254FB80300E9F9AA /* WidgetKit.framework in Frameworks */,
				FD633BEADAD0865BD993E7EA /* (null) in Frameworks */,
				47A71B37E7A47E7CADA091A1 /* libPods-MarketWidgetExtension.a in Frameworks */,
			);
			runOnlyForDeploymentPostprocessing = 0;
		};
		B40D4E39225841ED00428FCC /* Frameworks */ = {
			isa = PBXFrameworksBuildPhase;
			buildActionMask = 2147483647;
			files = (
				6DFC807024EA0B6C007B8700 /* EFQRCode in Frameworks */,
			);
			runOnlyForDeploymentPostprocessing = 0;
		};
/* End PBXFrameworksBuildPhase section */

/* Begin PBXGroup section */
		00E356EF1AD99517003FC87E /* BlueWalletTests */ = {
			isa = PBXGroup;
			children = (
				00E356F21AD99517003FC87E /* BlueWalletTests.m */,
				00E356F01AD99517003FC87E /* Supporting Files */,
			);
			path = BlueWalletTests;
			sourceTree = "<group>";
		};
		00E356F01AD99517003FC87E /* Supporting Files */ = {
			isa = PBXGroup;
			children = (
				00E356F11AD99517003FC87E /* Info.plist */,
			);
			name = "Supporting Files";
			sourceTree = "<group>";
		};
		13B07FAE1A68108700A75B9A /* BlueWallet */ = {
			isa = PBXGroup;
			children = (
				32C7944323B8879D00BE2AFA /* BlueWalletRelease.entitlements */,
				32F0A2502310B0910095C559 /* BlueWallet.entitlements */,
				008F07F21AC5B25A0029DE68 /* main.jsbundle */,
				13B07FAF1A68108700A75B9A /* AppDelegate.h */,
				13B07FB01A68108700A75B9A /* AppDelegate.m */,
				13B07FB51A68108700A75B9A /* Images.xcassets */,
				13B07FB61A68108700A75B9A /* Info.plist */,
				13B07FB71A68108700A75B9A /* main.m */,
				32B5A3292334450100F8D608 /* Bridge.swift */,
				32B5A3282334450100F8D608 /* BlueWallet-Bridging-Header.h */,
				6DF25A9E249DB97E001D06F5 /* LaunchScreen.storyboard */,
			);
			name = BlueWallet;
			sourceTree = "<group>";
		};
		2D16E6871FA4F8E400B85C8A /* Frameworks */ = {
			isa = PBXGroup;
			children = (
				B43B69BA225C46D800925B1E /* libRCTLinking.a */,
				B43B69B8225C462E00925B1E /* libPods-RCTLinking.a */,
				B43D046E22584C1B00FBAA95 /* libRNWatch.a */,
				ED297162215061F000B7C4FE /* JavaScriptCore.framework */,
				ED2971642150620600B7C4FE /* JavaScriptCore.framework */,
				2D16E6891FA4F8E400B85C8A /* libReact.a */,
				2654894D4DE44A4C8F71773D /* CoreData.framework */,
				F6F53AFC25FB422485CB22D6 /* SystemConfiguration.framework */,
				B9D9B3A7B2CB4255876B67AF /* libz.tbd */,
				7B468CC34D5B41F3950078EF /* libsqlite3.0.tbd */,
				731973BA0AC6EA78962CE5B6 /* libPods-BlueWallet.a */,
				3271B0AA236E2E0700DA766F /* NotificationCenter.framework */,
				6D333B3A252FE1A3004D72DF /* WidgetKit.framework */,
				6D333B3C252FE1A3004D72DF /* SwiftUI.framework */,
				98455D960744E4E5DD50BA87 /* libPods-WalletInformationAndMarketWidgetExtension.a */,
				0CC8A6C610EAE90F810EADCC /* libPods-WalletInformationWidgetExtension.a */,
				41BD3AC9FD81723B68A63C12 /* libPods-MarketWidgetExtension.a */,
			);
			name = Frameworks;
			sourceTree = "<group>";
		};
		3271B0AC236E2E0700DA766F /* TodayExtension */ = {
			isa = PBXGroup;
			children = (
				32475F792370F6D30070E6CF /* BlueWallet - Bitcoin Price.entitlements */,
				3271B0AD236E2E0700DA766F /* TodayViewController.swift */,
				3271B0BA236E329400DA766F /* TodayAPI.swift */,
				3271B0AF236E2E0700DA766F /* MainInterface.storyboard */,
				3271B0B2236E2E0700DA766F /* Info.plist */,
				32002D9C236FAA9F00B93396 /* TodayDataStore.swift */,
			);
			path = TodayExtension;
			sourceTree = "<group>";
		};
		4B0CACE36C3348E1BCEA92C8 /* Resources */ = {
			isa = PBXGroup;
			children = (
				C4496FB303574862B40A878A /* AntDesign.ttf */,
				44BC9E3EE0E9476A830CCCB9 /* Entypo.ttf */,
				3F7F1B8332C6439793D55B45 /* EvilIcons.ttf */,
				A9166D490AEF4938BD6621CF /* Feather.ttf */,
				334051161886419EA186F4BA /* FontAwesome.ttf */,
				5A8F67CF29564E41882ECEF8 /* FontAwesome5_Brands.ttf */,
				47564776A7A3427DB36C087D /* FontAwesome5_Regular.ttf */,
				78A87E7251D94144A71A2F67 /* FontAwesome5_Solid.ttf */,
				04466491BA2D4876A71222FC /* Foundation.ttf */,
				CA741BA794714D3F80251AC9 /* Ionicons.ttf */,
				2FCC2CD6FF4448229D0CE0F3 /* MaterialCommunityIcons.ttf */,
				CF4A4D7AAD974D67A2D62B3E /* MaterialIcons.ttf */,
				E8E8CE89B3D142C6A8A56C34 /* Octicons.ttf */,
				4D746BBE67E84684848246E2 /* SimpleLineIcons.ttf */,
				47C436B1EF23484B8181DBEA /* Zocial.ttf */,
			);
			name = Resources;
			sourceTree = "<group>";
		};
		6D9A2E05254BA347007B5B82 /* WalletInformationAndMarketWidget */ = {
			isa = PBXGroup;
			children = (
				6D9A2E06254BA347007B5B82 /* WalletInformationAndMarketWidget.swift */,
				6D9A2E0A254BA348007B5B82 /* Info.plist */,
			);
			path = WalletInformationAndMarketWidget;
			sourceTree = "<group>";
		};
		6DEB4AB0254FB59C00E9F9AA /* WalletInformationWidget */ = {
			isa = PBXGroup;
			children = (
				6DEB4AB1254FB59C00E9F9AA /* WalletInformationWidget.swift */,
				6DEB4AB5254FB59E00E9F9AA /* Info.plist */,
			);
			name = WalletInformationWidget;
			path = ..;
			sourceTree = "<group>";
		};
		6DEB4B18254FB7D700E9F9AA /* Widgets */ = {
			isa = PBXGroup;
			children = (
				6DEB4BC1254FB98300E9F9AA /* Shared */,
				6DEB4B29254FB80300E9F9AA /* MarketWidget */,
				6D9A2E05254BA347007B5B82 /* WalletInformationAndMarketWidget */,
				6DEB4AB0254FB59C00E9F9AA /* WalletInformationWidget */,
			);
			name = Widgets;
			path = WalletInformationWidget/Widgets;
			sourceTree = "<group>";
		};
		6DEB4B29254FB80300E9F9AA /* MarketWidget */ = {
			isa = PBXGroup;
			children = (
				6DEB4B2A254FB80300E9F9AA /* MarketWidget.swift */,
				6DEB4B2E254FB80300E9F9AA /* Info.plist */,
			);
			path = MarketWidget;
			sourceTree = "<group>";
		};
		6DEB4BC1254FB98300E9F9AA /* Shared */ = {
			isa = PBXGroup;
			children = (
				6DEB4DD82552260200E9F9AA /* Views */,
				6D9A2E6A254BAB1B007B5B82 /* WidgetAPI.swift */,
				6D9A2E6B254BAB1B007B5B82 /* WidgetDataStore.swift */,
				6DA7047D254E24D5005FE5E2 /* UserDefaultsGroup.swift */,
				6D9A2E08254BA348007B5B82 /* Assets.xcassets */,
				6DEB4BFA254FBA0E00E9F9AA /* Models.swift */,
				6DEB4C3A254FBF4800E9F9AA /* Colors.swift */,
			);
			path = Shared;
			sourceTree = "<group>";
		};
		6DEB4DD82552260200E9F9AA /* Views */ = {
			isa = PBXGroup;
			children = (
				6D641F17255226DA003792DF /* MarketView.swift */,
				6D641F2225525053003792DF /* WalletInformationView.swift */,
				6D641F3425526311003792DF /* SendReceiveButtons.swift */,
			);
			path = Views;
			sourceTree = "<group>";
		};
		83CBB9F61A601CBA00E9B192 = {
			isa = PBXGroup;
			children = (
				6DEB4ACE254FB5D800E9F9AA /* WalletInformationWidgetExtension.entitlements */,
				6D9A2DB2254B69B6007B5B82 /* MarketWidgetExtension.entitlements */,
				13B07FAE1A68108700A75B9A /* BlueWallet */,
				00E356EF1AD99517003FC87E /* BlueWalletTests */,
				B40D4E31225841EC00428FCC /* BlueWalletWatch */,
				B40D4E40225841ED00428FCC /* BlueWalletWatch Extension */,
				3271B0AC236E2E0700DA766F /* TodayExtension */,
				6DEB4B18254FB7D700E9F9AA /* Widgets */,
				83CBBA001A601CBA00E9B192 /* Products */,
				2D16E6871FA4F8E400B85C8A /* Frameworks */,
				B40FE50A21FAD228005D5578 /* Recovered References */,
				4B0CACE36C3348E1BCEA92C8 /* Resources */,
				A9B365F08E5E8EADC056DBC4 /* Pods */,
			);
			indentWidth = 2;
			sourceTree = "<group>";
			tabWidth = 2;
			usesTabs = 0;
		};
		83CBBA001A601CBA00E9B192 /* Products */ = {
			isa = PBXGroup;
			children = (
				13B07F961A680F5B00A75B9A /* BlueWallet.app */,
				B40D4E30225841EC00428FCC /* BlueWalletWatch.app */,
				B40D4E3C225841ED00428FCC /* BlueWalletWatch Extension.appex */,
				3271B0A9236E2E0700DA766F /* BlueWallet - Bitcoin Price.appex */,
				6D9A2E02254BA347007B5B82 /* WalletInformationAndMarketWidgetExtension.appex */,
				6DEB4AAD254FB59B00E9F9AA /* WalletInformationWidgetExtension.appex */,
				6DEB4B26254FB80300E9F9AA /* MarketWidgetExtension.appex */,
			);
			name = Products;
			sourceTree = "<group>";
		};
		A9B365F08E5E8EADC056DBC4 /* Pods */ = {
			isa = PBXGroup;
			children = (
				9B3A324B70BC8C6D9314FD4F /* Pods-BlueWallet.debug.xcconfig */,
				B459EE96941AE09BCB547DC0 /* Pods-BlueWallet.release.xcconfig */,
				367FA8CEB35BC9431019D98A /* Pods-MarketWidgetExtension.debug.xcconfig */,
				FF45EB303C9601ED114589A4 /* Pods-MarketWidgetExtension.release.xcconfig */,
				AA7DCFB2C7887DF26EDB5710 /* Pods-WalletInformationAndMarketWidgetExtension.debug.xcconfig */,
				7BAA8F97E61B677D33CF1944 /* Pods-WalletInformationAndMarketWidgetExtension.release.xcconfig */,
				64774910B0DBEC412995CB89 /* Pods-WalletInformationWidgetExtension.debug.xcconfig */,
				3D9CAFACCECFFBFCD9B2BC7E /* Pods-WalletInformationWidgetExtension.release.xcconfig */,
			);
			name = Pods;
			sourceTree = "<group>";
		};
		B40D4E31225841EC00428FCC /* BlueWalletWatch */ = {
			isa = PBXGroup;
			children = (
				B40D4E32225841EC00428FCC /* Interface.storyboard */,
				B40D4E35225841ED00428FCC /* Assets.xcassets */,
				B40D4E37225841ED00428FCC /* Info.plist */,
			);
			path = BlueWalletWatch;
			sourceTree = "<group>";
		};
		B40D4E40225841ED00428FCC /* BlueWalletWatch Extension */ = {
			isa = PBXGroup;
			children = (
				32F0A24F2310B0700095C559 /* BlueWalletWatch Extension.entitlements */,
				B43D03242258474500FBAA95 /* Objects */,
				B40D4E672258426B00428FCC /* KeychainSwiftDistrib.swift */,
				32F0A2992311DBB20095C559 /* ComplicationController.swift */,
				B40D4E43225841ED00428FCC /* ExtensionDelegate.swift */,
				B40D4E45225841ED00428FCC /* NotificationController.swift */,
				B40D4E552258425400428FCC /* InterfaceController.swift */,
				B40D4E562258425400428FCC /* NumericKeypadInterfaceController.swift */,
				B40D4E5B2258425500428FCC /* ReceiveInterfaceController.swift */,
				6DFC807124EA2FA9007B8700 /* ViewQRCodefaceController.swift */,
				B40D4E582258425400428FCC /* SpecifyInterfaceController.swift */,
				B40D4E5C2258425500428FCC /* WalletDetailsInterfaceController.swift */,
				B40D4E49225841ED00428FCC /* Info.plist */,
				B40D4E4A225841ED00428FCC /* PushNotificationPayload.apns */,
			);
			path = "BlueWalletWatch Extension";
			sourceTree = "<group>";
		};
		B40FE50A21FAD228005D5578 /* Recovered References */ = {
			isa = PBXGroup;
			children = (
				70C9C17A3F52430B99582AF4 /* libRNCamera.a */,
				FD7977067E1A496F94D8B1B7 /* libRNDeviceInfo.a */,
				8637D4B5E14D443A9031DA95 /* libRNFS.a */,
				CD746B955C55410793BB72C0 /* libRNGestureHandler.a */,
				95208B2A05884A76B5BB99C0 /* libRCTGoogleAnalyticsBridge.a */,
				AB2325650CE04F018697ACFE /* libRNReactNativeHapticFeedback.a */,
				3703B10AAB374CF896CCC2EA /* libBVLinearGradient.a */,
				1DD63E4B5C8344BB9880C9EC /* libReactNativePermissions.a */,
				6A65D81712444D37BA152B06 /* libRNRandomBytes.a */,
				BBA99996E6FA4B49ACE0BEFA /* libRNRate.a */,
				D6EC5B694E664FD7B02EDD2F /* libRNSentry.a */,
				6EB3338E347F4AFAA8C85C04 /* libRNDeviceInfo-tvOS.a */,
				253243E162CE4822BF3A3B7D /* libRNRandomBytes-tvOS.a */,
				F11DD40F6E9A4F13B3410B94 /* libRNSentry-tvOS.a */,
				4F12F501B686459183E0BE0D /* libRNVectorIcons.a */,
				E6B44173A8854B6D85D7F933 /* libRNVectorIcons-tvOS.a */,
				94565BFC6A0C4235B3EC7B01 /* libRNSVG.a */,
				9F1F51A83D044F3BB26A35FC /* libRNSVG-tvOS.a */,
				A7C4B1FDAD264618BAF8C335 /* libRNCWebView.a */,
				FC98DC24A81A463AB8B2E6B1 /* libRNImagePicker.a */,
				B642AFB13483418CAB6FF25E /* libRCTQRCodeLocalImage.a */,
				9DF4E6C040764E4BA1ACC1EB /* libTcpSockets.a */,
				90F86BC5194548CA87D729A9 /* libToolTipMenu.a */,
				8448882949434D41A054C0B2 /* ToolTipMenuTests.xctest */,
				FC63C7054F1C4FDFB7A830E5 /* libRCTPrivacySnapshot.a */,
				B4D3235A177F4580BA52F2F9 /* libRNCSlider.a */,
			);
			name = "Recovered References";
			sourceTree = "<group>";
		};
		B43D03242258474500FBAA95 /* Objects */ = {
			isa = PBXGroup;
			children = (
				B43D0374225847C500FBAA95 /* Transaction.swift */,
				B43D0375225847C500FBAA95 /* TransactionTableRow.swift */,
				B43D0376225847C500FBAA95 /* Wallet.swift */,
				B43D0372225847C500FBAA95 /* WalletGradient.swift */,
				B43D0377225847C500FBAA95 /* WalletInformation.swift */,
				B43D0373225847C500FBAA95 /* WatchDataSource.swift */,
			);
			path = Objects;
			sourceTree = "<group>";
		};
/* End PBXGroup section */

/* Begin PBXNativeTarget section */
		13B07F861A680F5B00A75B9A /* BlueWallet */ = {
			isa = PBXNativeTarget;
			buildConfigurationList = 13B07F931A680F5B00A75B9A /* Build configuration list for PBXNativeTarget "BlueWallet" */;
			buildPhases = (
				6F7747C31A9EE6DDC5108476 /* [CP] Check Pods Manifest.lock */,
				13B07F871A680F5B00A75B9A /* Sources */,
				13B07F8C1A680F5B00A75B9A /* Frameworks */,
				13B07F8E1A680F5B00A75B9A /* Resources */,
				00DD1BFF1BD5951E006B06BC /* Bundle React Native code and images */,
				B40D4E2D225841C300428FCC /* Embed Watch Content */,
				2130DE983D1D45AC8FC45F7E /* Upload Debug Symbols to Sentry */,
				3271B0B6236E2E0700DA766F /* Embed App Extensions */,
				C18D00A61007A84C9887DEDE /* [CP] Copy Pods Resources */,
			);
			buildRules = (
			);
			dependencies = (
				B40D4E4C225841ED00428FCC /* PBXTargetDependency */,
				3271B0B4236E2E0700DA766F /* PBXTargetDependency */,
				6D9A2E0C254BA348007B5B82 /* PBXTargetDependency */,
				6DEB4AB7254FB59E00E9F9AA /* PBXTargetDependency */,
				6DEB4B30254FB80300E9F9AA /* PBXTargetDependency */,
			);
			name = BlueWallet;
			productName = "Hello World";
			productReference = 13B07F961A680F5B00A75B9A /* BlueWallet.app */;
			productType = "com.apple.product-type.application";
		};
		3271B0A8236E2E0700DA766F /* TodayExtension */ = {
			isa = PBXNativeTarget;
			buildConfigurationList = 3271B0B9236E2E0700DA766F /* Build configuration list for PBXNativeTarget "TodayExtension" */;
			buildPhases = (
				3271B0A5236E2E0700DA766F /* Sources */,
				3271B0A6236E2E0700DA766F /* Frameworks */,
				3271B0A7236E2E0700DA766F /* Resources */,
			);
			buildRules = (
			);
			dependencies = (
			);
			name = TodayExtension;
			productName = TodayExtension;
			productReference = 3271B0A9236E2E0700DA766F /* BlueWallet - Bitcoin Price.appex */;
			productType = "com.apple.product-type.app-extension";
		};
		6D9A2E01254BA347007B5B82 /* WalletInformationAndMarketWidgetExtension */ = {
			isa = PBXNativeTarget;
			buildConfigurationList = 6D9A2E0E254BA348007B5B82 /* Build configuration list for PBXNativeTarget "WalletInformationAndMarketWidgetExtension" */;
			buildPhases = (
				E236ECCDCA1DDCA1D4270919 /* [CP] Check Pods Manifest.lock */,
				6D9A2DFE254BA347007B5B82 /* Sources */,
				6D9A2DFF254BA347007B5B82 /* Frameworks */,
				6D9A2E00254BA347007B5B82 /* Resources */,
			);
			buildRules = (
			);
			dependencies = (
			);
			name = WalletInformationAndMarketWidgetExtension;
			productName = MarketWidgetExtension;
			productReference = 6D9A2E02254BA347007B5B82 /* WalletInformationAndMarketWidgetExtension.appex */;
			productType = "com.apple.product-type.app-extension";
		};
		6DEB4AAC254FB59B00E9F9AA /* WalletInformationWidgetExtension */ = {
			isa = PBXNativeTarget;
			buildConfigurationList = 6DEB4ABB254FB59E00E9F9AA /* Build configuration list for PBXNativeTarget "WalletInformationWidgetExtension" */;
			buildPhases = (
				ACD6FC5C1476108D882D6B61 /* [CP] Check Pods Manifest.lock */,
				6DEB4AA9254FB59B00E9F9AA /* Sources */,
				6DEB4AAA254FB59B00E9F9AA /* Frameworks */,
				6DEB4AAB254FB59B00E9F9AA /* Resources */,
			);
			buildRules = (
			);
			dependencies = (
			);
			name = WalletInformationWidgetExtension;
			productName = WalletInformationWidgetExtension;
			productReference = 6DEB4AAD254FB59B00E9F9AA /* WalletInformationWidgetExtension.appex */;
			productType = "com.apple.product-type.app-extension";
		};
		6DEB4B25254FB80300E9F9AA /* MarketWidgetExtension */ = {
			isa = PBXNativeTarget;
			buildConfigurationList = 6DEB4B32254FB80400E9F9AA /* Build configuration list for PBXNativeTarget "MarketWidgetExtension" */;
			buildPhases = (
				B15ED1F2D4006B4B03D14A59 /* [CP] Check Pods Manifest.lock */,
				6DEB4B22254FB80300E9F9AA /* Sources */,
				6DEB4B23254FB80300E9F9AA /* Frameworks */,
				6DEB4B24254FB80300E9F9AA /* Resources */,
			);
			buildRules = (
			);
			dependencies = (
			);
			name = MarketWidgetExtension;
			productName = MarketWidgetExtension;
			productReference = 6DEB4B26254FB80300E9F9AA /* MarketWidgetExtension.appex */;
			productType = "com.apple.product-type.app-extension";
		};
		B40D4E2F225841EC00428FCC /* BlueWalletWatch */ = {
			isa = PBXNativeTarget;
			buildConfigurationList = B40D4E52225841ED00428FCC /* Build configuration list for PBXNativeTarget "BlueWalletWatch" */;
			buildPhases = (
				B40D4E2E225841EC00428FCC /* Resources */,
				B40D4E51225841ED00428FCC /* Embed App Extensions */,
				421830728822A20A50D8A07C /* Frameworks */,
			);
			buildRules = (
			);
			dependencies = (
				B40D4E3F225841ED00428FCC /* PBXTargetDependency */,
			);
			name = BlueWalletWatch;
			productName = BlueWalletWatch;
			productReference = B40D4E30225841EC00428FCC /* BlueWalletWatch.app */;
			productType = "com.apple.product-type.application.watchapp2";
		};
		B40D4E3B225841ED00428FCC /* BlueWalletWatch Extension */ = {
			isa = PBXNativeTarget;
			buildConfigurationList = B40D4E4E225841ED00428FCC /* Build configuration list for PBXNativeTarget "BlueWalletWatch Extension" */;
			buildPhases = (
				B40D4E38225841ED00428FCC /* Sources */,
				B40D4E39225841ED00428FCC /* Frameworks */,
				B40D4E3A225841ED00428FCC /* Resources */,
			);
			buildRules = (
			);
			dependencies = (
			);
			name = "BlueWalletWatch Extension";
			packageProductDependencies = (
				6DFC806F24EA0B6C007B8700 /* EFQRCode */,
			);
			productName = "BlueWalletWatch Extension";
			productReference = B40D4E3C225841ED00428FCC /* BlueWalletWatch Extension.appex */;
			productType = "com.apple.product-type.watchkit2-extension";
		};
/* End PBXNativeTarget section */

/* Begin PBXProject section */
		83CBB9F71A601CBA00E9B192 /* Project object */ = {
			isa = PBXProject;
			attributes = {
				LastSwiftUpdateCheck = 1210;
				LastUpgradeCheck = 1020;
				ORGANIZATIONNAME = BlueWallet;
				TargetAttributes = {
					13B07F861A680F5B00A75B9A = {
						LastSwiftMigration = 1030;
						SystemCapabilities = {
							com.apple.Keychain = {
								enabled = 0;
							};
						};
					};
					3271B0A8236E2E0700DA766F = {
						CreatedOnToolsVersion = 11.2;
						LastSwiftMigration = 1130;
<<<<<<< HEAD
=======
					};
					6D9A2E01254BA347007B5B82 = {
						CreatedOnToolsVersion = 12.1;
					};
					6DEB4AAC254FB59B00E9F9AA = {
						CreatedOnToolsVersion = 12.1;
					};
					6DEB4B25254FB80300E9F9AA = {
						CreatedOnToolsVersion = 12.1;
>>>>>>> 33dd8fe9
					};
					B40D4E2F225841EC00428FCC = {
						CreatedOnToolsVersion = 10.2;
						DevelopmentTeam = A7W54YZ4WU;
						ProvisioningStyle = Manual;
					};
					B40D4E3B225841ED00428FCC = {
						CreatedOnToolsVersion = 10.2;
						DevelopmentTeam = A7W54YZ4WU;
						LastSwiftMigration = 1130;
						ProvisioningStyle = Manual;
						SystemCapabilities = {
							com.apple.Keychain = {
								enabled = 0;
							};
						};
					};
				};
			};
			buildConfigurationList = 83CBB9FA1A601CBA00E9B192 /* Build configuration list for PBXProject "BlueWallet" */;
			compatibilityVersion = "Xcode 3.2";
			developmentRegion = English;
			hasScannedForEncodings = 0;
			knownRegions = (
				English,
				en,
				Base,
				af,
				ca,
				"zh-Hant",
				"zh-Hans",
				hr,
				da,
				nl,
				es,
				fr,
				it,
				id,
				ja,
				hu,
				"pt-BR",
				"pt-PT",
				ru,
				sk,
				th,
				vi,
				uk,
				tr,
				xh,
			);
			mainGroup = 83CBB9F61A601CBA00E9B192;
			packageReferences = (
				6DFC806E24EA0B6C007B8700 /* XCRemoteSwiftPackageReference "EFQRCode" */,
			);
			productRefGroup = 83CBBA001A601CBA00E9B192 /* Products */;
			projectDirPath = "";
			projectRoot = "";
			targets = (
				13B07F861A680F5B00A75B9A /* BlueWallet */,
				B40D4E2F225841EC00428FCC /* BlueWalletWatch */,
				B40D4E3B225841ED00428FCC /* BlueWalletWatch Extension */,
				3271B0A8236E2E0700DA766F /* TodayExtension */,
				6D9A2E01254BA347007B5B82 /* WalletInformationAndMarketWidgetExtension */,
				6DEB4AAC254FB59B00E9F9AA /* WalletInformationWidgetExtension */,
				6DEB4B25254FB80300E9F9AA /* MarketWidgetExtension */,
			);
		};
/* End PBXProject section */

/* Begin PBXResourcesBuildPhase section */
		13B07F8E1A680F5B00A75B9A /* Resources */ = {
			isa = PBXResourcesBuildPhase;
			buildActionMask = 2147483647;
			files = (
				6DF25A9F249DB97E001D06F5 /* LaunchScreen.storyboard in Resources */,
				13B07FBF1A68108700A75B9A /* Images.xcassets in Resources */,
			);
			runOnlyForDeploymentPostprocessing = 0;
		};
		3271B0A7236E2E0700DA766F /* Resources */ = {
			isa = PBXResourcesBuildPhase;
			buildActionMask = 2147483647;
			files = (
				3271B0B1236E2E0700DA766F /* MainInterface.storyboard in Resources */,
			);
			runOnlyForDeploymentPostprocessing = 0;
		};
		6D9A2E00254BA347007B5B82 /* Resources */ = {
			isa = PBXResourcesBuildPhase;
			buildActionMask = 2147483647;
			files = (
				6D9A2E09254BA348007B5B82 /* Assets.xcassets in Resources */,
			);
			runOnlyForDeploymentPostprocessing = 0;
		};
		6DEB4AAB254FB59B00E9F9AA /* Resources */ = {
			isa = PBXResourcesBuildPhase;
			buildActionMask = 2147483647;
			files = (
				6DEB4B05254FB79100E9F9AA /* Assets.xcassets in Resources */,
			);
			runOnlyForDeploymentPostprocessing = 0;
		};
		6DEB4B24254FB80300E9F9AA /* Resources */ = {
			isa = PBXResourcesBuildPhase;
			buildActionMask = 2147483647;
			files = (
				6DEB4B49254FB86000E9F9AA /* Assets.xcassets in Resources */,
			);
			runOnlyForDeploymentPostprocessing = 0;
		};
		B40D4E2E225841EC00428FCC /* Resources */ = {
			isa = PBXResourcesBuildPhase;
			buildActionMask = 2147483647;
			files = (
				B40D4E36225841ED00428FCC /* Assets.xcassets in Resources */,
				B40D4E34225841EC00428FCC /* Interface.storyboard in Resources */,
			);
			runOnlyForDeploymentPostprocessing = 0;
		};
		B40D4E3A225841ED00428FCC /* Resources */ = {
			isa = PBXResourcesBuildPhase;
			buildActionMask = 2147483647;
			files = (
				B4EE583C226703320003363C /* Assets.xcassets in Resources */,
			);
			runOnlyForDeploymentPostprocessing = 0;
		};
/* End PBXResourcesBuildPhase section */

/* Begin PBXShellScriptBuildPhase section */
		00DD1BFF1BD5951E006B06BC /* Bundle React Native code and images */ = {
			isa = PBXShellScriptBuildPhase;
			buildActionMask = 2147483647;
			files = (
			);
			inputPaths = (
			);
			name = "Bundle React Native code and images";
			outputPaths = (
			);
			runOnlyForDeploymentPostprocessing = 0;
			shellPath = /bin/sh;
			shellScript = "export SENTRY_PROPERTIES=sentry.properties\nexport NODE_BINARY=node\n../node_modules/@sentry/cli/bin/sentry-cli react-native xcode ../node_modules/react-native/scripts/react-native-xcode.sh\n";
		};
		2130DE983D1D45AC8FC45F7E /* Upload Debug Symbols to Sentry */ = {
			isa = PBXShellScriptBuildPhase;
			buildActionMask = 2147483647;
			files = (
			);
			inputPaths = (
			);
			name = "Upload Debug Symbols to Sentry";
			outputPaths = (
			);
			runOnlyForDeploymentPostprocessing = 0;
			shellPath = /bin/sh;
			shellScript = "export SENTRY_PROPERTIES=sentry.properties\n../node_modules/@sentry/cli/bin/sentry-cli upload-dsym";
		};
		6F7747C31A9EE6DDC5108476 /* [CP] Check Pods Manifest.lock */ = {
			isa = PBXShellScriptBuildPhase;
			buildActionMask = 2147483647;
			files = (
			);
			inputFileListPaths = (
			);
			inputPaths = (
				"${PODS_PODFILE_DIR_PATH}/Podfile.lock",
				"${PODS_ROOT}/Manifest.lock",
			);
			name = "[CP] Check Pods Manifest.lock";
			outputFileListPaths = (
			);
			outputPaths = (
				"$(DERIVED_FILE_DIR)/Pods-BlueWallet-checkManifestLockResult.txt",
			);
			runOnlyForDeploymentPostprocessing = 0;
			shellPath = /bin/sh;
			shellScript = "diff \"${PODS_PODFILE_DIR_PATH}/Podfile.lock\" \"${PODS_ROOT}/Manifest.lock\" > /dev/null\nif [ $? != 0 ] ; then\n    # print error to STDERR\n    echo \"error: The sandbox is not in sync with the Podfile.lock. Run 'pod install' or update your CocoaPods installation.\" >&2\n    exit 1\nfi\n# This output is used by Xcode 'outputs' to avoid re-running this script phase.\necho \"SUCCESS\" > \"${SCRIPT_OUTPUT_FILE_0}\"\n";
			showEnvVarsInLog = 0;
		};
		ACD6FC5C1476108D882D6B61 /* [CP] Check Pods Manifest.lock */ = {
			isa = PBXShellScriptBuildPhase;
			buildActionMask = 2147483647;
			files = (
			);
			inputFileListPaths = (
			);
			inputPaths = (
				"${PODS_PODFILE_DIR_PATH}/Podfile.lock",
				"${PODS_ROOT}/Manifest.lock",
			);
			name = "[CP] Check Pods Manifest.lock";
			outputFileListPaths = (
			);
			outputPaths = (
				"$(DERIVED_FILE_DIR)/Pods-WalletInformationWidgetExtension-checkManifestLockResult.txt",
			);
			runOnlyForDeploymentPostprocessing = 0;
			shellPath = /bin/sh;
			shellScript = "diff \"${PODS_PODFILE_DIR_PATH}/Podfile.lock\" \"${PODS_ROOT}/Manifest.lock\" > /dev/null\nif [ $? != 0 ] ; then\n    # print error to STDERR\n    echo \"error: The sandbox is not in sync with the Podfile.lock. Run 'pod install' or update your CocoaPods installation.\" >&2\n    exit 1\nfi\n# This output is used by Xcode 'outputs' to avoid re-running this script phase.\necho \"SUCCESS\" > \"${SCRIPT_OUTPUT_FILE_0}\"\n";
			showEnvVarsInLog = 0;
		};
		B15ED1F2D4006B4B03D14A59 /* [CP] Check Pods Manifest.lock */ = {
			isa = PBXShellScriptBuildPhase;
			buildActionMask = 2147483647;
			files = (
			);
			inputFileListPaths = (
			);
			inputPaths = (
				"${PODS_PODFILE_DIR_PATH}/Podfile.lock",
				"${PODS_ROOT}/Manifest.lock",
			);
			name = "[CP] Check Pods Manifest.lock";
			outputFileListPaths = (
			);
			outputPaths = (
				"$(DERIVED_FILE_DIR)/Pods-MarketWidgetExtension-checkManifestLockResult.txt",
			);
			runOnlyForDeploymentPostprocessing = 0;
			shellPath = /bin/sh;
			shellScript = "diff \"${PODS_PODFILE_DIR_PATH}/Podfile.lock\" \"${PODS_ROOT}/Manifest.lock\" > /dev/null\nif [ $? != 0 ] ; then\n    # print error to STDERR\n    echo \"error: The sandbox is not in sync with the Podfile.lock. Run 'pod install' or update your CocoaPods installation.\" >&2\n    exit 1\nfi\n# This output is used by Xcode 'outputs' to avoid re-running this script phase.\necho \"SUCCESS\" > \"${SCRIPT_OUTPUT_FILE_0}\"\n";
			showEnvVarsInLog = 0;
		};
		C18D00A61007A84C9887DEDE /* [CP] Copy Pods Resources */ = {
			isa = PBXShellScriptBuildPhase;
			buildActionMask = 2147483647;
			files = (
			);
			inputFileListPaths = (
				"${PODS_ROOT}/Target Support Files/Pods-BlueWallet/Pods-BlueWallet-resources-${CONFIGURATION}-input-files.xcfilelist",
			);
			name = "[CP] Copy Pods Resources";
			outputFileListPaths = (
				"${PODS_ROOT}/Target Support Files/Pods-BlueWallet/Pods-BlueWallet-resources-${CONFIGURATION}-output-files.xcfilelist",
			);
			runOnlyForDeploymentPostprocessing = 0;
			shellPath = /bin/sh;
			shellScript = "\"${PODS_ROOT}/Target Support Files/Pods-BlueWallet/Pods-BlueWallet-resources.sh\"\n";
			showEnvVarsInLog = 0;
		};
		E236ECCDCA1DDCA1D4270919 /* [CP] Check Pods Manifest.lock */ = {
			isa = PBXShellScriptBuildPhase;
			buildActionMask = 2147483647;
			files = (
			);
			inputFileListPaths = (
			);
			inputPaths = (
				"${PODS_PODFILE_DIR_PATH}/Podfile.lock",
				"${PODS_ROOT}/Manifest.lock",
			);
			name = "[CP] Check Pods Manifest.lock";
			outputFileListPaths = (
			);
			outputPaths = (
				"$(DERIVED_FILE_DIR)/Pods-WalletInformationAndMarketWidgetExtension-checkManifestLockResult.txt",
			);
			runOnlyForDeploymentPostprocessing = 0;
			shellPath = /bin/sh;
			shellScript = "diff \"${PODS_PODFILE_DIR_PATH}/Podfile.lock\" \"${PODS_ROOT}/Manifest.lock\" > /dev/null\nif [ $? != 0 ] ; then\n    # print error to STDERR\n    echo \"error: The sandbox is not in sync with the Podfile.lock. Run 'pod install' or update your CocoaPods installation.\" >&2\n    exit 1\nfi\n# This output is used by Xcode 'outputs' to avoid re-running this script phase.\necho \"SUCCESS\" > \"${SCRIPT_OUTPUT_FILE_0}\"\n";
			showEnvVarsInLog = 0;
		};
/* End PBXShellScriptBuildPhase section */

/* Begin PBXSourcesBuildPhase section */
		13B07F871A680F5B00A75B9A /* Sources */ = {
			isa = PBXSourcesBuildPhase;
			buildActionMask = 2147483647;
			files = (
				13B07FBC1A68108700A75B9A /* AppDelegate.m in Sources */,
				13B07FC11A68108700A75B9A /* main.m in Sources */,
				32B5A32A2334450100F8D608 /* Bridge.swift in Sources */,
			);
			runOnlyForDeploymentPostprocessing = 0;
		};
		3271B0A5236E2E0700DA766F /* Sources */ = {
			isa = PBXSourcesBuildPhase;
			buildActionMask = 2147483647;
			files = (
				3271B0BB236E329400DA766F /* TodayAPI.swift in Sources */,
				3271B0AE236E2E0700DA766F /* TodayViewController.swift in Sources */,
				32002D9D236FAA9F00B93396 /* TodayDataStore.swift in Sources */,
			);
			runOnlyForDeploymentPostprocessing = 0;
		};
		6D9A2DFE254BA347007B5B82 /* Sources */ = {
			isa = PBXSourcesBuildPhase;
			buildActionMask = 2147483647;
			files = (
				6D641F2325525054003792DF /* WalletInformationView.swift in Sources */,
				6D9A2E6D254BAB1B007B5B82 /* WidgetAPI.swift in Sources */,
				6DEB4C3B254FBF4800E9F9AA /* Colors.swift in Sources */,
				6D9A2E6F254BAB1B007B5B82 /* WidgetDataStore.swift in Sources */,
				6DA7047E254E24D5005FE5E2 /* UserDefaultsGroup.swift in Sources */,
				6D9A2E07254BA347007B5B82 /* WalletInformationAndMarketWidget.swift in Sources */,
				6D641F3525526311003792DF /* SendReceiveButtons.swift in Sources */,
				6DEB4BFB254FBA0E00E9F9AA /* Models.swift in Sources */,
				6D641F18255226DA003792DF /* MarketView.swift in Sources */,
			);
			runOnlyForDeploymentPostprocessing = 0;
		};
		6DEB4AA9254FB59B00E9F9AA /* Sources */ = {
			isa = PBXSourcesBuildPhase;
			buildActionMask = 2147483647;
			files = (
				6D641F2425525054003792DF /* WalletInformationView.swift in Sources */,
				6DEB4AB2254FB59C00E9F9AA /* WalletInformationWidget.swift in Sources */,
				6DEB4C3C254FBF4800E9F9AA /* Colors.swift in Sources */,
				6DEB4BDA254FB98E00E9F9AA /* WidgetAPI.swift in Sources */,
				6DEB4BDB254FB98E00E9F9AA /* UserDefaultsGroup.swift in Sources */,
				6DEB4BD9254FB98E00E9F9AA /* WidgetDataStore.swift in Sources */,
				6D641F3625526311003792DF /* SendReceiveButtons.swift in Sources */,
				6DEB4BFC254FBA0E00E9F9AA /* Models.swift in Sources */,
				6D641F19255226DA003792DF /* MarketView.swift in Sources */,
			);
			runOnlyForDeploymentPostprocessing = 0;
		};
		6DEB4B22254FB80300E9F9AA /* Sources */ = {
			isa = PBXSourcesBuildPhase;
			buildActionMask = 2147483647;
			files = (
				6D641F2525525054003792DF /* WalletInformationView.swift in Sources */,
				6DEB4B2B254FB80300E9F9AA /* MarketWidget.swift in Sources */,
				6DEB4C3D254FBF4800E9F9AA /* Colors.swift in Sources */,
				6DEB4BD7254FB98D00E9F9AA /* WidgetAPI.swift in Sources */,
				6DEB4BD8254FB98D00E9F9AA /* UserDefaultsGroup.swift in Sources */,
				6DEB4BD6254FB98D00E9F9AA /* WidgetDataStore.swift in Sources */,
				6D641F3725526311003792DF /* SendReceiveButtons.swift in Sources */,
				6DEB4BFD254FBA0E00E9F9AA /* Models.swift in Sources */,
				6D641F1A255226DA003792DF /* MarketView.swift in Sources */,
			);
			runOnlyForDeploymentPostprocessing = 0;
		};
		B40D4E38225841ED00428FCC /* Sources */ = {
			isa = PBXSourcesBuildPhase;
			buildActionMask = 2147483647;
			files = (
				B43D037C225847C500FBAA95 /* Wallet.swift in Sources */,
				B43D037A225847C500FBAA95 /* Transaction.swift in Sources */,
				32F0A29A2311DBB20095C559 /* ComplicationController.swift in Sources */,
				B40D4E602258425500428FCC /* SpecifyInterfaceController.swift in Sources */,
				B43D0379225847C500FBAA95 /* WatchDataSource.swift in Sources */,
				6DFC807224EA2FA9007B8700 /* ViewQRCodefaceController.swift in Sources */,
				B40D4E46225841ED00428FCC /* NotificationController.swift in Sources */,
				B40D4E5D2258425500428FCC /* InterfaceController.swift in Sources */,
				B43D037B225847C500FBAA95 /* TransactionTableRow.swift in Sources */,
				B43D037D225847C500FBAA95 /* WalletInformation.swift in Sources */,
				B40D4E642258425500428FCC /* WalletDetailsInterfaceController.swift in Sources */,
				B40D4E44225841ED00428FCC /* ExtensionDelegate.swift in Sources */,
				B40D4E682258426B00428FCC /* KeychainSwiftDistrib.swift in Sources */,
				B40D4E632258425500428FCC /* ReceiveInterfaceController.swift in Sources */,
				B43D0378225847C500FBAA95 /* WalletGradient.swift in Sources */,
				B40D4E5E2258425500428FCC /* NumericKeypadInterfaceController.swift in Sources */,
			);
			runOnlyForDeploymentPostprocessing = 0;
		};
/* End PBXSourcesBuildPhase section */

/* Begin PBXTargetDependency section */
		3271B0B4236E2E0700DA766F /* PBXTargetDependency */ = {
			isa = PBXTargetDependency;
			target = 3271B0A8236E2E0700DA766F /* TodayExtension */;
			targetProxy = 3271B0B3236E2E0700DA766F /* PBXContainerItemProxy */;
		};
		6D9A2E0C254BA348007B5B82 /* PBXTargetDependency */ = {
			isa = PBXTargetDependency;
			target = 6D9A2E01254BA347007B5B82 /* WalletInformationAndMarketWidgetExtension */;
			targetProxy = 6D9A2E0B254BA348007B5B82 /* PBXContainerItemProxy */;
		};
		6DEB4AB7254FB59E00E9F9AA /* PBXTargetDependency */ = {
			isa = PBXTargetDependency;
<<<<<<< HEAD
			platformFilter = ios;
			target = 3271B0A8236E2E0700DA766F /* TodayExtension */;
			targetProxy = 3271B0B3236E2E0700DA766F /* PBXContainerItemProxy */;
=======
			target = 6DEB4AAC254FB59B00E9F9AA /* WalletInformationWidgetExtension */;
			targetProxy = 6DEB4AB6254FB59E00E9F9AA /* PBXContainerItemProxy */;
		};
		6DEB4B30254FB80300E9F9AA /* PBXTargetDependency */ = {
			isa = PBXTargetDependency;
			target = 6DEB4B25254FB80300E9F9AA /* MarketWidgetExtension */;
			targetProxy = 6DEB4B2F254FB80300E9F9AA /* PBXContainerItemProxy */;
>>>>>>> 33dd8fe9
		};
		B40D4E3F225841ED00428FCC /* PBXTargetDependency */ = {
			isa = PBXTargetDependency;
			target = B40D4E3B225841ED00428FCC /* BlueWalletWatch Extension */;
			targetProxy = B40D4E3E225841ED00428FCC /* PBXContainerItemProxy */;
		};
		B40D4E4C225841ED00428FCC /* PBXTargetDependency */ = {
			isa = PBXTargetDependency;
			platformFilter = ios;
			target = B40D4E2F225841EC00428FCC /* BlueWalletWatch */;
			targetProxy = B40D4E4B225841ED00428FCC /* PBXContainerItemProxy */;
		};
/* End PBXTargetDependency section */

/* Begin PBXVariantGroup section */
		3271B0AF236E2E0700DA766F /* MainInterface.storyboard */ = {
			isa = PBXVariantGroup;
			children = (
				3271B0B0236E2E0700DA766F /* Base */,
				6D294A7424D510AC0039E22B /* af */,
				6D294A7624D510D60039E22B /* ca */,
				6D294A7824D510E60039E22B /* zh-Hant */,
				6D294A7A24D510EA0039E22B /* zh-Hans */,
				6D294A7C24D510F40039E22B /* hr */,
				6D294A7E24D5111E0039E22B /* da */,
				6D294A8024D511640039E22B /* nl */,
				6D294A8224D511690039E22B /* es */,
				6D294A8424D511720039E22B /* fr */,
				6D294A8624D511750039E22B /* it */,
				6D294A8824D5117A0039E22B /* id */,
				6D294A8A24D511800039E22B /* ja */,
				6D294A8C24D511CB0039E22B /* hu */,
				6D294A8E24D5121D0039E22B /* pt-BR */,
				6D294A9024D512230039E22B /* pt-PT */,
				6D294A9224D512260039E22B /* ru */,
				6D294A9424D512320039E22B /* sk */,
				6D294A9624D5125F0039E22B /* th */,
				6D294A9824D512620039E22B /* vi */,
				6D294A9A24D512690039E22B /* uk */,
				6D294A9C24D512770039E22B /* tr */,
				6D294A9E24D512800039E22B /* xh */,
				6DEB496F254E38DE00E9F9AA /* en */,
			);
			name = MainInterface.storyboard;
			sourceTree = "<group>";
		};
		B40D4E32225841EC00428FCC /* Interface.storyboard */ = {
			isa = PBXVariantGroup;
			children = (
				B40D4E33225841EC00428FCC /* Base */,
				6D294A7324D510AC0039E22B /* af */,
				6D294A7524D510D60039E22B /* ca */,
				6D294A7724D510E60039E22B /* zh-Hant */,
				6D294A7924D510EA0039E22B /* zh-Hans */,
				6D294A7B24D510F40039E22B /* hr */,
				6D294A7D24D5111E0039E22B /* da */,
				6D294A7F24D511640039E22B /* nl */,
				6D294A8124D511690039E22B /* es */,
				6D294A8324D511720039E22B /* fr */,
				6D294A8524D511750039E22B /* it */,
				6D294A8724D5117A0039E22B /* id */,
				6D294A8924D511800039E22B /* ja */,
				6D294A8B24D511CB0039E22B /* hu */,
				6D294A8D24D5121D0039E22B /* pt-BR */,
				6D294A8F24D512230039E22B /* pt-PT */,
				6D294A9124D512260039E22B /* ru */,
				6D294A9324D512320039E22B /* sk */,
				6D294A9524D5125F0039E22B /* th */,
				6D294A9724D512620039E22B /* vi */,
				6D294A9924D512690039E22B /* uk */,
				6D294A9B24D512770039E22B /* tr */,
				6D294A9D24D5127F0039E22B /* xh */,
			);
			name = Interface.storyboard;
			sourceTree = "<group>";
		};
/* End PBXVariantGroup section */

/* Begin XCBuildConfiguration section */
		13B07F941A680F5B00A75B9A /* Debug */ = {
			isa = XCBuildConfiguration;
			baseConfigurationReference = 9B3A324B70BC8C6D9314FD4F /* Pods-BlueWallet.debug.xcconfig */;
			buildSettings = {
				ALWAYS_EMBED_SWIFT_STANDARD_LIBRARIES = YES;
				ASSETCATALOG_COMPILER_APPICON_NAME = AppIcon;
				CLANG_ENABLE_MODULES = YES;
				CODE_SIGN_ENTITLEMENTS = BlueWallet/BlueWallet.entitlements;
				CODE_SIGN_IDENTITY = "iPhone Developer";
				"CODE_SIGN_IDENTITY[sdk=macosx*]" = "Apple Development";
				CODE_SIGN_STYLE = Manual;
				CURRENT_PROJECT_VERSION = 271;
				DEAD_CODE_STRIPPING = NO;
				DEVELOPMENT_TEAM = A7W54YZ4WU;
				GCC_PREPROCESSOR_DEFINITIONS = (
					"$(inherited)",
					"COCOAPODS=1",
					"FB_SONARKIT_ENABLED=1",
				);
				HEADER_SEARCH_PATHS = "$(inherited)";
				INFOPLIST_FILE = BlueWallet/Info.plist;
				IPHONEOS_DEPLOYMENT_TARGET = 9.0;
				LD_RUNPATH_SEARCH_PATHS = (
					"$(inherited)",
					"@executable_path/Frameworks",
				);
				LIBRARY_SEARCH_PATHS = (
					"$(inherited)",
					"$(PROJECT_DIR)",
				);
				MARKETING_VERSION = 5.6.3;
				OTHER_LDFLAGS = (
					"$(inherited)",
					"-ObjC",
					"-lc++",
				);
				PRODUCT_BUNDLE_IDENTIFIER = io.bluewallet.bluewallet;
				PRODUCT_NAME = BlueWallet;
				PROVISIONING_PROFILE_SPECIFIER = "BlueWallet Apple Development";
				"PROVISIONING_PROFILE_SPECIFIER[sdk=macosx*]" = "BlueWallet Mac";
				SUPPORTS_MACCATALYST = YES;
				SWIFT_OBJC_BRIDGING_HEADER = "BlueWallet-Bridging-Header.h";
				SWIFT_OPTIMIZATION_LEVEL = "-Onone";
				SWIFT_VERSION = 4.2;
				TARGETED_DEVICE_FAMILY = "1,2";
				VERSIONING_SYSTEM = "apple-generic";
			};
			name = Debug;
		};
		13B07F951A680F5B00A75B9A /* Release */ = {
			isa = XCBuildConfiguration;
			baseConfigurationReference = B459EE96941AE09BCB547DC0 /* Pods-BlueWallet.release.xcconfig */;
			buildSettings = {
				ALWAYS_EMBED_SWIFT_STANDARD_LIBRARIES = YES;
				ASSETCATALOG_COMPILER_APPICON_NAME = AppIcon;
				CLANG_ENABLE_MODULES = YES;
				CODE_SIGN_ENTITLEMENTS = BlueWallet/BlueWalletRelease.entitlements;
				CODE_SIGN_IDENTITY = "iPhone Developer";
				"CODE_SIGN_IDENTITY[sdk=macosx*]" = "Apple Distribution";
				CODE_SIGN_STYLE = Manual;
				CURRENT_PROJECT_VERSION = 271;
				DEVELOPMENT_TEAM = A7W54YZ4WU;
				"ENABLE_HARDENED_RUNTIME[sdk=macosx*]" = YES;
				HEADER_SEARCH_PATHS = "$(inherited)";
				INFOPLIST_FILE = BlueWallet/Info.plist;
				IPHONEOS_DEPLOYMENT_TARGET = 9.0;
				LD_RUNPATH_SEARCH_PATHS = (
					"$(inherited)",
					"@executable_path/Frameworks",
				);
				LIBRARY_SEARCH_PATHS = (
					"$(inherited)",
					"$(PROJECT_DIR)",
				);
				MARKETING_VERSION = 5.6.3;
				OTHER_LDFLAGS = (
					"$(inherited)",
					"-ObjC",
					"-lc++",
				);
				PRODUCT_BUNDLE_IDENTIFIER = io.bluewallet.bluewallet;
				PRODUCT_NAME = BlueWallet;
				PROVISIONING_PROFILE_SPECIFIER = "BlueWallet Apple Development";
				"PROVISIONING_PROFILE_SPECIFIER[sdk=macosx*]" = AppStoreDistribute;
				SUPPORTS_MACCATALYST = YES;
				SWIFT_OBJC_BRIDGING_HEADER = "BlueWallet-Bridging-Header.h";
				SWIFT_VERSION = 4.2;
				TARGETED_DEVICE_FAMILY = "1,2";
				VERSIONING_SYSTEM = "apple-generic";
			};
			name = Release;
		};
		3271B0B7236E2E0700DA766F /* Debug */ = {
			isa = XCBuildConfiguration;
			buildSettings = {
				CLANG_ANALYZER_NONNULL = YES;
				CLANG_ANALYZER_NUMBER_OBJECT_CONVERSION = YES_AGGRESSIVE;
				CLANG_CXX_LANGUAGE_STANDARD = "gnu++14";
				CLANG_ENABLE_OBJC_WEAK = YES;
				CLANG_WARN_DOCUMENTATION_COMMENTS = YES;
				CLANG_WARN_UNGUARDED_AVAILABILITY = YES_AGGRESSIVE;
				CODE_SIGN_ENTITLEMENTS = "TodayExtension/BlueWallet - Bitcoin Price.entitlements";
				CODE_SIGN_IDENTITY = "iPhone Distribution";
				CODE_SIGN_STYLE = Manual;
				CURRENT_PROJECT_VERSION = 239;
				DEBUG_INFORMATION_FORMAT = dwarf;
				DEVELOPMENT_TEAM = A7W54YZ4WU;
				GCC_C_LANGUAGE_STANDARD = gnu11;
				INFOPLIST_FILE = TodayExtension/Info.plist;
				IPHONEOS_DEPLOYMENT_TARGET = 10.0;
				LD_RUNPATH_SEARCH_PATHS = (
					"$(inherited)",
					"@executable_path/Frameworks",
					"@executable_path/../../Frameworks",
				);
				MTL_ENABLE_DEBUG_INFO = INCLUDE_SOURCE;
				MTL_FAST_MATH = YES;
				PRODUCT_BUNDLE_IDENTIFIER = io.bluewallet.bluewallet.TodayExtension;
				PRODUCT_NAME = "BlueWallet - Bitcoin Price";
				PROVISIONING_PROFILE_SPECIFIER = io.bluewallet.bluewallet.TodayExtension;
				SKIP_INSTALL = YES;
				SUPPORTS_MACCATALYST = NO;
				SWIFT_ACTIVE_COMPILATION_CONDITIONS = DEBUG;
				SWIFT_OPTIMIZATION_LEVEL = "-Onone";
				SWIFT_VERSION = 5.0;
				TARGETED_DEVICE_FAMILY = "1,2";
			};
			name = Debug;
		};
		3271B0B8236E2E0700DA766F /* Release */ = {
			isa = XCBuildConfiguration;
			buildSettings = {
				CLANG_ANALYZER_NONNULL = YES;
				CLANG_ANALYZER_NUMBER_OBJECT_CONVERSION = YES_AGGRESSIVE;
				CLANG_CXX_LANGUAGE_STANDARD = "gnu++14";
				CLANG_ENABLE_OBJC_WEAK = YES;
				CLANG_WARN_DOCUMENTATION_COMMENTS = YES;
				CLANG_WARN_UNGUARDED_AVAILABILITY = YES_AGGRESSIVE;
				CODE_SIGN_ENTITLEMENTS = "TodayExtension/BlueWallet - Bitcoin Price.entitlements";
				CODE_SIGN_IDENTITY = "iPhone Distribution";
				CODE_SIGN_STYLE = Manual;
				COPY_PHASE_STRIP = NO;
				CURRENT_PROJECT_VERSION = 239;
				DEBUG_INFORMATION_FORMAT = "dwarf-with-dsym";
				DEVELOPMENT_TEAM = A7W54YZ4WU;
				GCC_C_LANGUAGE_STANDARD = gnu11;
				INFOPLIST_FILE = TodayExtension/Info.plist;
				IPHONEOS_DEPLOYMENT_TARGET = 10.0;
				LD_RUNPATH_SEARCH_PATHS = (
					"$(inherited)",
					"@executable_path/Frameworks",
					"@executable_path/../../Frameworks",
				);
				MTL_FAST_MATH = YES;
				PRODUCT_BUNDLE_IDENTIFIER = io.bluewallet.bluewallet.TodayExtension;
				PRODUCT_NAME = "BlueWallet - Bitcoin Price";
				PROVISIONING_PROFILE_SPECIFIER = io.bluewallet.bluewallet.TodayExtension;
				SKIP_INSTALL = YES;
				SUPPORTS_MACCATALYST = NO;
				SWIFT_OPTIMIZATION_LEVEL = "-O";
				SWIFT_VERSION = 5.0;
				TARGETED_DEVICE_FAMILY = "1,2";
			};
			name = Release;
		};
		6D9A2E0F254BA348007B5B82 /* Debug */ = {
			isa = XCBuildConfiguration;
			baseConfigurationReference = AA7DCFB2C7887DF26EDB5710 /* Pods-WalletInformationAndMarketWidgetExtension.debug.xcconfig */;
			buildSettings = {
				ASSETCATALOG_COMPILER_GLOBAL_ACCENT_COLOR_NAME = AccentColor;
				ASSETCATALOG_COMPILER_WIDGET_BACKGROUND_COLOR_NAME = WidgetBackground;
				CLANG_ANALYZER_NONNULL = YES;
				CLANG_ANALYZER_NUMBER_OBJECT_CONVERSION = YES_AGGRESSIVE;
				CLANG_CXX_LANGUAGE_STANDARD = "gnu++14";
				CLANG_ENABLE_OBJC_WEAK = YES;
				CLANG_WARN_DOCUMENTATION_COMMENTS = YES;
				CLANG_WARN_QUOTED_INCLUDE_IN_FRAMEWORK_HEADER = YES;
				CLANG_WARN_UNGUARDED_AVAILABILITY = YES_AGGRESSIVE;
				CODE_SIGN_ENTITLEMENTS = MarketWidgetExtension.entitlements;
				CODE_SIGN_IDENTITY = "iPhone Distribution";
				CODE_SIGN_STYLE = Manual;
				DEBUG_INFORMATION_FORMAT = dwarf;
				DEVELOPMENT_TEAM = A7W54YZ4WU;
				GCC_C_LANGUAGE_STANDARD = gnu11;
				INFOPLIST_EXPAND_BUILD_SETTINGS = YES;
				INFOPLIST_FILE = WalletInformationWidget/Widgets/MarketWidget/Info.plist;
				IPHONEOS_DEPLOYMENT_TARGET = 14.0;
				LD_RUNPATH_SEARCH_PATHS = (
					"$(inherited)",
					"@executable_path/Frameworks",
					"@executable_path/../../Frameworks",
				);
				MARKETING_VERSION = 5.6.3;
				MTL_ENABLE_DEBUG_INFO = INCLUDE_SOURCE;
				MTL_FAST_MATH = YES;
				PRODUCT_BUNDLE_IDENTIFIER = io.bluewallet.bluewallet.WalletInformationAndMarketWidget;
				PRODUCT_NAME = "$(TARGET_NAME)";
				PROVISIONING_PROFILE_SPECIFIER = WalletInformationAndMarketWidget;
				SKIP_INSTALL = YES;
				SUPPORTS_MACCATALYST = NO;
				SWIFT_ACTIVE_COMPILATION_CONDITIONS = DEBUG;
				SWIFT_OPTIMIZATION_LEVEL = "-Onone";
				SWIFT_VERSION = 5.0;
				TARGETED_DEVICE_FAMILY = "1,2";
			};
			name = Debug;
		};
		6D9A2E10254BA348007B5B82 /* Release */ = {
			isa = XCBuildConfiguration;
			baseConfigurationReference = 7BAA8F97E61B677D33CF1944 /* Pods-WalletInformationAndMarketWidgetExtension.release.xcconfig */;
			buildSettings = {
				ASSETCATALOG_COMPILER_GLOBAL_ACCENT_COLOR_NAME = AccentColor;
				ASSETCATALOG_COMPILER_WIDGET_BACKGROUND_COLOR_NAME = WidgetBackground;
				CLANG_ANALYZER_NONNULL = YES;
				CLANG_ANALYZER_NUMBER_OBJECT_CONVERSION = YES_AGGRESSIVE;
				CLANG_CXX_LANGUAGE_STANDARD = "gnu++14";
				CLANG_ENABLE_OBJC_WEAK = YES;
				CLANG_WARN_DOCUMENTATION_COMMENTS = YES;
				CLANG_WARN_QUOTED_INCLUDE_IN_FRAMEWORK_HEADER = YES;
				CLANG_WARN_UNGUARDED_AVAILABILITY = YES_AGGRESSIVE;
				CODE_SIGN_ENTITLEMENTS = MarketWidgetExtension.entitlements;
				CODE_SIGN_IDENTITY = "iPhone Distribution";
				CODE_SIGN_STYLE = Manual;
				COPY_PHASE_STRIP = NO;
				DEBUG_INFORMATION_FORMAT = "dwarf-with-dsym";
				DEVELOPMENT_TEAM = A7W54YZ4WU;
				GCC_C_LANGUAGE_STANDARD = gnu11;
				INFOPLIST_EXPAND_BUILD_SETTINGS = YES;
				INFOPLIST_FILE = WalletInformationWidget/Widgets/MarketWidget/Info.plist;
				IPHONEOS_DEPLOYMENT_TARGET = 14.0;
				LD_RUNPATH_SEARCH_PATHS = (
					"$(inherited)",
					"@executable_path/Frameworks",
					"@executable_path/../../Frameworks",
				);
				MARKETING_VERSION = 5.6.3;
				MTL_FAST_MATH = YES;
				PRODUCT_BUNDLE_IDENTIFIER = io.bluewallet.bluewallet.WalletInformationAndMarketWidget;
				PRODUCT_NAME = "$(TARGET_NAME)";
				PROVISIONING_PROFILE_SPECIFIER = WalletInformationAndMarketWidget;
				"PROVISIONING_PROFILE_SPECIFIER[sdk=macosx*]" = "";
				SKIP_INSTALL = YES;
				SUPPORTS_MACCATALYST = NO;
				SWIFT_OPTIMIZATION_LEVEL = "-O";
				SWIFT_VERSION = 5.0;
				TARGETED_DEVICE_FAMILY = "1,2";
			};
			name = Release;
		};
		6DEB4AB9254FB59E00E9F9AA /* Debug */ = {
			isa = XCBuildConfiguration;
			baseConfigurationReference = 64774910B0DBEC412995CB89 /* Pods-WalletInformationWidgetExtension.debug.xcconfig */;
			buildSettings = {
				ASSETCATALOG_COMPILER_GLOBAL_ACCENT_COLOR_NAME = AccentColor;
				ASSETCATALOG_COMPILER_WIDGET_BACKGROUND_COLOR_NAME = WidgetBackground;
				CLANG_ANALYZER_NONNULL = YES;
				CLANG_ANALYZER_NUMBER_OBJECT_CONVERSION = YES_AGGRESSIVE;
				CLANG_CXX_LANGUAGE_STANDARD = "gnu++14";
				CLANG_ENABLE_OBJC_WEAK = YES;
				CLANG_WARN_DOCUMENTATION_COMMENTS = YES;
				CLANG_WARN_QUOTED_INCLUDE_IN_FRAMEWORK_HEADER = YES;
				CLANG_WARN_UNGUARDED_AVAILABILITY = YES_AGGRESSIVE;
				CODE_SIGN_ENTITLEMENTS = WalletInformationWidgetExtension.entitlements;
				CODE_SIGN_IDENTITY = "iPhone Distribution";
				CODE_SIGN_STYLE = Manual;
				DEBUG_INFORMATION_FORMAT = dwarf;
				DEVELOPMENT_TEAM = A7W54YZ4WU;
				GCC_C_LANGUAGE_STANDARD = gnu11;
				INFOPLIST_FILE = WalletInformationWidget/Info.plist;
				IPHONEOS_DEPLOYMENT_TARGET = 14.0;
				LD_RUNPATH_SEARCH_PATHS = (
					"$(inherited)",
					"@executable_path/Frameworks",
					"@executable_path/../../Frameworks",
				);
				MARKETING_VERSION = 5.6.3;
				MTL_ENABLE_DEBUG_INFO = INCLUDE_SOURCE;
				MTL_FAST_MATH = YES;
				PRODUCT_BUNDLE_IDENTIFIER = io.bluewallet.bluewallet.WalletInformationWidget;
				PRODUCT_NAME = "$(TARGET_NAME)";
				PROVISIONING_PROFILE_SPECIFIER = "Wallet Information Widget";
				SKIP_INSTALL = YES;
				SWIFT_ACTIVE_COMPILATION_CONDITIONS = DEBUG;
				SWIFT_OPTIMIZATION_LEVEL = "-Onone";
				SWIFT_VERSION = 5.0;
				TARGETED_DEVICE_FAMILY = "1,2";
			};
			name = Debug;
		};
		6DEB4ABA254FB59E00E9F9AA /* Release */ = {
			isa = XCBuildConfiguration;
			baseConfigurationReference = 3D9CAFACCECFFBFCD9B2BC7E /* Pods-WalletInformationWidgetExtension.release.xcconfig */;
			buildSettings = {
				ASSETCATALOG_COMPILER_GLOBAL_ACCENT_COLOR_NAME = AccentColor;
				ASSETCATALOG_COMPILER_WIDGET_BACKGROUND_COLOR_NAME = WidgetBackground;
				CLANG_ANALYZER_NONNULL = YES;
				CLANG_ANALYZER_NUMBER_OBJECT_CONVERSION = YES_AGGRESSIVE;
				CLANG_CXX_LANGUAGE_STANDARD = "gnu++14";
				CLANG_ENABLE_OBJC_WEAK = YES;
				CLANG_WARN_DOCUMENTATION_COMMENTS = YES;
				CLANG_WARN_QUOTED_INCLUDE_IN_FRAMEWORK_HEADER = YES;
				CLANG_WARN_UNGUARDED_AVAILABILITY = YES_AGGRESSIVE;
				CODE_SIGN_ENTITLEMENTS = WalletInformationWidgetExtension.entitlements;
				CODE_SIGN_IDENTITY = "iPhone Distribution";
				CODE_SIGN_STYLE = Manual;
				COPY_PHASE_STRIP = NO;
				DEBUG_INFORMATION_FORMAT = "dwarf-with-dsym";
				DEVELOPMENT_TEAM = A7W54YZ4WU;
				GCC_C_LANGUAGE_STANDARD = gnu11;
				INFOPLIST_FILE = WalletInformationWidget/Info.plist;
				IPHONEOS_DEPLOYMENT_TARGET = 14.0;
				LD_RUNPATH_SEARCH_PATHS = (
					"$(inherited)",
					"@executable_path/Frameworks",
					"@executable_path/../../Frameworks",
				);
				MARKETING_VERSION = 5.6.3;
				MTL_FAST_MATH = YES;
				PRODUCT_BUNDLE_IDENTIFIER = io.bluewallet.bluewallet.WalletInformationWidget;
				PRODUCT_NAME = "$(TARGET_NAME)";
				PROVISIONING_PROFILE_SPECIFIER = "Wallet Information Widget";
				SKIP_INSTALL = YES;
				SWIFT_OPTIMIZATION_LEVEL = "-O";
				SWIFT_VERSION = 5.0;
				TARGETED_DEVICE_FAMILY = "1,2";
			};
			name = Release;
		};
		6DEB4B33254FB80400E9F9AA /* Debug */ = {
			isa = XCBuildConfiguration;
			baseConfigurationReference = 367FA8CEB35BC9431019D98A /* Pods-MarketWidgetExtension.debug.xcconfig */;
			buildSettings = {
				ASSETCATALOG_COMPILER_GLOBAL_ACCENT_COLOR_NAME = AccentColor;
				ASSETCATALOG_COMPILER_WIDGET_BACKGROUND_COLOR_NAME = WidgetBackground;
				CLANG_ANALYZER_NONNULL = YES;
				CLANG_ANALYZER_NUMBER_OBJECT_CONVERSION = YES_AGGRESSIVE;
				CLANG_CXX_LANGUAGE_STANDARD = "gnu++14";
				CLANG_ENABLE_OBJC_WEAK = YES;
				CLANG_WARN_DOCUMENTATION_COMMENTS = YES;
				CLANG_WARN_QUOTED_INCLUDE_IN_FRAMEWORK_HEADER = YES;
				CLANG_WARN_UNGUARDED_AVAILABILITY = YES_AGGRESSIVE;
<<<<<<< HEAD
				CODE_SIGN_ENTITLEMENTS = "TodayExtension/BlueWallet - Bitcoin Price.entitlements";
=======
				CODE_SIGN_ENTITLEMENTS = MarketWidgetExtension.entitlements;
>>>>>>> 33dd8fe9
				CODE_SIGN_IDENTITY = "iPhone Distribution";
				CODE_SIGN_STYLE = Manual;
				DEBUG_INFORMATION_FORMAT = dwarf;
				DEVELOPMENT_TEAM = A7W54YZ4WU;
				GCC_C_LANGUAGE_STANDARD = gnu11;
				INFOPLIST_FILE = "$(SRCROOT)/WalletInformationWidget/Widgets/MarketWidget/Info.plist";
				IPHONEOS_DEPLOYMENT_TARGET = 14.0;
				LD_RUNPATH_SEARCH_PATHS = (
					"$(inherited)",
					"@executable_path/Frameworks",
					"@executable_path/../../Frameworks",
				);
				MARKETING_VERSION = 5.6.3;
				MTL_ENABLE_DEBUG_INFO = INCLUDE_SOURCE;
				MTL_FAST_MATH = YES;
<<<<<<< HEAD
				PRODUCT_BUNDLE_IDENTIFIER = io.bluewallet.bluewallet.TodayExtension;
				PRODUCT_NAME = "BlueWallet - Bitcoin Price";
				PROVISIONING_PROFILE_SPECIFIER = io.bluewallet.bluewallet.TodayExtension;
=======
				PRODUCT_BUNDLE_IDENTIFIER = io.bluewallet.bluewallet.MarketWidget;
				PRODUCT_NAME = "$(TARGET_NAME)";
				PROVISIONING_PROFILE_SPECIFIER = MarketWidgetProvisionProfile;
>>>>>>> 33dd8fe9
				SKIP_INSTALL = YES;
				SWIFT_ACTIVE_COMPILATION_CONDITIONS = DEBUG;
				SWIFT_OPTIMIZATION_LEVEL = "-Onone";
				SWIFT_VERSION = 5.0;
				TARGETED_DEVICE_FAMILY = "1,2";
			};
			name = Debug;
		};
		6DEB4B34254FB80400E9F9AA /* Release */ = {
			isa = XCBuildConfiguration;
			baseConfigurationReference = FF45EB303C9601ED114589A4 /* Pods-MarketWidgetExtension.release.xcconfig */;
			buildSettings = {
				ASSETCATALOG_COMPILER_GLOBAL_ACCENT_COLOR_NAME = AccentColor;
				ASSETCATALOG_COMPILER_WIDGET_BACKGROUND_COLOR_NAME = WidgetBackground;
				CLANG_ANALYZER_NONNULL = YES;
				CLANG_ANALYZER_NUMBER_OBJECT_CONVERSION = YES_AGGRESSIVE;
				CLANG_CXX_LANGUAGE_STANDARD = "gnu++14";
				CLANG_ENABLE_OBJC_WEAK = YES;
				CLANG_WARN_DOCUMENTATION_COMMENTS = YES;
				CLANG_WARN_QUOTED_INCLUDE_IN_FRAMEWORK_HEADER = YES;
				CLANG_WARN_UNGUARDED_AVAILABILITY = YES_AGGRESSIVE;
<<<<<<< HEAD
				CODE_SIGN_ENTITLEMENTS = "TodayExtension/BlueWallet - Bitcoin Price.entitlements";
=======
				CODE_SIGN_ENTITLEMENTS = MarketWidgetExtension.entitlements;
>>>>>>> 33dd8fe9
				CODE_SIGN_IDENTITY = "iPhone Distribution";
				CODE_SIGN_STYLE = Manual;
				COPY_PHASE_STRIP = NO;
				DEBUG_INFORMATION_FORMAT = "dwarf-with-dsym";
				DEVELOPMENT_TEAM = A7W54YZ4WU;
				GCC_C_LANGUAGE_STANDARD = gnu11;
				INFOPLIST_FILE = "$(SRCROOT)/WalletInformationWidget/Widgets/MarketWidget/Info.plist";
				IPHONEOS_DEPLOYMENT_TARGET = 14.0;
				LD_RUNPATH_SEARCH_PATHS = (
					"$(inherited)",
					"@executable_path/Frameworks",
					"@executable_path/../../Frameworks",
				);
				MARKETING_VERSION = 5.6.3;
				MTL_FAST_MATH = YES;
<<<<<<< HEAD
				PRODUCT_BUNDLE_IDENTIFIER = io.bluewallet.bluewallet.TodayExtension;
				PRODUCT_NAME = "BlueWallet - Bitcoin Price";
				PROVISIONING_PROFILE_SPECIFIER = io.bluewallet.bluewallet.TodayExtension;
=======
				PRODUCT_BUNDLE_IDENTIFIER = io.bluewallet.bluewallet.MarketWidget;
				PRODUCT_NAME = "$(TARGET_NAME)";
				PROVISIONING_PROFILE_SPECIFIER = MarketWidgetProvisionProfile;
>>>>>>> 33dd8fe9
				SKIP_INSTALL = YES;
				SWIFT_OPTIMIZATION_LEVEL = "-O";
				SWIFT_VERSION = 5.0;
				TARGETED_DEVICE_FAMILY = "1,2";
			};
			name = Release;
		};
		83CBBA201A601CBA00E9B192 /* Debug */ = {
			isa = XCBuildConfiguration;
			buildSettings = {
				ALWAYS_SEARCH_USER_PATHS = NO;
				CLANG_ANALYZER_LOCALIZABILITY_NONLOCALIZED = YES;
				CLANG_CXX_LANGUAGE_STANDARD = "gnu++0x";
				CLANG_CXX_LIBRARY = "libc++";
				CLANG_ENABLE_MODULES = YES;
				CLANG_ENABLE_OBJC_ARC = YES;
				CLANG_WARN_BLOCK_CAPTURE_AUTORELEASING = YES;
				CLANG_WARN_BOOL_CONVERSION = YES;
				CLANG_WARN_COMMA = YES;
				CLANG_WARN_CONSTANT_CONVERSION = YES;
				CLANG_WARN_DEPRECATED_OBJC_IMPLEMENTATIONS = YES;
				CLANG_WARN_DIRECT_OBJC_ISA_USAGE = YES_ERROR;
				CLANG_WARN_EMPTY_BODY = YES;
				CLANG_WARN_ENUM_CONVERSION = YES;
				CLANG_WARN_INFINITE_RECURSION = YES;
				CLANG_WARN_INT_CONVERSION = YES;
				CLANG_WARN_NON_LITERAL_NULL_CONVERSION = YES;
				CLANG_WARN_OBJC_IMPLICIT_RETAIN_SELF = YES;
				CLANG_WARN_OBJC_LITERAL_CONVERSION = YES;
				CLANG_WARN_OBJC_ROOT_CLASS = YES_ERROR;
				CLANG_WARN_RANGE_LOOP_ANALYSIS = YES;
				CLANG_WARN_STRICT_PROTOTYPES = YES;
				CLANG_WARN_SUSPICIOUS_MOVE = YES;
				CLANG_WARN_UNREACHABLE_CODE = YES;
				CLANG_WARN__DUPLICATE_METHOD_MATCH = YES;
				"CODE_SIGN_IDENTITY[sdk=iphoneos*]" = "iPhone Developer";
				COPY_PHASE_STRIP = NO;
				ENABLE_STRICT_OBJC_MSGSEND = YES;
				ENABLE_TESTABILITY = YES;
				GCC_C_LANGUAGE_STANDARD = gnu99;
				GCC_DYNAMIC_NO_PIC = NO;
				GCC_NO_COMMON_BLOCKS = YES;
				GCC_OPTIMIZATION_LEVEL = 0;
				GCC_PREPROCESSOR_DEFINITIONS = (
					"DEBUG=1",
					"$(inherited)",
				);
				GCC_SYMBOLS_PRIVATE_EXTERN = NO;
				GCC_WARN_64_TO_32_BIT_CONVERSION = YES;
				GCC_WARN_ABOUT_RETURN_TYPE = YES_ERROR;
				GCC_WARN_UNDECLARED_SELECTOR = YES;
				GCC_WARN_UNINITIALIZED_AUTOS = YES_AGGRESSIVE;
				GCC_WARN_UNUSED_FUNCTION = YES;
				GCC_WARN_UNUSED_VARIABLE = YES;
				IPHONEOS_DEPLOYMENT_TARGET = 9.0;
				LIBRARY_SEARCH_PATHS = "\"$(inherited)\"";
				MTL_ENABLE_DEBUG_INFO = YES;
				ONLY_ACTIVE_ARCH = YES;
				SDKROOT = iphoneos;
				SWIFT_VERSION = 4.2;
			};
			name = Debug;
		};
		83CBBA211A601CBA00E9B192 /* Release */ = {
			isa = XCBuildConfiguration;
			buildSettings = {
				ALWAYS_SEARCH_USER_PATHS = NO;
				CLANG_ANALYZER_LOCALIZABILITY_NONLOCALIZED = YES;
				CLANG_CXX_LANGUAGE_STANDARD = "gnu++0x";
				CLANG_CXX_LIBRARY = "libc++";
				CLANG_ENABLE_MODULES = YES;
				CLANG_ENABLE_OBJC_ARC = YES;
				CLANG_WARN_BLOCK_CAPTURE_AUTORELEASING = YES;
				CLANG_WARN_BOOL_CONVERSION = YES;
				CLANG_WARN_COMMA = YES;
				CLANG_WARN_CONSTANT_CONVERSION = YES;
				CLANG_WARN_DEPRECATED_OBJC_IMPLEMENTATIONS = YES;
				CLANG_WARN_DIRECT_OBJC_ISA_USAGE = YES_ERROR;
				CLANG_WARN_EMPTY_BODY = YES;
				CLANG_WARN_ENUM_CONVERSION = YES;
				CLANG_WARN_INFINITE_RECURSION = YES;
				CLANG_WARN_INT_CONVERSION = YES;
				CLANG_WARN_NON_LITERAL_NULL_CONVERSION = YES;
				CLANG_WARN_OBJC_IMPLICIT_RETAIN_SELF = YES;
				CLANG_WARN_OBJC_LITERAL_CONVERSION = YES;
				CLANG_WARN_OBJC_ROOT_CLASS = YES_ERROR;
				CLANG_WARN_RANGE_LOOP_ANALYSIS = YES;
				CLANG_WARN_STRICT_PROTOTYPES = YES;
				CLANG_WARN_SUSPICIOUS_MOVE = YES;
				CLANG_WARN_UNREACHABLE_CODE = YES;
				CLANG_WARN__DUPLICATE_METHOD_MATCH = YES;
				"CODE_SIGN_IDENTITY[sdk=iphoneos*]" = "iPhone Developer";
				COPY_PHASE_STRIP = YES;
				ENABLE_NS_ASSERTIONS = NO;
				ENABLE_STRICT_OBJC_MSGSEND = YES;
				GCC_C_LANGUAGE_STANDARD = gnu99;
				GCC_NO_COMMON_BLOCKS = YES;
				GCC_WARN_64_TO_32_BIT_CONVERSION = YES;
				GCC_WARN_ABOUT_RETURN_TYPE = YES_ERROR;
				GCC_WARN_UNDECLARED_SELECTOR = YES;
				GCC_WARN_UNINITIALIZED_AUTOS = YES_AGGRESSIVE;
				GCC_WARN_UNUSED_FUNCTION = YES;
				GCC_WARN_UNUSED_VARIABLE = YES;
				IPHONEOS_DEPLOYMENT_TARGET = 9.0;
				LIBRARY_SEARCH_PATHS = "\"$(inherited)\"";
				MTL_ENABLE_DEBUG_INFO = NO;
				SDKROOT = iphoneos;
				SWIFT_COMPILATION_MODE = wholemodule;
				SWIFT_VERSION = 4.2;
				VALIDATE_PRODUCT = YES;
			};
			name = Release;
		};
		B40D4E4F225841ED00428FCC /* Debug */ = {
			isa = XCBuildConfiguration;
			buildSettings = {
				ASSETCATALOG_COMPILER_COMPLICATION_NAME = Complication;
				CLANG_ANALYZER_NONNULL = YES;
				CLANG_ANALYZER_NUMBER_OBJECT_CONVERSION = YES_AGGRESSIVE;
				CLANG_CXX_LANGUAGE_STANDARD = "gnu++14";
				CLANG_ENABLE_OBJC_WEAK = YES;
				CLANG_WARN_DOCUMENTATION_COMMENTS = YES;
				CLANG_WARN_UNGUARDED_AVAILABILITY = YES_AGGRESSIVE;
				CODE_SIGN_ENTITLEMENTS = "BlueWalletWatch Extension/BlueWalletWatch Extension.entitlements";
				CODE_SIGN_IDENTITY = "iPhone Distribution";
				CODE_SIGN_STYLE = Manual;
				DEBUG_INFORMATION_FORMAT = dwarf;
				DEVELOPMENT_TEAM = A7W54YZ4WU;
				GCC_C_LANGUAGE_STANDARD = gnu11;
				INFOPLIST_FILE = "BlueWalletWatch Extension/Info.plist";
				LD_RUNPATH_SEARCH_PATHS = (
					"$(inherited)",
					"@executable_path/Frameworks",
					"@executable_path/../../Frameworks",
				);
				MTL_ENABLE_DEBUG_INFO = INCLUDE_SOURCE;
				MTL_FAST_MATH = YES;
				PRODUCT_BUNDLE_IDENTIFIER = io.bluewallet.bluewallet.watch.extension;
				PRODUCT_NAME = "${TARGET_NAME}";
				PROVISIONING_PROFILE_SPECIFIER = "BlueWallet for Apple Watch Extension Dist";
				SDKROOT = watchos;
				SKIP_INSTALL = YES;
				SWIFT_ACTIVE_COMPILATION_CONDITIONS = DEBUG;
				SWIFT_OPTIMIZATION_LEVEL = "-Onone";
				SWIFT_VERSION = 5.0;
				TARGETED_DEVICE_FAMILY = 4;
				WATCHOS_DEPLOYMENT_TARGET = 5.0;
			};
			name = Debug;
		};
		B40D4E50225841ED00428FCC /* Release */ = {
			isa = XCBuildConfiguration;
			buildSettings = {
				ASSETCATALOG_COMPILER_COMPLICATION_NAME = Complication;
				CLANG_ANALYZER_NONNULL = YES;
				CLANG_ANALYZER_NUMBER_OBJECT_CONVERSION = YES_AGGRESSIVE;
				CLANG_CXX_LANGUAGE_STANDARD = "gnu++14";
				CLANG_ENABLE_OBJC_WEAK = YES;
				CLANG_WARN_DOCUMENTATION_COMMENTS = YES;
				CLANG_WARN_UNGUARDED_AVAILABILITY = YES_AGGRESSIVE;
				CODE_SIGN_ENTITLEMENTS = "BlueWalletWatch Extension/BlueWalletWatch Extension.entitlements";
				CODE_SIGN_IDENTITY = "iPhone Distribution";
				CODE_SIGN_STYLE = Manual;
				COPY_PHASE_STRIP = NO;
				DEBUG_INFORMATION_FORMAT = "dwarf-with-dsym";
				DEVELOPMENT_TEAM = A7W54YZ4WU;
				GCC_C_LANGUAGE_STANDARD = gnu11;
				INFOPLIST_FILE = "BlueWalletWatch Extension/Info.plist";
				LD_RUNPATH_SEARCH_PATHS = (
					"$(inherited)",
					"@executable_path/Frameworks",
					"@executable_path/../../Frameworks",
				);
				MTL_FAST_MATH = YES;
				PRODUCT_BUNDLE_IDENTIFIER = io.bluewallet.bluewallet.watch.extension;
				PRODUCT_NAME = "${TARGET_NAME}";
				PROVISIONING_PROFILE_SPECIFIER = "BlueWallet for Apple Watch Extension Dist";
				SDKROOT = watchos;
				SKIP_INSTALL = YES;
				SWIFT_COMPILATION_MODE = wholemodule;
				SWIFT_OPTIMIZATION_LEVEL = "-O";
				SWIFT_VERSION = 5.0;
				TARGETED_DEVICE_FAMILY = 4;
				WATCHOS_DEPLOYMENT_TARGET = 5.0;
			};
			name = Release;
		};
		B40D4E53225841ED00428FCC /* Debug */ = {
			isa = XCBuildConfiguration;
			buildSettings = {
				ALWAYS_EMBED_SWIFT_STANDARD_LIBRARIES = NO;
				ASSETCATALOG_COMPILER_APPICON_NAME = AppIcon;
				CLANG_ANALYZER_NONNULL = YES;
				CLANG_ANALYZER_NUMBER_OBJECT_CONVERSION = YES_AGGRESSIVE;
				CLANG_CXX_LANGUAGE_STANDARD = "gnu++14";
				CLANG_ENABLE_OBJC_WEAK = YES;
				CLANG_WARN_DOCUMENTATION_COMMENTS = YES;
				CLANG_WARN_UNGUARDED_AVAILABILITY = YES_AGGRESSIVE;
				CODE_SIGN_IDENTITY = "iPhone Distribution";
				CODE_SIGN_STYLE = Manual;
				DEBUG_INFORMATION_FORMAT = dwarf;
				DEVELOPMENT_TEAM = A7W54YZ4WU;
				GCC_C_LANGUAGE_STANDARD = gnu11;
				IBSC_MODULE = BlueWalletWatch_Extension;
				INFOPLIST_FILE = BlueWalletWatch/Info.plist;
				MTL_ENABLE_DEBUG_INFO = INCLUDE_SOURCE;
				MTL_FAST_MATH = YES;
				PRODUCT_BUNDLE_IDENTIFIER = io.bluewallet.bluewallet.watch;
				PRODUCT_NAME = "$(TARGET_NAME)";
				PROVISIONING_PROFILE_SPECIFIER = "BlueWallet for Apple Watch Distribution";
				SDKROOT = watchos;
				SKIP_INSTALL = YES;
				SWIFT_ACTIVE_COMPILATION_CONDITIONS = DEBUG;
				SWIFT_OPTIMIZATION_LEVEL = "-Onone";
				SWIFT_VERSION = 4.2;
				TARGETED_DEVICE_FAMILY = 4;
				WATCHOS_DEPLOYMENT_TARGET = 5.0;
			};
			name = Debug;
		};
		B40D4E54225841ED00428FCC /* Release */ = {
			isa = XCBuildConfiguration;
			buildSettings = {
				ALWAYS_EMBED_SWIFT_STANDARD_LIBRARIES = NO;
				ASSETCATALOG_COMPILER_APPICON_NAME = AppIcon;
				CLANG_ANALYZER_NONNULL = YES;
				CLANG_ANALYZER_NUMBER_OBJECT_CONVERSION = YES_AGGRESSIVE;
				CLANG_CXX_LANGUAGE_STANDARD = "gnu++14";
				CLANG_ENABLE_OBJC_WEAK = YES;
				CLANG_WARN_DOCUMENTATION_COMMENTS = YES;
				CLANG_WARN_UNGUARDED_AVAILABILITY = YES_AGGRESSIVE;
				CODE_SIGN_IDENTITY = "iPhone Distribution";
				CODE_SIGN_STYLE = Manual;
				COPY_PHASE_STRIP = NO;
				DEBUG_INFORMATION_FORMAT = "dwarf-with-dsym";
				DEVELOPMENT_TEAM = A7W54YZ4WU;
				GCC_C_LANGUAGE_STANDARD = gnu11;
				IBSC_MODULE = BlueWalletWatch_Extension;
				INFOPLIST_FILE = BlueWalletWatch/Info.plist;
				MTL_FAST_MATH = YES;
				PRODUCT_BUNDLE_IDENTIFIER = io.bluewallet.bluewallet.watch;
				PRODUCT_NAME = "$(TARGET_NAME)";
				PROVISIONING_PROFILE_SPECIFIER = "BlueWallet for Apple Watch Distribution";
				SDKROOT = watchos;
				SKIP_INSTALL = YES;
				SWIFT_COMPILATION_MODE = wholemodule;
				SWIFT_OPTIMIZATION_LEVEL = "-O";
				SWIFT_VERSION = 4.2;
				TARGETED_DEVICE_FAMILY = 4;
				WATCHOS_DEPLOYMENT_TARGET = 5.0;
			};
			name = Release;
		};
/* End XCBuildConfiguration section */

/* Begin XCConfigurationList section */
		13B07F931A680F5B00A75B9A /* Build configuration list for PBXNativeTarget "BlueWallet" */ = {
			isa = XCConfigurationList;
			buildConfigurations = (
				13B07F941A680F5B00A75B9A /* Debug */,
				13B07F951A680F5B00A75B9A /* Release */,
			);
			defaultConfigurationIsVisible = 0;
			defaultConfigurationName = Release;
		};
		3271B0B9236E2E0700DA766F /* Build configuration list for PBXNativeTarget "TodayExtension" */ = {
			isa = XCConfigurationList;
			buildConfigurations = (
				3271B0B7236E2E0700DA766F /* Debug */,
				3271B0B8236E2E0700DA766F /* Release */,
			);
			defaultConfigurationIsVisible = 0;
			defaultConfigurationName = Release;
		};
		6D9A2E0E254BA348007B5B82 /* Build configuration list for PBXNativeTarget "WalletInformationAndMarketWidgetExtension" */ = {
			isa = XCConfigurationList;
			buildConfigurations = (
				6D9A2E0F254BA348007B5B82 /* Debug */,
				6D9A2E10254BA348007B5B82 /* Release */,
			);
			defaultConfigurationIsVisible = 0;
			defaultConfigurationName = Release;
		};
		6DEB4ABB254FB59E00E9F9AA /* Build configuration list for PBXNativeTarget "WalletInformationWidgetExtension" */ = {
			isa = XCConfigurationList;
			buildConfigurations = (
				6DEB4AB9254FB59E00E9F9AA /* Debug */,
				6DEB4ABA254FB59E00E9F9AA /* Release */,
			);
			defaultConfigurationIsVisible = 0;
			defaultConfigurationName = Release;
		};
		6DEB4B32254FB80400E9F9AA /* Build configuration list for PBXNativeTarget "MarketWidgetExtension" */ = {
			isa = XCConfigurationList;
			buildConfigurations = (
				6DEB4B33254FB80400E9F9AA /* Debug */,
				6DEB4B34254FB80400E9F9AA /* Release */,
			);
			defaultConfigurationIsVisible = 0;
			defaultConfigurationName = Release;
		};
		83CBB9FA1A601CBA00E9B192 /* Build configuration list for PBXProject "BlueWallet" */ = {
			isa = XCConfigurationList;
			buildConfigurations = (
				83CBBA201A601CBA00E9B192 /* Debug */,
				83CBBA211A601CBA00E9B192 /* Release */,
			);
			defaultConfigurationIsVisible = 0;
			defaultConfigurationName = Release;
		};
		B40D4E4E225841ED00428FCC /* Build configuration list for PBXNativeTarget "BlueWalletWatch Extension" */ = {
			isa = XCConfigurationList;
			buildConfigurations = (
				B40D4E4F225841ED00428FCC /* Debug */,
				B40D4E50225841ED00428FCC /* Release */,
			);
			defaultConfigurationIsVisible = 0;
			defaultConfigurationName = Release;
		};
		B40D4E52225841ED00428FCC /* Build configuration list for PBXNativeTarget "BlueWalletWatch" */ = {
			isa = XCConfigurationList;
			buildConfigurations = (
				B40D4E53225841ED00428FCC /* Debug */,
				B40D4E54225841ED00428FCC /* Release */,
			);
			defaultConfigurationIsVisible = 0;
			defaultConfigurationName = Release;
		};
/* End XCConfigurationList section */

/* Begin XCRemoteSwiftPackageReference section */
		6DFC806E24EA0B6C007B8700 /* XCRemoteSwiftPackageReference "EFQRCode" */ = {
			isa = XCRemoteSwiftPackageReference;
			repositoryURL = "https://github.com/EFPrefix/EFQRCode.git";
			requirement = {
				kind = exactVersion;
				version = 5.1.8;
			};
		};
/* End XCRemoteSwiftPackageReference section */

/* Begin XCSwiftPackageProductDependency section */
		6DFC806F24EA0B6C007B8700 /* EFQRCode */ = {
			isa = XCSwiftPackageProductDependency;
			package = 6DFC806E24EA0B6C007B8700 /* XCRemoteSwiftPackageReference "EFQRCode" */;
			productName = EFQRCode;
		};
/* End XCSwiftPackageProductDependency section */
	};
	rootObject = 83CBB9F71A601CBA00E9B192 /* Project object */;
}<|MERGE_RESOLUTION|>--- conflicted
+++ resolved
@@ -14,13 +14,8 @@
 		3271B0AB236E2E0700DA766F /* NotificationCenter.framework in Frameworks */ = {isa = PBXBuildFile; fileRef = 3271B0AA236E2E0700DA766F /* NotificationCenter.framework */; platformFilter = ios; };
 		3271B0AE236E2E0700DA766F /* TodayViewController.swift in Sources */ = {isa = PBXBuildFile; fileRef = 3271B0AD236E2E0700DA766F /* TodayViewController.swift */; };
 		3271B0B1236E2E0700DA766F /* MainInterface.storyboard in Resources */ = {isa = PBXBuildFile; fileRef = 3271B0AF236E2E0700DA766F /* MainInterface.storyboard */; };
-<<<<<<< HEAD
-		3271B0B5236E2E0700DA766F /* BlueWallet - Bitcoin Price.appex in Embed App Extensions */ = {isa = PBXBuildFile; fileRef = 3271B0A9236E2E0700DA766F /* BlueWallet - Bitcoin Price.appex */; platformFilter = ios; settings = {ATTRIBUTES = (RemoveHeadersOnCopy, ); }; };
-		3271B0BB236E329400DA766F /* API.swift in Sources */ = {isa = PBXBuildFile; fileRef = 3271B0BA236E329400DA766F /* API.swift */; };
-=======
 		3271B0B5236E2E0700DA766F /* BlueWallet - Bitcoin Price.appex in Embed App Extensions */ = {isa = PBXBuildFile; fileRef = 3271B0A9236E2E0700DA766F /* BlueWallet - Bitcoin Price.appex */; settings = {ATTRIBUTES = (RemoveHeadersOnCopy, ); }; };
 		3271B0BB236E329400DA766F /* TodayAPI.swift in Sources */ = {isa = PBXBuildFile; fileRef = 3271B0BA236E329400DA766F /* TodayAPI.swift */; };
->>>>>>> 33dd8fe9
 		32B5A32A2334450100F8D608 /* Bridge.swift in Sources */ = {isa = PBXBuildFile; fileRef = 32B5A3292334450100F8D608 /* Bridge.swift */; };
 		32F0A29A2311DBB20095C559 /* ComplicationController.swift in Sources */ = {isa = PBXBuildFile; fileRef = 32F0A2992311DBB20095C559 /* ComplicationController.swift */; };
 		47A71B37E7A47E7CADA091A1 /* libPods-MarketWidgetExtension.a in Frameworks */ = {isa = PBXBuildFile; fileRef = 41BD3AC9FD81723B68A63C12 /* libPods-MarketWidgetExtension.a */; };
@@ -76,7 +71,7 @@
 		B40D4E3D225841ED00428FCC /* BlueWalletWatch Extension.appex in Embed App Extensions */ = {isa = PBXBuildFile; fileRef = B40D4E3C225841ED00428FCC /* BlueWalletWatch Extension.appex */; settings = {ATTRIBUTES = (RemoveHeadersOnCopy, ); }; };
 		B40D4E44225841ED00428FCC /* ExtensionDelegate.swift in Sources */ = {isa = PBXBuildFile; fileRef = B40D4E43225841ED00428FCC /* ExtensionDelegate.swift */; };
 		B40D4E46225841ED00428FCC /* NotificationController.swift in Sources */ = {isa = PBXBuildFile; fileRef = B40D4E45225841ED00428FCC /* NotificationController.swift */; };
-		B40D4E4D225841ED00428FCC /* BlueWalletWatch.app in Embed Watch Content */ = {isa = PBXBuildFile; fileRef = B40D4E30225841EC00428FCC /* BlueWalletWatch.app */; platformFilter = ios; };
+		B40D4E4D225841ED00428FCC /* BlueWalletWatch.app in Embed Watch Content */ = {isa = PBXBuildFile; fileRef = B40D4E30225841EC00428FCC /* BlueWalletWatch.app */; };
 		B40D4E5D2258425500428FCC /* InterfaceController.swift in Sources */ = {isa = PBXBuildFile; fileRef = B40D4E552258425400428FCC /* InterfaceController.swift */; };
 		B40D4E5E2258425500428FCC /* NumericKeypadInterfaceController.swift in Sources */ = {isa = PBXBuildFile; fileRef = B40D4E562258425400428FCC /* NumericKeypadInterfaceController.swift */; };
 		B40D4E602258425500428FCC /* SpecifyInterfaceController.swift in Sources */ = {isa = PBXBuildFile; fileRef = B40D4E582258425400428FCC /* SpecifyInterfaceController.swift */; };
@@ -861,7 +856,9 @@
 				ORGANIZATIONNAME = BlueWallet;
 				TargetAttributes = {
 					13B07F861A680F5B00A75B9A = {
+						DevelopmentTeam = A7W54YZ4WU;
 						LastSwiftMigration = 1030;
+						ProvisioningStyle = Automatic;
 						SystemCapabilities = {
 							com.apple.Keychain = {
 								enabled = 0;
@@ -871,8 +868,6 @@
 					3271B0A8236E2E0700DA766F = {
 						CreatedOnToolsVersion = 11.2;
 						LastSwiftMigration = 1130;
-<<<<<<< HEAD
-=======
 					};
 					6D9A2E01254BA347007B5B82 = {
 						CreatedOnToolsVersion = 12.1;
@@ -882,7 +877,6 @@
 					};
 					6DEB4B25254FB80300E9F9AA = {
 						CreatedOnToolsVersion = 12.1;
->>>>>>> 33dd8fe9
 					};
 					B40D4E2F225841EC00428FCC = {
 						CreatedOnToolsVersion = 10.2;
@@ -1256,11 +1250,6 @@
 		};
 		6DEB4AB7254FB59E00E9F9AA /* PBXTargetDependency */ = {
 			isa = PBXTargetDependency;
-<<<<<<< HEAD
-			platformFilter = ios;
-			target = 3271B0A8236E2E0700DA766F /* TodayExtension */;
-			targetProxy = 3271B0B3236E2E0700DA766F /* PBXContainerItemProxy */;
-=======
 			target = 6DEB4AAC254FB59B00E9F9AA /* WalletInformationWidgetExtension */;
 			targetProxy = 6DEB4AB6254FB59E00E9F9AA /* PBXContainerItemProxy */;
 		};
@@ -1268,7 +1257,6 @@
 			isa = PBXTargetDependency;
 			target = 6DEB4B25254FB80300E9F9AA /* MarketWidgetExtension */;
 			targetProxy = 6DEB4B2F254FB80300E9F9AA /* PBXContainerItemProxy */;
->>>>>>> 33dd8fe9
 		};
 		B40D4E3F225841ED00428FCC /* PBXTargetDependency */ = {
 			isa = PBXTargetDependency;
@@ -1277,7 +1265,6 @@
 		};
 		B40D4E4C225841ED00428FCC /* PBXTargetDependency */ = {
 			isa = PBXTargetDependency;
-			platformFilter = ios;
 			target = B40D4E2F225841EC00428FCC /* BlueWalletWatch */;
 			targetProxy = B40D4E4B225841ED00428FCC /* PBXContainerItemProxy */;
 		};
@@ -1356,10 +1343,9 @@
 				ASSETCATALOG_COMPILER_APPICON_NAME = AppIcon;
 				CLANG_ENABLE_MODULES = YES;
 				CODE_SIGN_ENTITLEMENTS = BlueWallet/BlueWallet.entitlements;
-				CODE_SIGN_IDENTITY = "iPhone Developer";
-				"CODE_SIGN_IDENTITY[sdk=macosx*]" = "Apple Development";
-				CODE_SIGN_STYLE = Manual;
-				CURRENT_PROJECT_VERSION = 271;
+				CODE_SIGN_IDENTITY = "Apple Development";
+				CODE_SIGN_STYLE = Automatic;
+				CURRENT_PROJECT_VERSION = 1;
 				DEAD_CODE_STRIPPING = NO;
 				DEVELOPMENT_TEAM = A7W54YZ4WU;
 				GCC_PREPROCESSOR_DEFINITIONS = (
@@ -1386,9 +1372,7 @@
 				);
 				PRODUCT_BUNDLE_IDENTIFIER = io.bluewallet.bluewallet;
 				PRODUCT_NAME = BlueWallet;
-				PROVISIONING_PROFILE_SPECIFIER = "BlueWallet Apple Development";
-				"PROVISIONING_PROFILE_SPECIFIER[sdk=macosx*]" = "BlueWallet Mac";
-				SUPPORTS_MACCATALYST = YES;
+				PROVISIONING_PROFILE_SPECIFIER = "";
 				SWIFT_OBJC_BRIDGING_HEADER = "BlueWallet-Bridging-Header.h";
 				SWIFT_OPTIMIZATION_LEVEL = "-Onone";
 				SWIFT_VERSION = 4.2;
@@ -1405,12 +1389,10 @@
 				ASSETCATALOG_COMPILER_APPICON_NAME = AppIcon;
 				CLANG_ENABLE_MODULES = YES;
 				CODE_SIGN_ENTITLEMENTS = BlueWallet/BlueWalletRelease.entitlements;
-				CODE_SIGN_IDENTITY = "iPhone Developer";
-				"CODE_SIGN_IDENTITY[sdk=macosx*]" = "Apple Distribution";
-				CODE_SIGN_STYLE = Manual;
-				CURRENT_PROJECT_VERSION = 271;
+				CODE_SIGN_IDENTITY = "Apple Development";
+				CODE_SIGN_STYLE = Automatic;
+				CURRENT_PROJECT_VERSION = 1;
 				DEVELOPMENT_TEAM = A7W54YZ4WU;
-				"ENABLE_HARDENED_RUNTIME[sdk=macosx*]" = YES;
 				HEADER_SEARCH_PATHS = "$(inherited)";
 				INFOPLIST_FILE = BlueWallet/Info.plist;
 				IPHONEOS_DEPLOYMENT_TARGET = 9.0;
@@ -1430,9 +1412,7 @@
 				);
 				PRODUCT_BUNDLE_IDENTIFIER = io.bluewallet.bluewallet;
 				PRODUCT_NAME = BlueWallet;
-				PROVISIONING_PROFILE_SPECIFIER = "BlueWallet Apple Development";
-				"PROVISIONING_PROFILE_SPECIFIER[sdk=macosx*]" = AppStoreDistribute;
-				SUPPORTS_MACCATALYST = YES;
+				PROVISIONING_PROFILE_SPECIFIER = "io.bluewallet.bluewallet AppStore";
 				SWIFT_OBJC_BRIDGING_HEADER = "BlueWallet-Bridging-Header.h";
 				SWIFT_VERSION = 4.2;
 				TARGETED_DEVICE_FAMILY = "1,2";
@@ -1689,11 +1669,7 @@
 				CLANG_WARN_DOCUMENTATION_COMMENTS = YES;
 				CLANG_WARN_QUOTED_INCLUDE_IN_FRAMEWORK_HEADER = YES;
 				CLANG_WARN_UNGUARDED_AVAILABILITY = YES_AGGRESSIVE;
-<<<<<<< HEAD
-				CODE_SIGN_ENTITLEMENTS = "TodayExtension/BlueWallet - Bitcoin Price.entitlements";
-=======
 				CODE_SIGN_ENTITLEMENTS = MarketWidgetExtension.entitlements;
->>>>>>> 33dd8fe9
 				CODE_SIGN_IDENTITY = "iPhone Distribution";
 				CODE_SIGN_STYLE = Manual;
 				DEBUG_INFORMATION_FORMAT = dwarf;
@@ -1709,15 +1685,9 @@
 				MARKETING_VERSION = 5.6.3;
 				MTL_ENABLE_DEBUG_INFO = INCLUDE_SOURCE;
 				MTL_FAST_MATH = YES;
-<<<<<<< HEAD
-				PRODUCT_BUNDLE_IDENTIFIER = io.bluewallet.bluewallet.TodayExtension;
-				PRODUCT_NAME = "BlueWallet - Bitcoin Price";
-				PROVISIONING_PROFILE_SPECIFIER = io.bluewallet.bluewallet.TodayExtension;
-=======
 				PRODUCT_BUNDLE_IDENTIFIER = io.bluewallet.bluewallet.MarketWidget;
 				PRODUCT_NAME = "$(TARGET_NAME)";
 				PROVISIONING_PROFILE_SPECIFIER = MarketWidgetProvisionProfile;
->>>>>>> 33dd8fe9
 				SKIP_INSTALL = YES;
 				SWIFT_ACTIVE_COMPILATION_CONDITIONS = DEBUG;
 				SWIFT_OPTIMIZATION_LEVEL = "-Onone";
@@ -1739,11 +1709,7 @@
 				CLANG_WARN_DOCUMENTATION_COMMENTS = YES;
 				CLANG_WARN_QUOTED_INCLUDE_IN_FRAMEWORK_HEADER = YES;
 				CLANG_WARN_UNGUARDED_AVAILABILITY = YES_AGGRESSIVE;
-<<<<<<< HEAD
-				CODE_SIGN_ENTITLEMENTS = "TodayExtension/BlueWallet - Bitcoin Price.entitlements";
-=======
 				CODE_SIGN_ENTITLEMENTS = MarketWidgetExtension.entitlements;
->>>>>>> 33dd8fe9
 				CODE_SIGN_IDENTITY = "iPhone Distribution";
 				CODE_SIGN_STYLE = Manual;
 				COPY_PHASE_STRIP = NO;
@@ -1759,15 +1725,9 @@
 				);
 				MARKETING_VERSION = 5.6.3;
 				MTL_FAST_MATH = YES;
-<<<<<<< HEAD
-				PRODUCT_BUNDLE_IDENTIFIER = io.bluewallet.bluewallet.TodayExtension;
-				PRODUCT_NAME = "BlueWallet - Bitcoin Price";
-				PROVISIONING_PROFILE_SPECIFIER = io.bluewallet.bluewallet.TodayExtension;
-=======
 				PRODUCT_BUNDLE_IDENTIFIER = io.bluewallet.bluewallet.MarketWidget;
 				PRODUCT_NAME = "$(TARGET_NAME)";
 				PROVISIONING_PROFILE_SPECIFIER = MarketWidgetProvisionProfile;
->>>>>>> 33dd8fe9
 				SKIP_INSTALL = YES;
 				SWIFT_OPTIMIZATION_LEVEL = "-O";
 				SWIFT_VERSION = 5.0;
