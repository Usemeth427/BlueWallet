--- conflicted
+++ resolved
@@ -55,6 +55,7 @@
 		764B49B1420D4AEB8109BF62 /* libsqlite3.0.tbd in Frameworks */ = {isa = PBXBuildFile; fileRef = 7B468CC34D5B41F3950078EF /* libsqlite3.0.tbd */; };
 		782F075B5DD048449E2DECE9 /* libz.tbd in Frameworks */ = {isa = PBXBuildFile; fileRef = B9D9B3A7B2CB4255876B67AF /* libz.tbd */; };
 		849047CA2702A32A008EE567 /* Handoff.swift in Sources */ = {isa = PBXBuildFile; fileRef = 849047C92702A32A008EE567 /* Handoff.swift */; };
+		84E05A842721191B001A0D3A /* Settings.bundle in Resources */ = {isa = PBXBuildFile; fileRef = 84E05A832721191B001A0D3A /* Settings.bundle */; };
 		8CBB9CC9ACE4B44B45C28DF8 /* libPods-WidgetsExtension.a in Frameworks */ = {isa = PBXBuildFile; fileRef = 7E45F9A25C15BEA362225C9B /* libPods-WidgetsExtension.a */; };
 		906451CAD44154C2950030EC /* libPods-BlueWallet.a in Frameworks */ = {isa = PBXBuildFile; fileRef = 731973BA0AC6EA78962CE5B6 /* libPods-BlueWallet.a */; };
 		B40D4E34225841EC00428FCC /* Interface.storyboard in Resources */ = {isa = PBXBuildFile; fileRef = B40D4E32225841EC00428FCC /* Interface.storyboard */; };
@@ -292,6 +293,7 @@
 		7E45F9A25C15BEA362225C9B /* libPods-WidgetsExtension.a */ = {isa = PBXFileReference; explicitFileType = archive.ar; includeInIndex = 0; path = "libPods-WidgetsExtension.a"; sourceTree = BUILT_PRODUCTS_DIR; };
 		8448882949434D41A054C0B2 /* ToolTipMenuTests.xctest */ = {isa = PBXFileReference; explicitFileType = undefined; fileEncoding = 9; includeInIndex = 0; lastKnownFileType = wrapper.cfbundle; path = ToolTipMenuTests.xctest; sourceTree = "<group>"; };
 		849047C92702A32A008EE567 /* Handoff.swift */ = {isa = PBXFileReference; lastKnownFileType = sourcecode.swift; path = Handoff.swift; sourceTree = "<group>"; };
+		84E05A832721191B001A0D3A /* Settings.bundle */ = {isa = PBXFileReference; lastKnownFileType = "wrapper.plug-in"; path = Settings.bundle; sourceTree = "<group>"; };
 		8637D4B5E14D443A9031DA95 /* libRNFS.a */ = {isa = PBXFileReference; explicitFileType = undefined; fileEncoding = 9; includeInIndex = 0; lastKnownFileType = archive.ar; path = libRNFS.a; sourceTree = "<group>"; };
 		8C30FBCA42C6BF0B45757763 /* Pods-WidgetsExtension.debug.xcconfig */ = {isa = PBXFileReference; includeInIndex = 1; lastKnownFileType = text.xcconfig; name = "Pods-WidgetsExtension.debug.xcconfig"; path = "Pods/Target Support Files/Pods-WidgetsExtension/Pods-WidgetsExtension.debug.xcconfig"; sourceTree = "<group>"; };
 		90F86BC5194548CA87D729A9 /* libToolTipMenu.a */ = {isa = PBXFileReference; explicitFileType = undefined; fileEncoding = 9; includeInIndex = 0; lastKnownFileType = archive.ar; path = libToolTipMenu.a; sourceTree = "<group>"; };
@@ -437,6 +439,7 @@
 				6DF25A9E249DB97E001D06F5 /* LaunchScreen.storyboard */,
 				6D32C5C42596CE2F008C077C /* EventEmitter.h */,
 				6D32C5C52596CE3A008C077C /* EventEmitter.m */,
+				84E05A832721191B001A0D3A /* Settings.bundle */,
 			);
 			name = BlueWallet;
 			sourceTree = "<group>";
@@ -922,7 +925,7 @@
 			);
 			mainGroup = 83CBB9F61A601CBA00E9B192;
 			packageReferences = (
-				6DFC806E24EA0B6C007B8700 /* XCRemoteSwiftPackageReference "EFQRCode" */,
+				6DFC806E24EA0B6C007B8700 /* XCRemoteSwiftPackageReference "EFQRCode.git" */,
 			);
 			productRefGroup = 83CBBA001A601CBA00E9B192 /* Products */;
 			projectDirPath = "";
@@ -944,6 +947,7 @@
 			buildActionMask = 2147483647;
 			files = (
 				6DF25A9F249DB97E001D06F5 /* LaunchScreen.storyboard in Resources */,
+				84E05A842721191B001A0D3A /* Settings.bundle in Resources */,
 				13B07FBF1A68108700A75B9A /* Images.xcassets in Resources */,
 			);
 			runOnlyForDeploymentPostprocessing = 0;
@@ -1060,10 +1064,12 @@
 			inputPaths = (
 				"${PODS_ROOT}/Target Support Files/Pods-BlueWallet/Pods-BlueWallet-frameworks.sh",
 				"${PODS_XCFRAMEWORKS_BUILD_DIR}/OpenSSL/OpenSSL.framework/OpenSSL",
+				"${PODS_XCFRAMEWORKS_BUILD_DIR}/LDKFramework/LDKFramework.framework/LDKFramework",
 			);
 			name = "[CP] Embed Pods Frameworks";
 			outputPaths = (
 				"${TARGET_BUILD_DIR}/${FRAMEWORKS_FOLDER_PATH}/OpenSSL.framework",
+				"${TARGET_BUILD_DIR}/${FRAMEWORKS_FOLDER_PATH}/LDKFramework.framework",
 			);
 			runOnlyForDeploymentPostprocessing = 0;
 			shellPath = /bin/sh;
@@ -1366,11 +1372,7 @@
 				CODE_SIGN_ENTITLEMENTS = BlueWallet/BlueWallet.entitlements;
 				CODE_SIGN_IDENTITY = "Apple Development";
 				CODE_SIGN_STYLE = Automatic;
-<<<<<<< HEAD
-				CURRENT_PROJECT_VERSION = 661;
-=======
 				CURRENT_PROJECT_VERSION = 670;
->>>>>>> 969a24ae
 				DEAD_CODE_STRIPPING = NO;
 				DEVELOPMENT_TEAM = A7W54YZ4WU;
 				ENABLE_BITCODE = NO;
@@ -1419,11 +1421,7 @@
 				CODE_SIGN_IDENTITY = "Apple Development";
 				"CODE_SIGN_IDENTITY[sdk=macosx*]" = "Apple Development";
 				CODE_SIGN_STYLE = Automatic;
-<<<<<<< HEAD
-				CURRENT_PROJECT_VERSION = 661;
-=======
 				CURRENT_PROJECT_VERSION = 670;
->>>>>>> 969a24ae
 				DEVELOPMENT_TEAM = A7W54YZ4WU;
 				ENABLE_BITCODE = NO;
 				"ENABLE_HARDENED_RUNTIME[sdk=macosx*]" = YES;
@@ -1468,11 +1466,7 @@
 				CODE_SIGN_ENTITLEMENTS = "TodayExtension/BlueWallet - Bitcoin Price.entitlements";
 				CODE_SIGN_IDENTITY = "Apple Development";
 				CODE_SIGN_STYLE = Automatic;
-<<<<<<< HEAD
-				CURRENT_PROJECT_VERSION = 661;
-=======
 				CURRENT_PROJECT_VERSION = 670;
->>>>>>> 969a24ae
 				DEBUG_INFORMATION_FORMAT = dwarf;
 				DEVELOPMENT_TEAM = A7W54YZ4WU;
 				GCC_C_LANGUAGE_STANDARD = gnu11;
@@ -1511,11 +1505,7 @@
 				CODE_SIGN_IDENTITY = "Apple Development";
 				CODE_SIGN_STYLE = Automatic;
 				COPY_PHASE_STRIP = NO;
-<<<<<<< HEAD
-				CURRENT_PROJECT_VERSION = 661;
-=======
 				CURRENT_PROJECT_VERSION = 670;
->>>>>>> 969a24ae
 				DEBUG_INFORMATION_FORMAT = "dwarf-with-dsym";
 				DEVELOPMENT_TEAM = A7W54YZ4WU;
 				GCC_C_LANGUAGE_STANDARD = gnu11;
@@ -1552,11 +1542,7 @@
 				CLANG_WARN_UNGUARDED_AVAILABILITY = YES_AGGRESSIVE;
 				CODE_SIGN_IDENTITY = "Apple Development";
 				CODE_SIGN_STYLE = Automatic;
-<<<<<<< HEAD
-				CURRENT_PROJECT_VERSION = 661;
-=======
 				CURRENT_PROJECT_VERSION = 670;
->>>>>>> 969a24ae
 				DEBUG_INFORMATION_FORMAT = dwarf;
 				DEVELOPMENT_TEAM = A7W54YZ4WU;
 				GCC_C_LANGUAGE_STANDARD = gnu11;
@@ -1588,11 +1574,7 @@
 				"CODE_SIGN_IDENTITY[sdk=macosx*]" = "Apple Development";
 				CODE_SIGN_STYLE = Automatic;
 				COPY_PHASE_STRIP = NO;
-<<<<<<< HEAD
-				CURRENT_PROJECT_VERSION = 661;
-=======
 				CURRENT_PROJECT_VERSION = 670;
->>>>>>> 969a24ae
 				DEBUG_INFORMATION_FORMAT = "dwarf-with-dsym";
 				DEVELOPMENT_TEAM = A7W54YZ4WU;
 				GCC_C_LANGUAGE_STANDARD = gnu11;
@@ -1625,11 +1607,7 @@
 				CODE_SIGN_IDENTITY = "Apple Development";
 				"CODE_SIGN_IDENTITY[sdk=macosx*]" = "Apple Development";
 				CODE_SIGN_STYLE = Automatic;
-<<<<<<< HEAD
-				CURRENT_PROJECT_VERSION = 661;
-=======
 				CURRENT_PROJECT_VERSION = 670;
->>>>>>> 969a24ae
 				DEBUG_INFORMATION_FORMAT = dwarf;
 				DEVELOPMENT_TEAM = A7W54YZ4WU;
 				GCC_C_LANGUAGE_STANDARD = gnu11;
@@ -1674,11 +1652,7 @@
 				"CODE_SIGN_IDENTITY[sdk=macosx*]" = "Apple Development";
 				CODE_SIGN_STYLE = Automatic;
 				COPY_PHASE_STRIP = NO;
-<<<<<<< HEAD
-				CURRENT_PROJECT_VERSION = 661;
-=======
 				CURRENT_PROJECT_VERSION = 670;
->>>>>>> 969a24ae
 				DEBUG_INFORMATION_FORMAT = "dwarf-with-dsym";
 				DEVELOPMENT_TEAM = A7W54YZ4WU;
 				GCC_C_LANGUAGE_STANDARD = gnu11;
@@ -1824,11 +1798,7 @@
 				CODE_SIGN_ENTITLEMENTS = "BlueWalletWatch Extension/BlueWalletWatch Extension.entitlements";
 				CODE_SIGN_IDENTITY = "Apple Development";
 				CODE_SIGN_STYLE = Automatic;
-<<<<<<< HEAD
-				CURRENT_PROJECT_VERSION = 661;
-=======
 				CURRENT_PROJECT_VERSION = 670;
->>>>>>> 969a24ae
 				DEBUG_INFORMATION_FORMAT = dwarf;
 				DEVELOPMENT_TEAM = "";
 				GCC_C_LANGUAGE_STANDARD = gnu11;
@@ -1868,11 +1838,7 @@
 				CODE_SIGN_IDENTITY = "Apple Development";
 				CODE_SIGN_STYLE = Automatic;
 				COPY_PHASE_STRIP = NO;
-<<<<<<< HEAD
-				CURRENT_PROJECT_VERSION = 661;
-=======
 				CURRENT_PROJECT_VERSION = 670;
->>>>>>> 969a24ae
 				DEBUG_INFORMATION_FORMAT = "dwarf-with-dsym";
 				DEVELOPMENT_TEAM = "";
 				GCC_C_LANGUAGE_STANDARD = gnu11;
@@ -1911,11 +1877,7 @@
 				CODE_SIGN_ENTITLEMENTS = BlueWalletWatch/BlueWalletWatch.entitlements;
 				CODE_SIGN_IDENTITY = "Apple Development";
 				CODE_SIGN_STYLE = Automatic;
-<<<<<<< HEAD
-				CURRENT_PROJECT_VERSION = 661;
-=======
 				CURRENT_PROJECT_VERSION = 670;
->>>>>>> 969a24ae
 				DEBUG_INFORMATION_FORMAT = dwarf;
 				DEVELOPMENT_TEAM = "";
 				GCC_C_LANGUAGE_STANDARD = gnu11;
@@ -1953,11 +1915,7 @@
 				CODE_SIGN_IDENTITY = "Apple Development";
 				CODE_SIGN_STYLE = Automatic;
 				COPY_PHASE_STRIP = NO;
-<<<<<<< HEAD
-				CURRENT_PROJECT_VERSION = 661;
-=======
 				CURRENT_PROJECT_VERSION = 670;
->>>>>>> 969a24ae
 				DEBUG_INFORMATION_FORMAT = "dwarf-with-dsym";
 				DEVELOPMENT_TEAM = "";
 				GCC_C_LANGUAGE_STANDARD = gnu11;
@@ -2048,7 +2006,7 @@
 /* End XCConfigurationList section */
 
 /* Begin XCRemoteSwiftPackageReference section */
-		6DFC806E24EA0B6C007B8700 /* XCRemoteSwiftPackageReference "EFQRCode" */ = {
+		6DFC806E24EA0B6C007B8700 /* XCRemoteSwiftPackageReference "EFQRCode.git" */ = {
 			isa = XCRemoteSwiftPackageReference;
 			repositoryURL = "https://github.com/EFPrefix/EFQRCode.git";
 			requirement = {
@@ -2061,7 +2019,7 @@
 /* Begin XCSwiftPackageProductDependency section */
 		6DFC806F24EA0B6C007B8700 /* EFQRCode */ = {
 			isa = XCSwiftPackageProductDependency;
-			package = 6DFC806E24EA0B6C007B8700 /* XCRemoteSwiftPackageReference "EFQRCode" */;
+			package = 6DFC806E24EA0B6C007B8700 /* XCRemoteSwiftPackageReference "EFQRCode.git" */;
 			productName = EFQRCode;
 		};
 /* End XCSwiftPackageProductDependency section */
