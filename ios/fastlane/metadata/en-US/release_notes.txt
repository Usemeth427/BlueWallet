<<<<<<< HEAD
=======
v5.5.5
======

* FIX: scan Cobo vault signed transaction QR

v5.5.4
======

* ADD: handling push notification open
* ADD: View Wallet xPub (Apple Watch)
* ADD: COP Fiat
* FIX: Invoice were not being sent (Apple Watch)
* FIX: Disable some Watch app elements when app is not reachable
* FIX: Show loading indicator when processing file or qrcode image
* FIX: Button size for large devices
* FIX: better handling of electrum disconnect
* FIX: disable push notifications in settings
* FIX: Font-Color in Bump-Fee Input Field "Custom" is not adapted for dark mode
* FIX: QRCode border in LND Backup screen
* FIX: Animated QRCode border. Change save path to Downloads folder
* FIX: sk_SK language updates

>>>>>>> 6cc8bf0c
v5.5.3
======

* FIX: notifications
* FIX: Inverted QR codes
* FIX: translations
* FIX: Wallet rename

v5.5.2
======

* ADD: push notifications
* ADD: lnurl-pay support
* ADD: HodlHodl logout button
* ADD: Keychain clear if password is lost
* ADD: screen/wallets/details transactions count
* FIX: crashes after importing malformed xpub as watch-only
* FIX: Restore Change unit on balance  tap
* FIX: When doing max amount, some scenarios would return invalid amount due to missing value change.
* FIX: Input field to rename wallet is covered when typing
* FIX: missing text on sendMAX dialog box confirmation
* FIX: Invoice creation darkmode
* FIX: Font-Color in Input Field "transaction notes" is not adapted for dark mode

v5.5.1
======

* ADD: Dark Mode
* FIX: #1309 Sharing doesnt include text
* FIX: import mnemonic w/typo, 'try again' does nothing (closes #1286)
* ADD: support importing watch-only in bitcoincore format [fingerprint/derivation]xpub (wallet descriptors)
* REF: dont store txhex in transactions list
* REF: wrap save storage in try-catch

v5.5.0
======

* FIX: provide entropy for D20
<<<<<<< HEAD
* REF: speeded up transactions list

v5.4.4
======

* ADD: support for Cobo Vault hardware wallet (animated QR codes)
* ADD: Provide entropy via dice rolls or coin flip
* ADD: Option to exclude some wallet's transactions #248 (#1220)
* ADD: Detect language and currency setting on first run
* ADD: Launch screen dark mode
* FIX: cant send onchain when scanning QR with address & amount
* FIX: errors when fetching huge transactions from electrum server
* FIX: lnurl withdrawal when currency is set to fiat (closes #1290)
* FIX: local trader: when user is not logged in, clicking 'accept offer' should not just throw alert, but open login screen
* FIX: local trader: before accepting offer, refetch it and use fresh id and version so there are no 'outdated' errors
* FIX: local trader: when 'I am selling', sort order should be reversed
* REF: Replace FaceID image
* REF: optimize png images size
* REF: speeded up legacy HD wallets (BIP44)

v5.4.3
======

* ADD: Login to Local Trader with HodlHodl
* ADD: See full listing screen
* ADD: See your contracts/offers
* ADD: Accept offer (buy Bitcoin)
* ADD: You can now modify on-chain transaction note to self
* ADD: ILS Fiat
* REF: improved electrum server connectivity
* FIX: deeplinking for cold boot
* FIX: lnurl withdrawal when default unit is not sat (closes #1234)
* FIX: StatusBar wasn't visible when modals opened
* FIX: Euro symbol for iOS Today extension
* FIX: Change Withdraw to Exchange
* DEL: support for BIP70
=======
* REF: speeded up transactions list
>>>>>>> 6cc8bf0c
<|MERGE_RESOLUTION|>--- conflicted
+++ resolved
@@ -1,5 +1,3 @@
-<<<<<<< HEAD
-=======
 v5.5.5
 ======
 
@@ -22,7 +20,6 @@
 * FIX: Animated QRCode border. Change save path to Downloads folder
 * FIX: sk_SK language updates
 
->>>>>>> 6cc8bf0c
 v5.5.3
 ======
 
@@ -61,43 +58,4 @@
 ======
 
 * FIX: provide entropy for D20
-<<<<<<< HEAD
-* REF: speeded up transactions list
-
-v5.4.4
-======
-
-* ADD: support for Cobo Vault hardware wallet (animated QR codes)
-* ADD: Provide entropy via dice rolls or coin flip
-* ADD: Option to exclude some wallet's transactions #248 (#1220)
-* ADD: Detect language and currency setting on first run
-* ADD: Launch screen dark mode
-* FIX: cant send onchain when scanning QR with address & amount
-* FIX: errors when fetching huge transactions from electrum server
-* FIX: lnurl withdrawal when currency is set to fiat (closes #1290)
-* FIX: local trader: when user is not logged in, clicking 'accept offer' should not just throw alert, but open login screen
-* FIX: local trader: before accepting offer, refetch it and use fresh id and version so there are no 'outdated' errors
-* FIX: local trader: when 'I am selling', sort order should be reversed
-* REF: Replace FaceID image
-* REF: optimize png images size
-* REF: speeded up legacy HD wallets (BIP44)
-
-v5.4.3
-======
-
-* ADD: Login to Local Trader with HodlHodl
-* ADD: See full listing screen
-* ADD: See your contracts/offers
-* ADD: Accept offer (buy Bitcoin)
-* ADD: You can now modify on-chain transaction note to self
-* ADD: ILS Fiat
-* REF: improved electrum server connectivity
-* FIX: deeplinking for cold boot
-* FIX: lnurl withdrawal when default unit is not sat (closes #1234)
-* FIX: StatusBar wasn't visible when modals opened
-* FIX: Euro symbol for iOS Today extension
-* FIX: Change Withdraw to Exchange
-* DEL: support for BIP70
-=======
-* REF: speeded up transactions list
->>>>>>> 6cc8bf0c
+* REF: speeded up transactions list