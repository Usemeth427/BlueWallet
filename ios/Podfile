

# Resolve react_native_pods.rb with node to allow for hoisting
require Pod::Executable.execute_command('node', ['-p',
  'require.resolve(
    "react-native/scripts/react_native_pods.rb",
    {paths: [process.argv[1]]},
  )', __dir__]).strip

# Set the minimum iOS version supported
min_ios_version_supported = '13.4'
platform :ios, min_ios_version_supported

# Define a method to load a script using Node.js
def node_require(script)
  require Pod::Executable.execute_command('node', ['-p',
    "require.resolve('#{script}', {paths: [process.argv[1]]})", __dir__]).strip
end


# Define workspace and platform settings
workspace 'BlueWallet'

# Load and configure react_native_pods.rb script
node_require('react-native-permissions/scripts/setup.rb')

# Setup permissions for the app
setup_permissions(['Camera', 'Notifications'])

# Flipper configuration
flipper_config = ENV['NO_FLIPPER'] == "1" ? FlipperConfiguration.disabled : FlipperConfiguration.enabled

# Dynamic linkage configuration based on environment variable
linkage = ENV['USE_FRAMEWORKS']
if linkage
  Pod::UI.puts "Configuring Pod with #{linkage}ally linked Frameworks".green
  use_frameworks! :linkage => linkage.to_sym
end

# Define a common function to configure shared settings for targets
def configure_target()
  config = use_native_modules!
  use_react_native!(
    :path => config[:reactNativePath],
    :app_path => "#{Pod::Config.instance.installation_root}/.."
  )

  # Add specific pods for the target
  pod 'react-native-bw-file-access', :path => '../blue_modules/react-native-bw-file-access'
end

# Configure the main target
target 'BlueWallet' do
  configure_target()
  pod 'rn-ldk', :path => '../node_modules/rn-ldk' # Manually add rn-ldk pod
end

# Configure the target without LDK
target 'BlueWallet-NoLDK' do
  configure_target()
end

target 'BlueWalletUITests' do
  configure_target()
end

post_install do |installer|
<<<<<<< HEAD
  react_native_post_install(installer, :mac_catalyst_enabled => true)

=======
  react_native_post_install(
    installer,
    :mac_catalyst_enabled => true
  )
>>>>>>> 30a11cff
  installer.pods_project.targets.each do |target|
    target.build_configurations.each do |config|
      config.build_settings['IPHONEOS_DEPLOYMENT_TARGET'] = min_ios_version_supported
      if ['React-Core-AccessibilityResources'].include? target.name
        config.build_settings['CODE_SIGN_STYLE'] = "Manual"
        config.build_settings['CODE_SIGN_IDENTITY'] = "Apple Distribution: Bluewallet Services, S. R. L. (A7W54YZ4WU)"
        config.build_settings['DEVELOPMENT_TEAM'] = "A7W54YZ4WU"
      end
    end
  end

  # Add Bugsnag integration
  pod 'Bugsnag'
  plugin 'cocoapods-bugsnag'
end<|MERGE_RESOLUTION|>--- conflicted
+++ resolved
@@ -65,15 +65,10 @@
 end
 
 post_install do |installer|
-<<<<<<< HEAD
-  react_native_post_install(installer, :mac_catalyst_enabled => true)
-
-=======
   react_native_post_install(
     installer,
     :mac_catalyst_enabled => true
   )
->>>>>>> 30a11cff
   installer.pods_project.targets.each do |target|
     target.build_configurations.each do |config|
       config.build_settings['IPHONEOS_DEPLOYMENT_TARGET'] = min_ios_version_supported
