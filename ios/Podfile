--- conflicted
+++ resolved
@@ -60,14 +60,10 @@
   configure_target()
 end
 
-<<<<<<< HEAD
-# Post-installation scripts
-=======
 target 'BlueWalletUITests' do
   configure_target()
 end
 
->>>>>>> 6e10c3c7
 post_install do |installer|
   react_native_post_install(installer, :mac_catalyst_enabled => true)
 
