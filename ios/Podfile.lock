PODS:
  - boost-for-react-native (1.63.0)
  - BugsnagReactNative (7.13.2):
    - React-Core
  - BVLinearGradient (2.5.6):
    - React
  - CocoaAsyncSocket (7.6.5)
  - DoubleConversion (1.1.6)
  - FBLazyVector (0.64.2)
  - FBReactNativeSpec (0.64.2):
    - RCT-Folly (= 2020.01.13.00)
    - RCTRequired (= 0.64.2)
    - RCTTypeSafety (= 0.64.2)
    - React-Core (= 0.64.2)
    - React-jsi (= 0.64.2)
    - ReactCommon/turbomodule/core (= 0.64.2)
  - Flipper (0.75.1):
    - Flipper-Folly (~> 2.5)
    - Flipper-RSocket (~> 1.3)
  - Flipper-DoubleConversion (1.1.7)
  - Flipper-Folly (2.5.3):
    - boost-for-react-native
    - Flipper-DoubleConversion
    - Flipper-Glog
    - libevent (~> 2.1.12)
    - OpenSSL-Universal (= 1.1.180)
  - Flipper-Glog (0.3.6)
  - Flipper-PeerTalk (0.0.4)
  - Flipper-RSocket (1.3.1):
    - Flipper-Folly (~> 2.5)
  - FlipperKit (0.75.1):
    - FlipperKit/Core (= 0.75.1)
  - FlipperKit/Core (0.75.1):
    - Flipper (~> 0.75.1)
    - FlipperKit/CppBridge
    - FlipperKit/FBCxxFollyDynamicConvert
    - FlipperKit/FBDefines
    - FlipperKit/FKPortForwarding
  - FlipperKit/CppBridge (0.75.1):
    - Flipper (~> 0.75.1)
  - FlipperKit/FBCxxFollyDynamicConvert (0.75.1):
    - Flipper-Folly (~> 2.5)
  - FlipperKit/FBDefines (0.75.1)
  - FlipperKit/FKPortForwarding (0.75.1):
    - CocoaAsyncSocket (~> 7.6)
    - Flipper-PeerTalk (~> 0.0.4)
  - FlipperKit/FlipperKitHighlightOverlay (0.75.1)
  - FlipperKit/FlipperKitLayoutPlugin (0.75.1):
    - FlipperKit/Core
    - FlipperKit/FlipperKitHighlightOverlay
    - FlipperKit/FlipperKitLayoutTextSearchable
    - YogaKit (~> 1.18)
  - FlipperKit/FlipperKitLayoutTextSearchable (0.75.1)
  - FlipperKit/FlipperKitNetworkPlugin (0.75.1):
    - FlipperKit/Core
  - FlipperKit/FlipperKitReactPlugin (0.75.1):
    - FlipperKit/Core
  - FlipperKit/FlipperKitUserDefaultsPlugin (0.75.1):
    - FlipperKit/Core
  - FlipperKit/SKIOSNetworkPlugin (0.75.1):
    - FlipperKit/Core
    - FlipperKit/FlipperKitNetworkPlugin
  - GCDWebServer (3.5.4):
    - GCDWebServer/Core (= 3.5.4)
  - GCDWebServer/Core (3.5.4)
  - glog (0.3.5)
  - libevent (2.1.12)
  - lottie-ios (3.1.9)
  - lottie-react-native (4.0.2):
    - lottie-ios (~> 3.1.8)
    - React-Core
  - OpenSSL-Universal (1.1.180)
  - PasscodeAuth (1.0.0):
    - React
  - RCT-Folly (2020.01.13.00):
    - boost-for-react-native
    - DoubleConversion
    - glog
    - RCT-Folly/Default (= 2020.01.13.00)
  - RCT-Folly/Default (2020.01.13.00):
    - boost-for-react-native
    - DoubleConversion
    - glog
  - RCTRequired (0.64.2)
  - RCTTypeSafety (0.64.2):
    - FBLazyVector (= 0.64.2)
    - RCT-Folly (= 2020.01.13.00)
    - RCTRequired (= 0.64.2)
    - React-Core (= 0.64.2)
  - React (0.64.2):
    - React-Core (= 0.64.2)
    - React-Core/DevSupport (= 0.64.2)
    - React-Core/RCTWebSocket (= 0.64.2)
    - React-RCTActionSheet (= 0.64.2)
    - React-RCTAnimation (= 0.64.2)
    - React-RCTBlob (= 0.64.2)
    - React-RCTImage (= 0.64.2)
    - React-RCTLinking (= 0.64.2)
    - React-RCTNetwork (= 0.64.2)
    - React-RCTSettings (= 0.64.2)
    - React-RCTText (= 0.64.2)
    - React-RCTVibration (= 0.64.2)
  - React-callinvoker (0.64.2)
  - React-Core (0.64.2):
    - glog
    - RCT-Folly (= 2020.01.13.00)
    - React-Core/Default (= 0.64.2)
    - React-cxxreact (= 0.64.2)
    - React-jsi (= 0.64.2)
    - React-jsiexecutor (= 0.64.2)
    - React-perflogger (= 0.64.2)
    - Yoga
  - React-Core/CoreModulesHeaders (0.64.2):
    - glog
    - RCT-Folly (= 2020.01.13.00)
    - React-Core/Default
    - React-cxxreact (= 0.64.2)
    - React-jsi (= 0.64.2)
    - React-jsiexecutor (= 0.64.2)
    - React-perflogger (= 0.64.2)
    - Yoga
  - React-Core/Default (0.64.2):
    - glog
    - RCT-Folly (= 2020.01.13.00)
    - React-cxxreact (= 0.64.2)
    - React-jsi (= 0.64.2)
    - React-jsiexecutor (= 0.64.2)
    - React-perflogger (= 0.64.2)
    - Yoga
  - React-Core/DevSupport (0.64.2):
    - glog
    - RCT-Folly (= 2020.01.13.00)
    - React-Core/Default (= 0.64.2)
    - React-Core/RCTWebSocket (= 0.64.2)
    - React-cxxreact (= 0.64.2)
    - React-jsi (= 0.64.2)
    - React-jsiexecutor (= 0.64.2)
    - React-jsinspector (= 0.64.2)
    - React-perflogger (= 0.64.2)
    - Yoga
  - React-Core/RCTActionSheetHeaders (0.64.2):
    - glog
    - RCT-Folly (= 2020.01.13.00)
    - React-Core/Default
    - React-cxxreact (= 0.64.2)
    - React-jsi (= 0.64.2)
    - React-jsiexecutor (= 0.64.2)
    - React-perflogger (= 0.64.2)
    - Yoga
  - React-Core/RCTAnimationHeaders (0.64.2):
    - glog
    - RCT-Folly (= 2020.01.13.00)
    - React-Core/Default
    - React-cxxreact (= 0.64.2)
    - React-jsi (= 0.64.2)
    - React-jsiexecutor (= 0.64.2)
    - React-perflogger (= 0.64.2)
    - Yoga
  - React-Core/RCTBlobHeaders (0.64.2):
    - glog
    - RCT-Folly (= 2020.01.13.00)
    - React-Core/Default
    - React-cxxreact (= 0.64.2)
    - React-jsi (= 0.64.2)
    - React-jsiexecutor (= 0.64.2)
    - React-perflogger (= 0.64.2)
    - Yoga
  - React-Core/RCTImageHeaders (0.64.2):
    - glog
    - RCT-Folly (= 2020.01.13.00)
    - React-Core/Default
    - React-cxxreact (= 0.64.2)
    - React-jsi (= 0.64.2)
    - React-jsiexecutor (= 0.64.2)
    - React-perflogger (= 0.64.2)
    - Yoga
  - React-Core/RCTLinkingHeaders (0.64.2):
    - glog
    - RCT-Folly (= 2020.01.13.00)
    - React-Core/Default
    - React-cxxreact (= 0.64.2)
    - React-jsi (= 0.64.2)
    - React-jsiexecutor (= 0.64.2)
    - React-perflogger (= 0.64.2)
    - Yoga
  - React-Core/RCTNetworkHeaders (0.64.2):
    - glog
    - RCT-Folly (= 2020.01.13.00)
    - React-Core/Default
    - React-cxxreact (= 0.64.2)
    - React-jsi (= 0.64.2)
    - React-jsiexecutor (= 0.64.2)
    - React-perflogger (= 0.64.2)
    - Yoga
  - React-Core/RCTSettingsHeaders (0.64.2):
    - glog
    - RCT-Folly (= 2020.01.13.00)
    - React-Core/Default
    - React-cxxreact (= 0.64.2)
    - React-jsi (= 0.64.2)
    - React-jsiexecutor (= 0.64.2)
    - React-perflogger (= 0.64.2)
    - Yoga
  - React-Core/RCTTextHeaders (0.64.2):
    - glog
    - RCT-Folly (= 2020.01.13.00)
    - React-Core/Default
    - React-cxxreact (= 0.64.2)
    - React-jsi (= 0.64.2)
    - React-jsiexecutor (= 0.64.2)
    - React-perflogger (= 0.64.2)
    - Yoga
  - React-Core/RCTVibrationHeaders (0.64.2):
    - glog
    - RCT-Folly (= 2020.01.13.00)
    - React-Core/Default
    - React-cxxreact (= 0.64.2)
    - React-jsi (= 0.64.2)
    - React-jsiexecutor (= 0.64.2)
    - React-perflogger (= 0.64.2)
    - Yoga
  - React-Core/RCTWebSocket (0.64.2):
    - glog
    - RCT-Folly (= 2020.01.13.00)
    - React-Core/Default (= 0.64.2)
    - React-cxxreact (= 0.64.2)
    - React-jsi (= 0.64.2)
    - React-jsiexecutor (= 0.64.2)
    - React-perflogger (= 0.64.2)
    - Yoga
  - React-CoreModules (0.64.2):
    - FBReactNativeSpec (= 0.64.2)
    - RCT-Folly (= 2020.01.13.00)
    - RCTTypeSafety (= 0.64.2)
    - React-Core/CoreModulesHeaders (= 0.64.2)
    - React-jsi (= 0.64.2)
    - React-RCTImage (= 0.64.2)
    - ReactCommon/turbomodule/core (= 0.64.2)
  - React-cxxreact (0.64.2):
    - boost-for-react-native (= 1.63.0)
    - DoubleConversion
    - glog
    - RCT-Folly (= 2020.01.13.00)
    - React-callinvoker (= 0.64.2)
    - React-jsi (= 0.64.2)
    - React-jsinspector (= 0.64.2)
    - React-perflogger (= 0.64.2)
    - React-runtimeexecutor (= 0.64.2)
  - React-jsi (0.64.2):
    - boost-for-react-native (= 1.63.0)
    - DoubleConversion
    - glog
    - RCT-Folly (= 2020.01.13.00)
    - React-jsi/Default (= 0.64.2)
  - React-jsi/Default (0.64.2):
    - boost-for-react-native (= 1.63.0)
    - DoubleConversion
    - glog
    - RCT-Folly (= 2020.01.13.00)
  - React-jsiexecutor (0.64.2):
    - DoubleConversion
    - glog
    - RCT-Folly (= 2020.01.13.00)
    - React-cxxreact (= 0.64.2)
    - React-jsi (= 0.64.2)
    - React-perflogger (= 0.64.2)
  - React-jsinspector (0.64.2)
  - react-native-blue-crypto (1.0.0):
    - React
  - react-native-camera (4.2.1):
    - React-Core
    - react-native-camera/RCT (= 4.2.1)
    - react-native-camera/RN (= 4.2.1)
  - react-native-camera/RCT (4.2.1):
    - React-Core
  - react-native-camera/RN (4.2.1):
    - React-Core
  - react-native-document-picker (3.5.4):
    - React
  - react-native-fingerprint-scanner (6.0.0):
    - React
  - react-native-idle-timer (2.1.6):
    - React-Core
  - react-native-image-picker (4.1.2):
    - React-Core
  - react-native-ios-context-menu (1.3.0):
    - React-Core
  - react-native-randombytes (3.6.1):
    - React-Core
  - react-native-safe-area-context (3.3.2):
    - React-Core
  - react-native-tcp-socket (5.5.0):
    - CocoaAsyncSocket
    - React-Core
<<<<<<< HEAD
  - react-native-webview (11.14.1):
=======
  - react-native-tor (0.1.7):
    - React
  - react-native-webview (11.14.2):
>>>>>>> 5ed9336c
    - React-Core
  - react-native-widget-center (0.0.7):
    - React
  - React-perflogger (0.64.2)
  - React-RCTActionSheet (0.64.2):
    - React-Core/RCTActionSheetHeaders (= 0.64.2)
  - React-RCTAnimation (0.64.2):
    - FBReactNativeSpec (= 0.64.2)
    - RCT-Folly (= 2020.01.13.00)
    - RCTTypeSafety (= 0.64.2)
    - React-Core/RCTAnimationHeaders (= 0.64.2)
    - React-jsi (= 0.64.2)
    - ReactCommon/turbomodule/core (= 0.64.2)
  - React-RCTBlob (0.64.2):
    - FBReactNativeSpec (= 0.64.2)
    - RCT-Folly (= 2020.01.13.00)
    - React-Core/RCTBlobHeaders (= 0.64.2)
    - React-Core/RCTWebSocket (= 0.64.2)
    - React-jsi (= 0.64.2)
    - React-RCTNetwork (= 0.64.2)
    - ReactCommon/turbomodule/core (= 0.64.2)
  - React-RCTImage (0.64.2):
    - FBReactNativeSpec (= 0.64.2)
    - RCT-Folly (= 2020.01.13.00)
    - RCTTypeSafety (= 0.64.2)
    - React-Core/RCTImageHeaders (= 0.64.2)
    - React-jsi (= 0.64.2)
    - React-RCTNetwork (= 0.64.2)
    - ReactCommon/turbomodule/core (= 0.64.2)
  - React-RCTLinking (0.64.2):
    - FBReactNativeSpec (= 0.64.2)
    - React-Core/RCTLinkingHeaders (= 0.64.2)
    - React-jsi (= 0.64.2)
    - ReactCommon/turbomodule/core (= 0.64.2)
  - React-RCTNetwork (0.64.2):
    - FBReactNativeSpec (= 0.64.2)
    - RCT-Folly (= 2020.01.13.00)
    - RCTTypeSafety (= 0.64.2)
    - React-Core/RCTNetworkHeaders (= 0.64.2)
    - React-jsi (= 0.64.2)
    - ReactCommon/turbomodule/core (= 0.64.2)
  - React-RCTSettings (0.64.2):
    - FBReactNativeSpec (= 0.64.2)
    - RCT-Folly (= 2020.01.13.00)
    - RCTTypeSafety (= 0.64.2)
    - React-Core/RCTSettingsHeaders (= 0.64.2)
    - React-jsi (= 0.64.2)
    - ReactCommon/turbomodule/core (= 0.64.2)
  - React-RCTText (0.64.2):
    - React-Core/RCTTextHeaders (= 0.64.2)
  - React-RCTVibration (0.64.2):
    - FBReactNativeSpec (= 0.64.2)
    - RCT-Folly (= 2020.01.13.00)
    - React-Core/RCTVibrationHeaders (= 0.64.2)
    - React-jsi (= 0.64.2)
    - ReactCommon/turbomodule/core (= 0.64.2)
  - React-runtimeexecutor (0.64.2):
    - React-jsi (= 0.64.2)
  - ReactCommon/turbomodule/core (0.64.2):
    - DoubleConversion
    - glog
    - RCT-Folly (= 2020.01.13.00)
    - React-callinvoker (= 0.64.2)
    - React-Core (= 0.64.2)
    - React-cxxreact (= 0.64.2)
    - React-jsi (= 0.64.2)
    - React-perflogger (= 0.64.2)
  - RealmJS (10.9.1):
    - GCDWebServer
    - React
  - RemobileReactNativeQrcodeLocalImage (1.0.4):
    - React
<<<<<<< HEAD
  - RNCAsyncStorage (1.15.9):
=======
  - rn-ldk (0.6.3):
    - React-Core
  - RNCAsyncStorage (1.15.11):
>>>>>>> 5ed9336c
    - React-Core
  - RNCClipboard (1.9.0):
    - React-Core
  - RNCPushNotificationIOS (1.10.1):
    - React-Core
  - RNDefaultPreference (1.4.3):
    - React
<<<<<<< HEAD
  - RNDeviceInfo (8.4.2):
=======
  - RNDeviceInfo (8.4.5):
>>>>>>> 5ed9336c
    - React-Core
  - RNFS (2.18.0):
    - React
  - RNGestureHandler (1.10.3):
    - React-Core
  - RNHandoff (0.0.3):
    - React
  - RNKeychain (8.0.0):
    - React-Core
  - RNLocalize (2.1.5):
    - React-Core
  - RNPrivacySnapshot (1.0.0):
    - React
  - RNQuickAction (0.3.13):
    - React
  - RNRate (1.2.9):
    - React-Core
  - RNReactNativeHapticFeedback (1.13.0):
    - React-Core
  - RNReanimated (2.2.3):
    - DoubleConversion
    - FBLazyVector
    - FBReactNativeSpec
    - glog
    - RCT-Folly
    - RCTRequired
    - RCTTypeSafety
    - React
    - React-callinvoker
    - React-Core
    - React-Core/DevSupport
    - React-Core/RCTWebSocket
    - React-CoreModules
    - React-cxxreact
    - React-jsi
    - React-jsiexecutor
    - React-jsinspector
    - React-RCTActionSheet
    - React-RCTAnimation
    - React-RCTBlob
    - React-RCTImage
    - React-RCTLinking
    - React-RCTNetwork
    - React-RCTSettings
    - React-RCTText
    - React-RCTVibration
    - ReactCommon/turbomodule/core
    - Yoga
  - RNScreens (3.9.0):
    - React-Core
    - React-RCTImage
  - RNSecureKeyStore (1.0.0):
    - React
  - RNShare (7.2.1):
    - React-Core
  - RNSVG (12.1.1):
    - React
  - RNVectorIcons (9.0.0):
    - React-Core
  - RNWatch (1.0.4):
    - React
  - SwiftSocket (2.0.2)
  - Yoga (1.14.0)
  - YogaKit (1.18.1):
    - Yoga (~> 1.14)

DEPENDENCIES:
  - Bugsnag
  - "BugsnagReactNative (from `../node_modules/@bugsnag/react-native`)"
  - BVLinearGradient (from `../node_modules/react-native-linear-gradient`)
  - DoubleConversion (from `../node_modules/react-native/third-party-podspecs/DoubleConversion.podspec`)
  - FBLazyVector (from `../node_modules/react-native/Libraries/FBLazyVector`)
  - FBReactNativeSpec (from `../node_modules/react-native/React/FBReactNativeSpec`)
  - Flipper (~> 0.75.1)
  - Flipper-DoubleConversion (= 1.1.7)
  - Flipper-Folly (~> 2.5.3)
  - Flipper-Glog (= 0.3.6)
  - Flipper-PeerTalk (~> 0.0.4)
  - Flipper-RSocket (~> 1.3)
  - FlipperKit (~> 0.75.1)
  - FlipperKit/Core (~> 0.75.1)
  - FlipperKit/CppBridge (~> 0.75.1)
  - FlipperKit/FBCxxFollyDynamicConvert (~> 0.75.1)
  - FlipperKit/FBDefines (~> 0.75.1)
  - FlipperKit/FKPortForwarding (~> 0.75.1)
  - FlipperKit/FlipperKitHighlightOverlay (~> 0.75.1)
  - FlipperKit/FlipperKitLayoutPlugin (~> 0.75.1)
  - FlipperKit/FlipperKitLayoutTextSearchable (~> 0.75.1)
  - FlipperKit/FlipperKitNetworkPlugin (~> 0.75.1)
  - FlipperKit/FlipperKitReactPlugin (~> 0.75.1)
  - FlipperKit/FlipperKitUserDefaultsPlugin (~> 0.75.1)
  - FlipperKit/SKIOSNetworkPlugin (~> 0.75.1)
  - glog (from `../node_modules/react-native/third-party-podspecs/glog.podspec`)
  - lottie-ios (from `../node_modules/lottie-ios`)
  - lottie-react-native (from `../node_modules/lottie-react-native`)
  - PasscodeAuth (from `../node_modules/react-native-passcode-auth`)
  - RCT-Folly (from `../node_modules/react-native/third-party-podspecs/RCT-Folly.podspec`)
  - RCTRequired (from `../node_modules/react-native/Libraries/RCTRequired`)
  - RCTTypeSafety (from `../node_modules/react-native/Libraries/TypeSafety`)
  - React (from `../node_modules/react-native/`)
  - React-callinvoker (from `../node_modules/react-native/ReactCommon/callinvoker`)
  - React-Core (from `../node_modules/react-native/`)
  - React-Core/DevSupport (from `../node_modules/react-native/`)
  - React-Core/RCTWebSocket (from `../node_modules/react-native/`)
  - React-CoreModules (from `../node_modules/react-native/React/CoreModules`)
  - React-cxxreact (from `../node_modules/react-native/ReactCommon/cxxreact`)
  - React-jsi (from `../node_modules/react-native/ReactCommon/jsi`)
  - React-jsiexecutor (from `../node_modules/react-native/ReactCommon/jsiexecutor`)
  - React-jsinspector (from `../node_modules/react-native/ReactCommon/jsinspector`)
  - react-native-blue-crypto (from `../node_modules/react-native-blue-crypto`)
  - react-native-camera (from `../node_modules/react-native-camera`)
  - react-native-document-picker (from `../node_modules/react-native-document-picker`)
  - react-native-fingerprint-scanner (from `../node_modules/react-native-fingerprint-scanner`)
  - react-native-idle-timer (from `../node_modules/react-native-idle-timer`)
  - react-native-image-picker (from `../node_modules/react-native-image-picker`)
  - react-native-ios-context-menu (from `../node_modules/react-native-ios-context-menu`)
  - react-native-randombytes (from `../node_modules/react-native-randombytes`)
  - react-native-safe-area-context (from `../node_modules/react-native-safe-area-context`)
  - react-native-tcp-socket (from `../node_modules/react-native-tcp-socket`)
  - react-native-webview (from `../node_modules/react-native-webview`)
  - react-native-widget-center (from `../node_modules/react-native-widget-center`)
  - React-perflogger (from `../node_modules/react-native/ReactCommon/reactperflogger`)
  - React-RCTActionSheet (from `../node_modules/react-native/Libraries/ActionSheetIOS`)
  - React-RCTAnimation (from `../node_modules/react-native/Libraries/NativeAnimation`)
  - React-RCTBlob (from `../node_modules/react-native/Libraries/Blob`)
  - React-RCTImage (from `../node_modules/react-native/Libraries/Image`)
  - React-RCTLinking (from `../node_modules/react-native/Libraries/LinkingIOS`)
  - React-RCTNetwork (from `../node_modules/react-native/Libraries/Network`)
  - React-RCTSettings (from `../node_modules/react-native/Libraries/Settings`)
  - React-RCTText (from `../node_modules/react-native/Libraries/Text`)
  - React-RCTVibration (from `../node_modules/react-native/Libraries/Vibration`)
  - React-runtimeexecutor (from `../node_modules/react-native/ReactCommon/runtimeexecutor`)
  - ReactCommon/turbomodule/core (from `../node_modules/react-native/ReactCommon`)
  - RealmJS (from `../node_modules/realm`)
  - "RemobileReactNativeQrcodeLocalImage (from `../node_modules/@remobile/react-native-qrcode-local-image`)"
  - "RNCAsyncStorage (from `../node_modules/@react-native-async-storage/async-storage`)"
  - "RNCClipboard (from `../node_modules/@react-native-clipboard/clipboard`)"
  - "RNCPushNotificationIOS (from `../node_modules/@react-native-community/push-notification-ios`)"
  - RNDefaultPreference (from `../node_modules/react-native-default-preference`)
  - RNDeviceInfo (from `../node_modules/react-native-device-info`)
  - RNFS (from `../node_modules/react-native-fs`)
  - RNGestureHandler (from `../node_modules/react-native-gesture-handler`)
  - RNHandoff (from `../node_modules/react-native-handoff`)
  - RNKeychain (from `../node_modules/react-native-keychain`)
  - RNLocalize (from `../node_modules/react-native-localize`)
  - RNPrivacySnapshot (from `../node_modules/react-native-privacy-snapshot`)
  - RNQuickAction (from `../node_modules/react-native-quick-actions`)
  - RNRate (from `../node_modules/react-native-rate`)
  - RNReactNativeHapticFeedback (from `../node_modules/react-native-haptic-feedback`)
  - RNReanimated (from `../node_modules/react-native-reanimated`)
  - RNScreens (from `../node_modules/react-native-screens`)
  - RNSecureKeyStore (from `../node_modules/react-native-secure-key-store/ios`)
  - RNShare (from `../node_modules/react-native-share`)
  - RNSVG (from `../node_modules/react-native-svg`)
  - RNVectorIcons (from `../node_modules/react-native-vector-icons`)
  - RNWatch (from `../node_modules/react-native-watch-connectivity`)
  - SwiftSocket (from `https://github.com/swiftsocket/SwiftSocket.git`, branch `master`)
  - Yoga (from `../node_modules/react-native/ReactCommon/yoga`)

SPEC REPOS:
  trunk:
    - boost-for-react-native
    - CocoaAsyncSocket
    - Flipper
    - Flipper-DoubleConversion
    - Flipper-Folly
    - Flipper-Glog
    - Flipper-PeerTalk
    - Flipper-RSocket
    - FlipperKit
    - GCDWebServer
    - libevent
    - OpenSSL-Universal
    - YogaKit

EXTERNAL SOURCES:
  BugsnagReactNative:
    :path: "../node_modules/@bugsnag/react-native"
  BVLinearGradient:
    :path: "../node_modules/react-native-linear-gradient"
  DoubleConversion:
    :podspec: "../node_modules/react-native/third-party-podspecs/DoubleConversion.podspec"
  FBLazyVector:
    :path: "../node_modules/react-native/Libraries/FBLazyVector"
  FBReactNativeSpec:
    :path: "../node_modules/react-native/React/FBReactNativeSpec"
  glog:
    :podspec: "../node_modules/react-native/third-party-podspecs/glog.podspec"
  lottie-ios:
    :path: "../node_modules/lottie-ios"
  lottie-react-native:
    :path: "../node_modules/lottie-react-native"
  PasscodeAuth:
    :path: "../node_modules/react-native-passcode-auth"
  RCT-Folly:
    :podspec: "../node_modules/react-native/third-party-podspecs/RCT-Folly.podspec"
  RCTRequired:
    :path: "../node_modules/react-native/Libraries/RCTRequired"
  RCTTypeSafety:
    :path: "../node_modules/react-native/Libraries/TypeSafety"
  React:
    :path: "../node_modules/react-native/"
  React-callinvoker:
    :path: "../node_modules/react-native/ReactCommon/callinvoker"
  React-Core:
    :path: "../node_modules/react-native/"
  React-CoreModules:
    :path: "../node_modules/react-native/React/CoreModules"
  React-cxxreact:
    :path: "../node_modules/react-native/ReactCommon/cxxreact"
  React-jsi:
    :path: "../node_modules/react-native/ReactCommon/jsi"
  React-jsiexecutor:
    :path: "../node_modules/react-native/ReactCommon/jsiexecutor"
  React-jsinspector:
    :path: "../node_modules/react-native/ReactCommon/jsinspector"
  react-native-blue-crypto:
    :path: "../node_modules/react-native-blue-crypto"
  react-native-camera:
    :path: "../node_modules/react-native-camera"
  react-native-document-picker:
    :path: "../node_modules/react-native-document-picker"
  react-native-fingerprint-scanner:
    :path: "../node_modules/react-native-fingerprint-scanner"
  react-native-idle-timer:
    :path: "../node_modules/react-native-idle-timer"
  react-native-image-picker:
    :path: "../node_modules/react-native-image-picker"
  react-native-ios-context-menu:
    :path: "../node_modules/react-native-ios-context-menu"
  react-native-randombytes:
    :path: "../node_modules/react-native-randombytes"
  react-native-safe-area-context:
    :path: "../node_modules/react-native-safe-area-context"
  react-native-tcp-socket:
    :path: "../node_modules/react-native-tcp-socket"
  react-native-webview:
    :path: "../node_modules/react-native-webview"
  react-native-widget-center:
    :path: "../node_modules/react-native-widget-center"
  React-perflogger:
    :path: "../node_modules/react-native/ReactCommon/reactperflogger"
  React-RCTActionSheet:
    :path: "../node_modules/react-native/Libraries/ActionSheetIOS"
  React-RCTAnimation:
    :path: "../node_modules/react-native/Libraries/NativeAnimation"
  React-RCTBlob:
    :path: "../node_modules/react-native/Libraries/Blob"
  React-RCTImage:
    :path: "../node_modules/react-native/Libraries/Image"
  React-RCTLinking:
    :path: "../node_modules/react-native/Libraries/LinkingIOS"
  React-RCTNetwork:
    :path: "../node_modules/react-native/Libraries/Network"
  React-RCTSettings:
    :path: "../node_modules/react-native/Libraries/Settings"
  React-RCTText:
    :path: "../node_modules/react-native/Libraries/Text"
  React-RCTVibration:
    :path: "../node_modules/react-native/Libraries/Vibration"
  React-runtimeexecutor:
    :path: "../node_modules/react-native/ReactCommon/runtimeexecutor"
  ReactCommon:
    :path: "../node_modules/react-native/ReactCommon"
  RealmJS:
    :path: "../node_modules/realm"
  RemobileReactNativeQrcodeLocalImage:
    :path: "../node_modules/@remobile/react-native-qrcode-local-image"
  RNCAsyncStorage:
    :path: "../node_modules/@react-native-async-storage/async-storage"
  RNCClipboard:
    :path: "../node_modules/@react-native-clipboard/clipboard"
  RNCPushNotificationIOS:
    :path: "../node_modules/@react-native-community/push-notification-ios"
  RNDefaultPreference:
    :path: "../node_modules/react-native-default-preference"
  RNDeviceInfo:
    :path: "../node_modules/react-native-device-info"
  RNFS:
    :path: "../node_modules/react-native-fs"
  RNGestureHandler:
    :path: "../node_modules/react-native-gesture-handler"
  RNHandoff:
    :path: "../node_modules/react-native-handoff"
  RNKeychain:
    :path: "../node_modules/react-native-keychain"
  RNLocalize:
    :path: "../node_modules/react-native-localize"
  RNPrivacySnapshot:
    :path: "../node_modules/react-native-privacy-snapshot"
  RNQuickAction:
    :path: "../node_modules/react-native-quick-actions"
  RNRate:
    :path: "../node_modules/react-native-rate"
  RNReactNativeHapticFeedback:
    :path: "../node_modules/react-native-haptic-feedback"
  RNReanimated:
    :path: "../node_modules/react-native-reanimated"
  RNScreens:
    :path: "../node_modules/react-native-screens"
  RNSecureKeyStore:
    :path: "../node_modules/react-native-secure-key-store/ios"
  RNShare:
    :path: "../node_modules/react-native-share"
  RNSVG:
    :path: "../node_modules/react-native-svg"
  RNVectorIcons:
    :path: "../node_modules/react-native-vector-icons"
  RNWatch:
    :path: "../node_modules/react-native-watch-connectivity"
  SwiftSocket:
    :branch: master
    :git: https://github.com/swiftsocket/SwiftSocket.git
  Yoga:
    :path: "../node_modules/react-native/ReactCommon/yoga"

CHECKOUT OPTIONS:
  SwiftSocket:
    :commit: 4a3af2cbbaef5b2fddbaff80f6767fecc0ce5fe2
    :git: https://github.com/swiftsocket/SwiftSocket.git

SPEC CHECKSUMS:
  boost-for-react-native: 39c7adb57c4e60d6c5479dd8623128eb5b3f0f2c
  BugsnagReactNative: 23b87aa38823caa0d962f98df089b672ef8cbba0
  BVLinearGradient: e3aad03778a456d77928f594a649e96995f1c872
  CocoaAsyncSocket: 065fd1e645c7abab64f7a6a2007a48038fdc6a99
  DoubleConversion: cf9b38bf0b2d048436d9a82ad2abe1404f11e7de
  FBLazyVector: e686045572151edef46010a6f819ade377dfeb4b
  FBReactNativeSpec: d1904f6d1468c2411b99af1a8b3db52f828475b7
  Flipper: d3da1aa199aad94455ae725e9f3aa43f3ec17021
  Flipper-DoubleConversion: 38631e41ef4f9b12861c67d17cb5518d06badc41
  Flipper-Folly: 755929a4f851b2fb2c347d533a23f191b008554c
  Flipper-Glog: 1dfd6abf1e922806c52ceb8701a3599a79a200a6
  Flipper-PeerTalk: 116d8f857dc6ef55c7a5a75ea3ceaafe878aadc9
  Flipper-RSocket: 127954abe8b162fcaf68d2134d34dc2bd7076154
  FlipperKit: 8a20b5c5fcf9436cac58551dc049867247f64b00
  GCDWebServer: 2c156a56c8226e2d5c0c3f208a3621ccffbe3ce4
  glog: 73c2498ac6884b13ede40eda8228cb1eee9d9d62
  libevent: 4049cae6c81cdb3654a443be001fb9bdceff7913
  lottie-ios: 3a3758ef5a008e762faec9c9d50a39842f26d124
  lottie-react-native: 4dff8fe8d10ddef9e7880e770080f4a56121397e
  OpenSSL-Universal: 1aa4f6a6ee7256b83db99ec1ccdaa80d10f9af9b
  PasscodeAuth: 1cc99b13d8e4de4716d7e2b4069af2f1a9de30b2
  RCT-Folly: ec7a233ccc97cc556cf7237f0db1ff65b986f27c
  RCTRequired: 6d3e854f0e7260a648badd0d44fc364bc9da9728
  RCTTypeSafety: c1f31d19349c6b53085766359caac425926fafaa
  React: bda6b6d7ae912de97d7a61aa5c160db24aa2ad69
  React-callinvoker: 9840ea7e8e88ed73d438edb725574820b29b5baa
  React-Core: b5e385da7ce5f16a220fc60fd0749eae2c6120f0
  React-CoreModules: 17071a4e2c5239b01585f4aa8070141168ab298f
  React-cxxreact: 9be7b6340ed9f7c53e53deca7779f07cd66525ba
  React-jsi: 67747b9722f6dab2ffe15b011bcf6b3f2c3f1427
  React-jsiexecutor: 80c46bd381fd06e418e0d4f53672dc1d1945c4c3
  React-jsinspector: cc614ec18a9ca96fd275100c16d74d62ee11f0ae
  react-native-blue-crypto: 23f1558ad3d38d7a2edb7e2f6ed1bc520ed93e56
  react-native-camera: 210a872c84d3aa0982a9223047ef9e743ed694fa
  react-native-document-picker: c5752781fbc0c126c627c1549b037c139444a4cf
  react-native-fingerprint-scanner: c68136ca57e3704d7bdf5faa554ea535ce15b1d0
  react-native-idle-timer: 97b8283237d45146a7a5c25bdebe9e1e85f3687b
  react-native-image-picker: f45729c43d4f854508ab25c0d0f0f711a2a8a267
  react-native-ios-context-menu: c787c9a764525d07dff9bd75a191f67de7176e9f
  react-native-randombytes: 5fc412efe7b5c55b9002c0004d75fe5fabcaa507
  react-native-safe-area-context: 5cf05f49df9d17261e40e518481f2e334c6cd4b5
<<<<<<< HEAD
  react-native-tcp-socket: 029f7bdaf113df22cbe07347cc65a19abaa9672d
  react-native-webview: 16054e7a26009b7d5944a18e19f450e26bd4c969
=======
  react-native-tcp-socket: 199889cd48b07a0238e0feb53549607de5207116
  react-native-tor: 4f389f5719dad633542b57ea32744e954730e7ef
  react-native-webview: 01791db11d056b9e880db8232809b9ee3e10e9cf
>>>>>>> 5ed9336c
  react-native-widget-center: 5e63193fce272aa3c2aa4f1a33e129b06a962f47
  React-perflogger: 25373e382fed75ce768a443822f07098a15ab737
  React-RCTActionSheet: af7796ba49ffe4ca92e7277a5d992d37203f7da5
  React-RCTAnimation: 6a2e76ab50c6f25b428d81b76a5a45351c4d77aa
  React-RCTBlob: 02a2887023e0eed99391b6445b2e23a2a6f9226d
  React-RCTImage: ce5bf8e7438f2286d9b646a05d6ab11f38b0323d
  React-RCTLinking: ccd20742de14e020cb5f99d5c7e0bf0383aefbd9
  React-RCTNetwork: dfb9d089ab0753e5e5f55fc4b1210858f7245647
  React-RCTSettings: b14aef2d83699e48b410fb7c3ba5b66cd3291ae2
  React-RCTText: 41a2e952dd9adc5caf6fb68ed46b275194d5da5f
  React-RCTVibration: 24600e3b1aaa77126989bc58b6747509a1ba14f3
  React-runtimeexecutor: a9904c6d0218fb9f8b19d6dd88607225927668f9
  ReactCommon: 149906e01aa51142707a10665185db879898e966
  RealmJS: db77f07dbb7bde3754ee19aa3ce16c050b972751
  RemobileReactNativeQrcodeLocalImage: 57aadc12896b148fb5e04bc7c6805f3565f5c3fa
<<<<<<< HEAD
  RNCAsyncStorage: d599364c12b1ddb042cc2d7ab6f8258962b83097
  RNCClipboard: f49f3de56b40d0f4104680dabadc7a1f063f4fd4
  RNCPushNotificationIOS: 089da3b657e1e3d464f38195fd2e3069608ef5af
  RNDefaultPreference: 21816c0a6f61a2829ccc0cef034392e9b509ee5f
  RNDeviceInfo: bd05cd9501c2eef0300b391b1296f1515cecca25
=======
  rn-ldk: 226ee19483257c6eef96dc243483c0908cb54e8f
  RNCAsyncStorage: b4d70dc4bd735a92ce32b6943450c0822a802f04
  RNCClipboard: f49f3de56b40d0f4104680dabadc7a1f063f4fd4
  RNCPushNotificationIOS: 089da3b657e1e3d464f38195fd2e3069608ef5af
  RNDefaultPreference: 21816c0a6f61a2829ccc0cef034392e9b509ee5f
  RNDeviceInfo: 3b3bbe00f478907223daa580b6882f0bae162f72
>>>>>>> 5ed9336c
  RNFS: 3ab21fa6c56d65566d1fb26c2228e2b6132e5e32
  RNGestureHandler: a479ebd5ed4221a810967000735517df0d2db211
  RNHandoff: d3b0754cca3a6bcd9b25f544f733f7f033ccf5fa
  RNKeychain: 4f63aada75ebafd26f4bc2c670199461eab85d94
  RNLocalize: 13a971fd888f2933504a745983f781dc52feeab6
  RNPrivacySnapshot: 71919dde3c6a29dd332115409c2aec564afee8f4
  RNQuickAction: 6d404a869dc872cde841ad3147416a670d13fa93
  RNRate: 622db602051b6abf6ec467cdcc3c5e3112076745
  RNReactNativeHapticFeedback: b83bfb4b537bdd78eb4f6ffe63c6884f7b049ead
  RNReanimated: 64c38d47ffcc29c97fc1d8cfde9e8a73d7be7cc8
  RNScreens: 4d79118be80f79fa1f4aa131909a1d6e86280af3
  RNSecureKeyStore: f1ad870e53806453039f650720d2845c678d89c8
  RNShare: edd621a71124961e29a7ba43a84bd1c6f9980d88
  RNSVG: 551acb6562324b1d52a4e0758f7ca0ec234e278f
  RNVectorIcons: 4143ba35feebab8fdbe6bc43d1e776b393d47ac8
  RNWatch: 99637948ec9b5c9ec5a41920642594ad5ba07e80
  SwiftSocket: c8d482e867ae4d3eb4c769e9382e123c1f1f833b
  Yoga: 575c581c63e0d35c9a83f4b46d01d63abc1100ac
  YogaKit: f782866e155069a2cca2517aafea43200b01fd5a

PODFILE CHECKSUM: 39afb2c1727531c14ee301938165dcf7a6f6ca0f

COCOAPODS: 1.10.1<|MERGE_RESOLUTION|>--- conflicted
+++ resolved
@@ -292,13 +292,9 @@
   - react-native-tcp-socket (5.5.0):
     - CocoaAsyncSocket
     - React-Core
-<<<<<<< HEAD
-  - react-native-webview (11.14.1):
-=======
   - react-native-tor (0.1.7):
     - React
   - react-native-webview (11.14.2):
->>>>>>> 5ed9336c
     - React-Core
   - react-native-widget-center (0.0.7):
     - React
@@ -371,13 +367,9 @@
     - React
   - RemobileReactNativeQrcodeLocalImage (1.0.4):
     - React
-<<<<<<< HEAD
-  - RNCAsyncStorage (1.15.9):
-=======
   - rn-ldk (0.6.3):
     - React-Core
   - RNCAsyncStorage (1.15.11):
->>>>>>> 5ed9336c
     - React-Core
   - RNCClipboard (1.9.0):
     - React-Core
@@ -385,11 +377,7 @@
     - React-Core
   - RNDefaultPreference (1.4.3):
     - React
-<<<<<<< HEAD
-  - RNDeviceInfo (8.4.2):
-=======
   - RNDeviceInfo (8.4.5):
->>>>>>> 5ed9336c
     - React-Core
   - RNFS (2.18.0):
     - React
@@ -509,6 +497,7 @@
   - react-native-randombytes (from `../node_modules/react-native-randombytes`)
   - react-native-safe-area-context (from `../node_modules/react-native-safe-area-context`)
   - react-native-tcp-socket (from `../node_modules/react-native-tcp-socket`)
+  - react-native-tor (from `../node_modules/react-native-tor`)
   - react-native-webview (from `../node_modules/react-native-webview`)
   - react-native-widget-center (from `../node_modules/react-native-widget-center`)
   - React-perflogger (from `../node_modules/react-native/ReactCommon/reactperflogger`)
@@ -525,6 +514,7 @@
   - ReactCommon/turbomodule/core (from `../node_modules/react-native/ReactCommon`)
   - RealmJS (from `../node_modules/realm`)
   - "RemobileReactNativeQrcodeLocalImage (from `../node_modules/@remobile/react-native-qrcode-local-image`)"
+  - rn-ldk (from `../node_modules/rn-ldk`)
   - "RNCAsyncStorage (from `../node_modules/@react-native-async-storage/async-storage`)"
   - "RNCClipboard (from `../node_modules/@react-native-clipboard/clipboard`)"
   - "RNCPushNotificationIOS (from `../node_modules/@react-native-community/push-notification-ios`)"
@@ -626,6 +616,8 @@
     :path: "../node_modules/react-native-safe-area-context"
   react-native-tcp-socket:
     :path: "../node_modules/react-native-tcp-socket"
+  react-native-tor:
+    :path: "../node_modules/react-native-tor"
   react-native-webview:
     :path: "../node_modules/react-native-webview"
   react-native-widget-center:
@@ -658,6 +650,8 @@
     :path: "../node_modules/realm"
   RemobileReactNativeQrcodeLocalImage:
     :path: "../node_modules/@remobile/react-native-qrcode-local-image"
+  rn-ldk:
+    :path: "../node_modules/rn-ldk"
   RNCAsyncStorage:
     :path: "../node_modules/@react-native-async-storage/async-storage"
   RNCClipboard:
@@ -753,14 +747,9 @@
   react-native-ios-context-menu: c787c9a764525d07dff9bd75a191f67de7176e9f
   react-native-randombytes: 5fc412efe7b5c55b9002c0004d75fe5fabcaa507
   react-native-safe-area-context: 5cf05f49df9d17261e40e518481f2e334c6cd4b5
-<<<<<<< HEAD
-  react-native-tcp-socket: 029f7bdaf113df22cbe07347cc65a19abaa9672d
-  react-native-webview: 16054e7a26009b7d5944a18e19f450e26bd4c969
-=======
   react-native-tcp-socket: 199889cd48b07a0238e0feb53549607de5207116
   react-native-tor: 4f389f5719dad633542b57ea32744e954730e7ef
   react-native-webview: 01791db11d056b9e880db8232809b9ee3e10e9cf
->>>>>>> 5ed9336c
   react-native-widget-center: 5e63193fce272aa3c2aa4f1a33e129b06a962f47
   React-perflogger: 25373e382fed75ce768a443822f07098a15ab737
   React-RCTActionSheet: af7796ba49ffe4ca92e7277a5d992d37203f7da5
@@ -776,20 +765,12 @@
   ReactCommon: 149906e01aa51142707a10665185db879898e966
   RealmJS: db77f07dbb7bde3754ee19aa3ce16c050b972751
   RemobileReactNativeQrcodeLocalImage: 57aadc12896b148fb5e04bc7c6805f3565f5c3fa
-<<<<<<< HEAD
-  RNCAsyncStorage: d599364c12b1ddb042cc2d7ab6f8258962b83097
-  RNCClipboard: f49f3de56b40d0f4104680dabadc7a1f063f4fd4
-  RNCPushNotificationIOS: 089da3b657e1e3d464f38195fd2e3069608ef5af
-  RNDefaultPreference: 21816c0a6f61a2829ccc0cef034392e9b509ee5f
-  RNDeviceInfo: bd05cd9501c2eef0300b391b1296f1515cecca25
-=======
   rn-ldk: 226ee19483257c6eef96dc243483c0908cb54e8f
   RNCAsyncStorage: b4d70dc4bd735a92ce32b6943450c0822a802f04
   RNCClipboard: f49f3de56b40d0f4104680dabadc7a1f063f4fd4
   RNCPushNotificationIOS: 089da3b657e1e3d464f38195fd2e3069608ef5af
   RNDefaultPreference: 21816c0a6f61a2829ccc0cef034392e9b509ee5f
   RNDeviceInfo: 3b3bbe00f478907223daa580b6882f0bae162f72
->>>>>>> 5ed9336c
   RNFS: 3ab21fa6c56d65566d1fb26c2228e2b6132e5e32
   RNGestureHandler: a479ebd5ed4221a810967000735517df0d2db211
   RNHandoff: d3b0754cca3a6bcd9b25f544f733f7f033ccf5fa
