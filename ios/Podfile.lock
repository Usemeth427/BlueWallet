PODS:
<<<<<<< HEAD
  - boost (1.83.0)
  - BugsnagReactNative (7.22.3):
=======
  - boost (1.76.0)
  - BugsnagReactNative (7.22.4):
>>>>>>> 38c9b729
    - React-Core
  - BVLinearGradient (2.8.3):
    - React-Core
  - CocoaAsyncSocket (7.6.5)
  - DoubleConversion (1.1.6)
  - FBLazyVector (0.73.3)
  - FBReactNativeSpec (0.73.3):
    - RCT-Folly (= 2022.05.16.00)
    - RCTRequired (= 0.73.3)
    - RCTTypeSafety (= 0.73.3)
    - React-Core (= 0.73.3)
    - React-jsi (= 0.73.3)
    - ReactCommon/turbomodule/core (= 0.73.3)
  - fmt (6.2.1)
  - glog (0.3.5)
  - hermes-engine (0.73.3):
    - hermes-engine/Pre-built (= 0.73.3)
  - hermes-engine/Pre-built (0.73.3)
  - libevent (2.1.12)
  - lottie-ios (4.4.0)
  - lottie-react-native (6.6.0):
    - glog
    - lottie-ios (~> 4.4.0)
    - RCT-Folly (= 2022.05.16.00)
    - React-Core
  - PasscodeAuth (1.0.0):
    - React
  - RCT-Folly (2022.05.16.00):
    - boost
    - DoubleConversion
    - fmt (~> 6.2.1)
    - glog
    - RCT-Folly/Default (= 2022.05.16.00)
  - RCT-Folly/Default (2022.05.16.00):
    - boost
    - DoubleConversion
    - fmt (~> 6.2.1)
    - glog
  - RCT-Folly/Fabric (2022.05.16.00):
    - boost
    - DoubleConversion
    - fmt (~> 6.2.1)
    - glog
  - RCT-Folly/Futures (2022.05.16.00):
    - boost
    - DoubleConversion
    - fmt (~> 6.2.1)
    - glog
    - libevent
  - RCTRequired (0.73.3)
  - RCTTypeSafety (0.73.3):
    - FBLazyVector (= 0.73.3)
    - RCTRequired (= 0.73.3)
    - React-Core (= 0.73.3)
  - React (0.73.3):
    - React-Core (= 0.73.3)
    - React-Core/DevSupport (= 0.73.3)
    - React-Core/RCTWebSocket (= 0.73.3)
    - React-RCTActionSheet (= 0.73.3)
    - React-RCTAnimation (= 0.73.3)
    - React-RCTBlob (= 0.73.3)
    - React-RCTImage (= 0.73.3)
    - React-RCTLinking (= 0.73.3)
    - React-RCTNetwork (= 0.73.3)
    - React-RCTSettings (= 0.73.3)
    - React-RCTText (= 0.73.3)
    - React-RCTVibration (= 0.73.3)
  - React-callinvoker (0.73.3)
  - React-Codegen (0.73.3):
    - DoubleConversion
    - FBReactNativeSpec
    - glog
    - hermes-engine
    - RCT-Folly
    - RCTRequired
    - RCTTypeSafety
    - React-Core
    - React-jsi
    - React-jsiexecutor
    - React-NativeModulesApple
    - React-rncore
    - ReactCommon/turbomodule/bridging
    - ReactCommon/turbomodule/core
  - React-Core (0.73.3):
    - glog
    - hermes-engine
    - RCT-Folly (= 2022.05.16.00)
    - React-Core/Default (= 0.73.3)
    - React-cxxreact
    - React-hermes
    - React-jsi
    - React-jsiexecutor
    - React-perflogger
    - React-runtimescheduler
    - React-utils
    - SocketRocket (= 0.6.1)
    - Yoga
  - React-Core/CoreModulesHeaders (0.73.3):
    - glog
    - hermes-engine
    - RCT-Folly (= 2022.05.16.00)
    - React-Core/Default
    - React-cxxreact
    - React-hermes
    - React-jsi
    - React-jsiexecutor
    - React-perflogger
    - React-runtimescheduler
    - React-utils
    - SocketRocket (= 0.6.1)
    - Yoga
  - React-Core/Default (0.73.3):
    - glog
    - hermes-engine
    - RCT-Folly (= 2022.05.16.00)
    - React-cxxreact
    - React-hermes
    - React-jsi
    - React-jsiexecutor
    - React-perflogger
    - React-runtimescheduler
    - React-utils
    - SocketRocket (= 0.6.1)
    - Yoga
  - React-Core/DevSupport (0.73.3):
    - glog
    - hermes-engine
    - RCT-Folly (= 2022.05.16.00)
    - React-Core/Default (= 0.73.3)
    - React-Core/RCTWebSocket (= 0.73.3)
    - React-cxxreact
    - React-hermes
    - React-jsi
    - React-jsiexecutor
    - React-jsinspector (= 0.73.3)
    - React-perflogger
    - React-runtimescheduler
    - React-utils
    - SocketRocket (= 0.6.1)
    - Yoga
  - React-Core/RCTActionSheetHeaders (0.73.3):
    - glog
    - hermes-engine
    - RCT-Folly (= 2022.05.16.00)
    - React-Core/Default
    - React-cxxreact
    - React-hermes
    - React-jsi
    - React-jsiexecutor
    - React-perflogger
    - React-runtimescheduler
    - React-utils
    - SocketRocket (= 0.6.1)
    - Yoga
  - React-Core/RCTAnimationHeaders (0.73.3):
    - glog
    - hermes-engine
    - RCT-Folly (= 2022.05.16.00)
    - React-Core/Default
    - React-cxxreact
    - React-hermes
    - React-jsi
    - React-jsiexecutor
    - React-perflogger
    - React-runtimescheduler
    - React-utils
    - SocketRocket (= 0.6.1)
    - Yoga
  - React-Core/RCTBlobHeaders (0.73.3):
    - glog
    - hermes-engine
    - RCT-Folly (= 2022.05.16.00)
    - React-Core/Default
    - React-cxxreact
    - React-hermes
    - React-jsi
    - React-jsiexecutor
    - React-perflogger
    - React-runtimescheduler
    - React-utils
    - SocketRocket (= 0.6.1)
    - Yoga
  - React-Core/RCTImageHeaders (0.73.3):
    - glog
    - hermes-engine
    - RCT-Folly (= 2022.05.16.00)
    - React-Core/Default
    - React-cxxreact
    - React-hermes
    - React-jsi
    - React-jsiexecutor
    - React-perflogger
    - React-runtimescheduler
    - React-utils
    - SocketRocket (= 0.6.1)
    - Yoga
  - React-Core/RCTLinkingHeaders (0.73.3):
    - glog
    - hermes-engine
    - RCT-Folly (= 2022.05.16.00)
    - React-Core/Default
    - React-cxxreact
    - React-hermes
    - React-jsi
    - React-jsiexecutor
    - React-perflogger
    - React-runtimescheduler
    - React-utils
    - SocketRocket (= 0.6.1)
    - Yoga
  - React-Core/RCTNetworkHeaders (0.73.3):
    - glog
    - hermes-engine
    - RCT-Folly (= 2022.05.16.00)
    - React-Core/Default
    - React-cxxreact
    - React-hermes
    - React-jsi
    - React-jsiexecutor
    - React-perflogger
    - React-runtimescheduler
    - React-utils
    - SocketRocket (= 0.6.1)
    - Yoga
  - React-Core/RCTSettingsHeaders (0.73.3):
    - glog
    - hermes-engine
    - RCT-Folly (= 2022.05.16.00)
    - React-Core/Default
    - React-cxxreact
    - React-hermes
    - React-jsi
    - React-jsiexecutor
    - React-perflogger
    - React-runtimescheduler
    - React-utils
    - SocketRocket (= 0.6.1)
    - Yoga
  - React-Core/RCTTextHeaders (0.73.3):
    - glog
    - hermes-engine
    - RCT-Folly (= 2022.05.16.00)
    - React-Core/Default
    - React-cxxreact
    - React-hermes
    - React-jsi
    - React-jsiexecutor
    - React-perflogger
    - React-runtimescheduler
    - React-utils
    - SocketRocket (= 0.6.1)
    - Yoga
  - React-Core/RCTVibrationHeaders (0.73.3):
    - glog
    - hermes-engine
    - RCT-Folly (= 2022.05.16.00)
    - React-Core/Default
    - React-cxxreact
    - React-hermes
    - React-jsi
    - React-jsiexecutor
    - React-perflogger
    - React-runtimescheduler
    - React-utils
    - SocketRocket (= 0.6.1)
    - Yoga
  - React-Core/RCTWebSocket (0.73.3):
    - glog
    - hermes-engine
    - RCT-Folly (= 2022.05.16.00)
    - React-Core/Default (= 0.73.3)
    - React-cxxreact
    - React-hermes
    - React-jsi
    - React-jsiexecutor
    - React-perflogger
    - React-runtimescheduler
    - React-utils
    - SocketRocket (= 0.6.1)
    - Yoga
  - React-CoreModules (0.73.3):
    - RCT-Folly (= 2022.05.16.00)
    - RCTTypeSafety (= 0.73.3)
    - React-Codegen
    - React-Core/CoreModulesHeaders (= 0.73.3)
    - React-jsi (= 0.73.3)
    - React-NativeModulesApple
    - React-RCTBlob
    - React-RCTImage (= 0.73.3)
    - ReactCommon
    - SocketRocket (= 0.6.1)
  - React-cxxreact (0.73.3):
    - boost (= 1.83.0)
    - DoubleConversion
    - fmt (~> 6.2.1)
    - glog
    - hermes-engine
    - RCT-Folly (= 2022.05.16.00)
    - React-callinvoker (= 0.73.3)
    - React-debug (= 0.73.3)
    - React-jsi (= 0.73.3)
    - React-jsinspector (= 0.73.3)
    - React-logger (= 0.73.3)
    - React-perflogger (= 0.73.3)
    - React-runtimeexecutor (= 0.73.3)
  - React-debug (0.73.3)
  - React-Fabric (0.73.3):
    - DoubleConversion
    - fmt (~> 6.2.1)
    - glog
    - hermes-engine
    - RCT-Folly/Fabric (= 2022.05.16.00)
    - RCTRequired
    - RCTTypeSafety
    - React-Core
    - React-cxxreact
    - React-debug
    - React-Fabric/animations (= 0.73.3)
    - React-Fabric/attributedstring (= 0.73.3)
    - React-Fabric/componentregistry (= 0.73.3)
    - React-Fabric/componentregistrynative (= 0.73.3)
    - React-Fabric/components (= 0.73.3)
    - React-Fabric/core (= 0.73.3)
    - React-Fabric/imagemanager (= 0.73.3)
    - React-Fabric/leakchecker (= 0.73.3)
    - React-Fabric/mounting (= 0.73.3)
    - React-Fabric/scheduler (= 0.73.3)
    - React-Fabric/telemetry (= 0.73.3)
    - React-Fabric/templateprocessor (= 0.73.3)
    - React-Fabric/textlayoutmanager (= 0.73.3)
    - React-Fabric/uimanager (= 0.73.3)
    - React-graphics
    - React-jsi
    - React-jsiexecutor
    - React-logger
    - React-rendererdebug
    - React-runtimescheduler
    - React-utils
    - ReactCommon/turbomodule/core
  - React-Fabric/animations (0.73.3):
    - DoubleConversion
    - fmt (~> 6.2.1)
    - glog
    - hermes-engine
    - RCT-Folly/Fabric (= 2022.05.16.00)
    - RCTRequired
    - RCTTypeSafety
    - React-Core
    - React-cxxreact
    - React-debug
    - React-graphics
    - React-jsi
    - React-jsiexecutor
    - React-logger
    - React-rendererdebug
    - React-runtimescheduler
    - React-utils
    - ReactCommon/turbomodule/core
  - React-Fabric/attributedstring (0.73.3):
    - DoubleConversion
    - fmt (~> 6.2.1)
    - glog
    - hermes-engine
    - RCT-Folly/Fabric (= 2022.05.16.00)
    - RCTRequired
    - RCTTypeSafety
    - React-Core
    - React-cxxreact
    - React-debug
    - React-graphics
    - React-jsi
    - React-jsiexecutor
    - React-logger
    - React-rendererdebug
    - React-runtimescheduler
    - React-utils
    - ReactCommon/turbomodule/core
  - React-Fabric/componentregistry (0.73.3):
    - DoubleConversion
    - fmt (~> 6.2.1)
    - glog
    - hermes-engine
    - RCT-Folly/Fabric (= 2022.05.16.00)
    - RCTRequired
    - RCTTypeSafety
    - React-Core
    - React-cxxreact
    - React-debug
    - React-graphics
    - React-jsi
    - React-jsiexecutor
    - React-logger
    - React-rendererdebug
    - React-runtimescheduler
    - React-utils
    - ReactCommon/turbomodule/core
  - React-Fabric/componentregistrynative (0.73.3):
    - DoubleConversion
    - fmt (~> 6.2.1)
    - glog
    - hermes-engine
    - RCT-Folly/Fabric (= 2022.05.16.00)
    - RCTRequired
    - RCTTypeSafety
    - React-Core
    - React-cxxreact
    - React-debug
    - React-graphics
    - React-jsi
    - React-jsiexecutor
    - React-logger
    - React-rendererdebug
    - React-runtimescheduler
    - React-utils
    - ReactCommon/turbomodule/core
  - React-Fabric/components (0.73.3):
    - DoubleConversion
    - fmt (~> 6.2.1)
    - glog
    - hermes-engine
    - RCT-Folly/Fabric (= 2022.05.16.00)
    - RCTRequired
    - RCTTypeSafety
    - React-Core
    - React-cxxreact
    - React-debug
    - React-Fabric/components/inputaccessory (= 0.73.3)
    - React-Fabric/components/legacyviewmanagerinterop (= 0.73.3)
    - React-Fabric/components/modal (= 0.73.3)
    - React-Fabric/components/rncore (= 0.73.3)
    - React-Fabric/components/root (= 0.73.3)
    - React-Fabric/components/safeareaview (= 0.73.3)
    - React-Fabric/components/scrollview (= 0.73.3)
    - React-Fabric/components/text (= 0.73.3)
    - React-Fabric/components/textinput (= 0.73.3)
    - React-Fabric/components/unimplementedview (= 0.73.3)
    - React-Fabric/components/view (= 0.73.3)
    - React-graphics
    - React-jsi
    - React-jsiexecutor
    - React-logger
    - React-rendererdebug
    - React-runtimescheduler
    - React-utils
    - ReactCommon/turbomodule/core
  - React-Fabric/components/inputaccessory (0.73.3):
    - DoubleConversion
    - fmt (~> 6.2.1)
    - glog
    - hermes-engine
    - RCT-Folly/Fabric (= 2022.05.16.00)
    - RCTRequired
    - RCTTypeSafety
    - React-Core
    - React-cxxreact
    - React-debug
    - React-graphics
    - React-jsi
    - React-jsiexecutor
    - React-logger
    - React-rendererdebug
    - React-runtimescheduler
    - React-utils
    - ReactCommon/turbomodule/core
  - React-Fabric/components/legacyviewmanagerinterop (0.73.3):
    - DoubleConversion
    - fmt (~> 6.2.1)
    - glog
    - hermes-engine
    - RCT-Folly/Fabric (= 2022.05.16.00)
    - RCTRequired
    - RCTTypeSafety
    - React-Core
    - React-cxxreact
    - React-debug
    - React-graphics
    - React-jsi
    - React-jsiexecutor
    - React-logger
    - React-rendererdebug
    - React-runtimescheduler
    - React-utils
    - ReactCommon/turbomodule/core
  - React-Fabric/components/modal (0.73.3):
    - DoubleConversion
    - fmt (~> 6.2.1)
    - glog
    - hermes-engine
    - RCT-Folly/Fabric (= 2022.05.16.00)
    - RCTRequired
    - RCTTypeSafety
    - React-Core
    - React-cxxreact
    - React-debug
    - React-graphics
    - React-jsi
    - React-jsiexecutor
    - React-logger
    - React-rendererdebug
    - React-runtimescheduler
    - React-utils
    - ReactCommon/turbomodule/core
  - React-Fabric/components/rncore (0.73.3):
    - DoubleConversion
    - fmt (~> 6.2.1)
    - glog
    - hermes-engine
    - RCT-Folly/Fabric (= 2022.05.16.00)
    - RCTRequired
    - RCTTypeSafety
    - React-Core
    - React-cxxreact
    - React-debug
    - React-graphics
    - React-jsi
    - React-jsiexecutor
    - React-logger
    - React-rendererdebug
    - React-runtimescheduler
    - React-utils
    - ReactCommon/turbomodule/core
  - React-Fabric/components/root (0.73.3):
    - DoubleConversion
    - fmt (~> 6.2.1)
    - glog
    - hermes-engine
    - RCT-Folly/Fabric (= 2022.05.16.00)
    - RCTRequired
    - RCTTypeSafety
    - React-Core
    - React-cxxreact
    - React-debug
    - React-graphics
    - React-jsi
    - React-jsiexecutor
    - React-logger
    - React-rendererdebug
    - React-runtimescheduler
    - React-utils
    - ReactCommon/turbomodule/core
  - React-Fabric/components/safeareaview (0.73.3):
    - DoubleConversion
    - fmt (~> 6.2.1)
    - glog
    - hermes-engine
    - RCT-Folly/Fabric (= 2022.05.16.00)
    - RCTRequired
    - RCTTypeSafety
    - React-Core
    - React-cxxreact
    - React-debug
    - React-graphics
    - React-jsi
    - React-jsiexecutor
    - React-logger
    - React-rendererdebug
    - React-runtimescheduler
    - React-utils
    - ReactCommon/turbomodule/core
  - React-Fabric/components/scrollview (0.73.3):
    - DoubleConversion
    - fmt (~> 6.2.1)
    - glog
    - hermes-engine
    - RCT-Folly/Fabric (= 2022.05.16.00)
    - RCTRequired
    - RCTTypeSafety
    - React-Core
    - React-cxxreact
    - React-debug
    - React-graphics
    - React-jsi
    - React-jsiexecutor
    - React-logger
    - React-rendererdebug
    - React-runtimescheduler
    - React-utils
    - ReactCommon/turbomodule/core
  - React-Fabric/components/text (0.73.3):
    - DoubleConversion
    - fmt (~> 6.2.1)
    - glog
    - hermes-engine
    - RCT-Folly/Fabric (= 2022.05.16.00)
    - RCTRequired
    - RCTTypeSafety
    - React-Core
    - React-cxxreact
    - React-debug
    - React-graphics
    - React-jsi
    - React-jsiexecutor
    - React-logger
    - React-rendererdebug
    - React-runtimescheduler
    - React-utils
    - ReactCommon/turbomodule/core
  - React-Fabric/components/textinput (0.73.3):
    - DoubleConversion
    - fmt (~> 6.2.1)
    - glog
    - hermes-engine
    - RCT-Folly/Fabric (= 2022.05.16.00)
    - RCTRequired
    - RCTTypeSafety
    - React-Core
    - React-cxxreact
    - React-debug
    - React-graphics
    - React-jsi
    - React-jsiexecutor
    - React-logger
    - React-rendererdebug
    - React-runtimescheduler
    - React-utils
    - ReactCommon/turbomodule/core
  - React-Fabric/components/unimplementedview (0.73.3):
    - DoubleConversion
    - fmt (~> 6.2.1)
    - glog
    - hermes-engine
    - RCT-Folly/Fabric (= 2022.05.16.00)
    - RCTRequired
    - RCTTypeSafety
    - React-Core
    - React-cxxreact
    - React-debug
    - React-graphics
    - React-jsi
    - React-jsiexecutor
    - React-logger
    - React-rendererdebug
    - React-runtimescheduler
    - React-utils
    - ReactCommon/turbomodule/core
  - React-Fabric/components/view (0.73.3):
    - DoubleConversion
    - fmt (~> 6.2.1)
    - glog
    - hermes-engine
    - RCT-Folly/Fabric (= 2022.05.16.00)
    - RCTRequired
    - RCTTypeSafety
    - React-Core
    - React-cxxreact
    - React-debug
    - React-graphics
    - React-jsi
    - React-jsiexecutor
    - React-logger
    - React-rendererdebug
    - React-runtimescheduler
    - React-utils
    - ReactCommon/turbomodule/core
    - Yoga
  - React-Fabric/core (0.73.3):
    - DoubleConversion
    - fmt (~> 6.2.1)
    - glog
    - hermes-engine
    - RCT-Folly/Fabric (= 2022.05.16.00)
    - RCTRequired
    - RCTTypeSafety
    - React-Core
    - React-cxxreact
    - React-debug
    - React-graphics
    - React-jsi
    - React-jsiexecutor
    - React-logger
    - React-rendererdebug
    - React-runtimescheduler
    - React-utils
    - ReactCommon/turbomodule/core
  - React-Fabric/imagemanager (0.73.3):
    - DoubleConversion
    - fmt (~> 6.2.1)
    - glog
    - hermes-engine
    - RCT-Folly/Fabric (= 2022.05.16.00)
    - RCTRequired
    - RCTTypeSafety
    - React-Core
    - React-cxxreact
    - React-debug
    - React-graphics
    - React-jsi
    - React-jsiexecutor
    - React-logger
    - React-rendererdebug
    - React-runtimescheduler
    - React-utils
    - ReactCommon/turbomodule/core
  - React-Fabric/leakchecker (0.73.3):
    - DoubleConversion
    - fmt (~> 6.2.1)
    - glog
    - hermes-engine
    - RCT-Folly/Fabric (= 2022.05.16.00)
    - RCTRequired
    - RCTTypeSafety
    - React-Core
    - React-cxxreact
    - React-debug
    - React-graphics
    - React-jsi
    - React-jsiexecutor
    - React-logger
    - React-rendererdebug
    - React-runtimescheduler
    - React-utils
    - ReactCommon/turbomodule/core
  - React-Fabric/mounting (0.73.3):
    - DoubleConversion
    - fmt (~> 6.2.1)
    - glog
    - hermes-engine
    - RCT-Folly/Fabric (= 2022.05.16.00)
    - RCTRequired
    - RCTTypeSafety
    - React-Core
    - React-cxxreact
    - React-debug
    - React-graphics
    - React-jsi
    - React-jsiexecutor
    - React-logger
    - React-rendererdebug
    - React-runtimescheduler
    - React-utils
    - ReactCommon/turbomodule/core
  - React-Fabric/scheduler (0.73.3):
    - DoubleConversion
    - fmt (~> 6.2.1)
    - glog
    - hermes-engine
    - RCT-Folly/Fabric (= 2022.05.16.00)
    - RCTRequired
    - RCTTypeSafety
    - React-Core
    - React-cxxreact
    - React-debug
    - React-graphics
    - React-jsi
    - React-jsiexecutor
    - React-logger
    - React-rendererdebug
    - React-runtimescheduler
    - React-utils
    - ReactCommon/turbomodule/core
  - React-Fabric/telemetry (0.73.3):
    - DoubleConversion
    - fmt (~> 6.2.1)
    - glog
    - hermes-engine
    - RCT-Folly/Fabric (= 2022.05.16.00)
    - RCTRequired
    - RCTTypeSafety
    - React-Core
    - React-cxxreact
    - React-debug
    - React-graphics
    - React-jsi
    - React-jsiexecutor
    - React-logger
    - React-rendererdebug
    - React-runtimescheduler
    - React-utils
    - ReactCommon/turbomodule/core
  - React-Fabric/templateprocessor (0.73.3):
    - DoubleConversion
    - fmt (~> 6.2.1)
    - glog
    - hermes-engine
    - RCT-Folly/Fabric (= 2022.05.16.00)
    - RCTRequired
    - RCTTypeSafety
    - React-Core
    - React-cxxreact
    - React-debug
    - React-graphics
    - React-jsi
    - React-jsiexecutor
    - React-logger
    - React-rendererdebug
    - React-runtimescheduler
    - React-utils
    - ReactCommon/turbomodule/core
  - React-Fabric/textlayoutmanager (0.73.3):
    - DoubleConversion
    - fmt (~> 6.2.1)
    - glog
    - hermes-engine
    - RCT-Folly/Fabric (= 2022.05.16.00)
    - RCTRequired
    - RCTTypeSafety
    - React-Core
    - React-cxxreact
    - React-debug
    - React-Fabric/uimanager
    - React-graphics
    - React-jsi
    - React-jsiexecutor
    - React-logger
    - React-rendererdebug
    - React-runtimescheduler
    - React-utils
    - ReactCommon/turbomodule/core
  - React-Fabric/uimanager (0.73.3):
    - DoubleConversion
    - fmt (~> 6.2.1)
    - glog
    - hermes-engine
    - RCT-Folly/Fabric (= 2022.05.16.00)
    - RCTRequired
    - RCTTypeSafety
    - React-Core
    - React-cxxreact
    - React-debug
    - React-graphics
    - React-jsi
    - React-jsiexecutor
    - React-logger
    - React-rendererdebug
    - React-runtimescheduler
    - React-utils
    - ReactCommon/turbomodule/core
  - React-FabricImage (0.73.3):
    - DoubleConversion
    - fmt (~> 6.2.1)
    - glog
    - hermes-engine
    - RCT-Folly/Fabric (= 2022.05.16.00)
    - RCTRequired (= 0.73.3)
    - RCTTypeSafety (= 0.73.3)
    - React-Fabric
    - React-graphics
    - React-ImageManager
    - React-jsi
    - React-jsiexecutor (= 0.73.3)
    - React-logger
    - React-rendererdebug
    - React-utils
    - ReactCommon
    - Yoga
  - React-graphics (0.73.3):
    - glog
    - RCT-Folly/Fabric (= 2022.05.16.00)
    - React-Core/Default (= 0.73.3)
    - React-utils
  - React-hermes (0.73.3):
    - DoubleConversion
    - fmt (~> 6.2.1)
    - glog
    - hermes-engine
    - RCT-Folly (= 2022.05.16.00)
    - RCT-Folly/Futures (= 2022.05.16.00)
    - React-cxxreact (= 0.73.3)
    - React-jsi
    - React-jsiexecutor (= 0.73.3)
    - React-jsinspector (= 0.73.3)
    - React-perflogger (= 0.73.3)
  - React-ImageManager (0.73.3):
    - glog
    - RCT-Folly/Fabric
    - React-Core/Default
    - React-debug
    - React-Fabric
    - React-graphics
    - React-rendererdebug
    - React-utils
  - React-jserrorhandler (0.73.3):
    - RCT-Folly/Fabric (= 2022.05.16.00)
    - React-debug
    - React-jsi
    - React-Mapbuffer
  - React-jsi (0.73.3):
    - boost (= 1.83.0)
    - DoubleConversion
    - fmt (~> 6.2.1)
    - glog
    - hermes-engine
    - RCT-Folly (= 2022.05.16.00)
  - React-jsiexecutor (0.73.3):
    - DoubleConversion
    - fmt (~> 6.2.1)
    - glog
    - hermes-engine
    - RCT-Folly (= 2022.05.16.00)
    - React-cxxreact (= 0.73.3)
    - React-jsi (= 0.73.3)
    - React-perflogger (= 0.73.3)
  - React-jsinspector (0.73.3)
  - React-logger (0.73.3):
    - glog
  - React-Mapbuffer (0.73.3):
    - glog
    - React-debug
  - react-native-blue-crypto (1.0.0):
    - React
  - react-native-bw-file-access (1.0.0):
    - React-Core
  - react-native-document-picker (9.1.0):
    - React-Core
  - react-native-fingerprint-scanner (6.0.0):
    - React
  - react-native-idle-timer (2.1.6):
    - React-Core
  - react-native-image-picker (7.1.0):
    - glog
    - RCT-Folly (= 2022.05.16.00)
    - React-Core
  - react-native-ios-context-menu (1.15.3):
    - React-Core
  - react-native-qrcode-local-image (1.0.4):
    - React
  - react-native-randombytes (3.6.1):
    - React-Core
  - react-native-safe-area-context (4.9.0):
    - React-Core
  - react-native-secure-key-store (2.0.10):
    - React-Core
  - react-native-tcp-socket (6.0.6):
    - CocoaAsyncSocket
    - React-Core
<<<<<<< HEAD
  - react-native-webview (13.7.0):
    - glog
    - RCT-Folly (= 2022.05.16.00)
=======
  - react-native-webview (13.8.1):
    - RCT-Folly (= 2021.07.22.00)
>>>>>>> 38c9b729
    - React-Core
  - react-native-widget-center (0.0.9):
    - React
  - React-nativeconfig (0.73.3)
  - React-NativeModulesApple (0.73.3):
    - glog
    - hermes-engine
    - React-callinvoker
    - React-Core
    - React-cxxreact
    - React-jsi
    - React-runtimeexecutor
    - ReactCommon/turbomodule/bridging
    - ReactCommon/turbomodule/core
  - React-perflogger (0.73.3)
  - React-RCTActionSheet (0.73.3):
    - React-Core/RCTActionSheetHeaders (= 0.73.3)
  - React-RCTAnimation (0.73.3):
    - RCT-Folly (= 2022.05.16.00)
    - RCTTypeSafety
    - React-Codegen
    - React-Core/RCTAnimationHeaders
    - React-jsi
    - React-NativeModulesApple
    - ReactCommon
  - React-RCTAppDelegate (0.73.3):
    - RCT-Folly
    - RCTRequired
    - RCTTypeSafety
    - React-Core
    - React-CoreModules
    - React-hermes
    - React-nativeconfig
    - React-NativeModulesApple
    - React-RCTFabric
    - React-RCTImage
    - React-RCTNetwork
    - React-runtimescheduler
    - ReactCommon
  - React-RCTBlob (0.73.3):
    - hermes-engine
    - RCT-Folly (= 2022.05.16.00)
    - React-Codegen
    - React-Core/RCTBlobHeaders
    - React-Core/RCTWebSocket
    - React-jsi
    - React-NativeModulesApple
    - React-RCTNetwork
    - ReactCommon
  - React-RCTFabric (0.73.3):
    - glog
    - hermes-engine
    - RCT-Folly/Fabric (= 2022.05.16.00)
    - React-Core
    - React-debug
    - React-Fabric
    - React-FabricImage
    - React-graphics
    - React-ImageManager
    - React-jsi
    - React-nativeconfig
    - React-RCTImage
    - React-RCTText
    - React-rendererdebug
    - React-runtimescheduler
    - React-utils
    - Yoga
  - React-RCTImage (0.73.3):
    - RCT-Folly (= 2022.05.16.00)
    - RCTTypeSafety
    - React-Codegen
    - React-Core/RCTImageHeaders
    - React-jsi
    - React-NativeModulesApple
    - React-RCTNetwork
    - ReactCommon
  - React-RCTLinking (0.73.3):
    - React-Codegen
    - React-Core/RCTLinkingHeaders (= 0.73.3)
    - React-jsi (= 0.73.3)
    - React-NativeModulesApple
    - ReactCommon
    - ReactCommon/turbomodule/core (= 0.73.3)
  - React-RCTNetwork (0.73.3):
    - RCT-Folly (= 2022.05.16.00)
    - RCTTypeSafety
    - React-Codegen
    - React-Core/RCTNetworkHeaders
    - React-jsi
    - React-NativeModulesApple
    - ReactCommon
  - React-RCTSettings (0.73.3):
    - RCT-Folly (= 2022.05.16.00)
    - RCTTypeSafety
    - React-Codegen
    - React-Core/RCTSettingsHeaders
    - React-jsi
    - React-NativeModulesApple
    - ReactCommon
  - React-RCTText (0.73.3):
    - React-Core/RCTTextHeaders (= 0.73.3)
    - Yoga
  - React-RCTVibration (0.73.3):
    - RCT-Folly (= 2022.05.16.00)
    - React-Codegen
    - React-Core/RCTVibrationHeaders
    - React-jsi
    - React-NativeModulesApple
    - ReactCommon
  - React-rendererdebug (0.73.3):
    - DoubleConversion
    - fmt (~> 6.2.1)
    - RCT-Folly (= 2022.05.16.00)
    - React-debug
  - React-rncore (0.73.3)
  - React-runtimeexecutor (0.73.3):
    - React-jsi (= 0.73.3)
  - React-runtimescheduler (0.73.3):
    - glog
    - hermes-engine
    - RCT-Folly (= 2022.05.16.00)
    - React-callinvoker
    - React-cxxreact
    - React-debug
    - React-jsi
    - React-rendererdebug
    - React-runtimeexecutor
    - React-utils
  - React-utils (0.73.3):
    - glog
    - RCT-Folly (= 2022.05.16.00)
    - React-debug
  - ReactCommon (0.73.3):
    - React-logger (= 0.73.3)
    - ReactCommon/turbomodule (= 0.73.3)
  - ReactCommon/turbomodule (0.73.3):
    - DoubleConversion
    - fmt (~> 6.2.1)
    - glog
    - hermes-engine
    - RCT-Folly (= 2022.05.16.00)
    - React-callinvoker (= 0.73.3)
    - React-cxxreact (= 0.73.3)
    - React-jsi (= 0.73.3)
    - React-logger (= 0.73.3)
    - React-perflogger (= 0.73.3)
    - ReactCommon/turbomodule/bridging (= 0.73.3)
    - ReactCommon/turbomodule/core (= 0.73.3)
  - ReactCommon/turbomodule/bridging (0.73.3):
    - DoubleConversion
    - fmt (~> 6.2.1)
    - glog
    - hermes-engine
    - RCT-Folly (= 2022.05.16.00)
    - React-callinvoker (= 0.73.3)
    - React-cxxreact (= 0.73.3)
    - React-jsi (= 0.73.3)
    - React-logger (= 0.73.3)
    - React-perflogger (= 0.73.3)
  - ReactCommon/turbomodule/core (0.73.3):
    - DoubleConversion
    - fmt (~> 6.2.1)
    - glog
    - hermes-engine
    - RCT-Folly (= 2022.05.16.00)
    - React-callinvoker (= 0.73.3)
    - React-cxxreact (= 0.73.3)
    - React-jsi (= 0.73.3)
    - React-logger (= 0.73.3)
    - React-perflogger (= 0.73.3)
  - ReactNativeCameraKit (13.0.0):
    - React-Core
  - RealmJS (12.6.0):
    - React
  - rn-ldk (0.8.4):
    - React-Core
  - RNCAsyncStorage (1.21.0):
    - React-Core
  - RNCClipboard (1.13.2):
    - React-Core
  - RNCPushNotificationIOS (1.11.0):
    - React-Core
  - RNDefaultPreference (1.4.4):
    - React-Core
  - RNDeviceInfo (10.12.0):
    - React-Core
  - RNFS (2.20.0):
    - React-Core
<<<<<<< HEAD
  - RNGestureHandler (2.14.1):
    - glog
    - RCT-Folly (= 2022.05.16.00)
=======
  - RNGestureHandler (2.15.0):
    - RCT-Folly (= 2021.07.22.00)
>>>>>>> 38c9b729
    - React-Core
  - RNHandoff (0.0.3):
    - React
  - RNKeychain (8.1.2):
    - React-Core
  - RNLocalize (3.0.6):
    - React-Core
  - RNPermissions (4.1.1):
    - React-Core
  - RNPrivacySnapshot (1.0.0):
    - React
  - RNQuickAction (0.3.13):
    - React
  - RNRate (1.2.12):
    - React-Core
  - RNReactNativeHapticFeedback (2.2.0):
    - React-Core
<<<<<<< HEAD
  - RNReanimated (3.6.2):
    - glog
    - RCT-Folly (= 2022.05.16.00)
=======
  - RNReanimated (3.7.0):
    - RCT-Folly (= 2021.07.22.00)
>>>>>>> 38c9b729
    - React-Core
    - ReactCommon/turbomodule/core
  - RNScreens (3.29.0):
    - glog
    - RCT-Folly (= 2022.05.16.00)
    - React-Core
  - RNShare (10.0.2):
    - React-Core
  - RNSVG (13.14.0):
    - React-Core
  - RNVectorIcons (10.0.3):
    - glog
    - RCT-Folly (= 2022.05.16.00)
    - React-Core
  - RNWatch (1.1.0):
    - React
  - SocketRocket (0.6.1)
  - Yoga (1.14.0)

DEPENDENCIES:
  - boost (from `../node_modules/react-native/third-party-podspecs/boost.podspec`)
  - Bugsnag
  - "BugsnagReactNative (from `../node_modules/@bugsnag/react-native`)"
  - BVLinearGradient (from `../node_modules/react-native-linear-gradient`)
  - DoubleConversion (from `../node_modules/react-native/third-party-podspecs/DoubleConversion.podspec`)
  - FBLazyVector (from `../node_modules/react-native/Libraries/FBLazyVector`)
  - FBReactNativeSpec (from `../node_modules/react-native/React/FBReactNativeSpec`)
  - glog (from `../node_modules/react-native/third-party-podspecs/glog.podspec`)
  - hermes-engine (from `../node_modules/react-native/sdks/hermes-engine/hermes-engine.podspec`)
  - libevent (~> 2.1.12)
  - lottie-react-native (from `../node_modules/lottie-react-native`)
  - PasscodeAuth (from `../node_modules/react-native-passcode-auth`)
  - RCT-Folly (from `../node_modules/react-native/third-party-podspecs/RCT-Folly.podspec`)
  - RCT-Folly/Fabric (from `../node_modules/react-native/third-party-podspecs/RCT-Folly.podspec`)
  - RCTRequired (from `../node_modules/react-native/Libraries/RCTRequired`)
  - RCTTypeSafety (from `../node_modules/react-native/Libraries/TypeSafety`)
  - React (from `../node_modules/react-native/`)
  - React-callinvoker (from `../node_modules/react-native/ReactCommon/callinvoker`)
  - React-Codegen (from `build/generated/ios`)
  - React-Core (from `../node_modules/react-native/`)
  - React-Core/RCTWebSocket (from `../node_modules/react-native/`)
  - React-CoreModules (from `../node_modules/react-native/React/CoreModules`)
  - React-cxxreact (from `../node_modules/react-native/ReactCommon/cxxreact`)
  - React-debug (from `../node_modules/react-native/ReactCommon/react/debug`)
  - React-Fabric (from `../node_modules/react-native/ReactCommon`)
  - React-FabricImage (from `../node_modules/react-native/ReactCommon`)
  - React-graphics (from `../node_modules/react-native/ReactCommon/react/renderer/graphics`)
  - React-hermes (from `../node_modules/react-native/ReactCommon/hermes`)
  - React-ImageManager (from `../node_modules/react-native/ReactCommon/react/renderer/imagemanager/platform/ios`)
  - React-jserrorhandler (from `../node_modules/react-native/ReactCommon/jserrorhandler`)
  - React-jsi (from `../node_modules/react-native/ReactCommon/jsi`)
  - React-jsiexecutor (from `../node_modules/react-native/ReactCommon/jsiexecutor`)
  - React-jsinspector (from `../node_modules/react-native/ReactCommon/jsinspector-modern`)
  - React-logger (from `../node_modules/react-native/ReactCommon/logger`)
  - React-Mapbuffer (from `../node_modules/react-native/ReactCommon`)
  - react-native-blue-crypto (from `../node_modules/react-native-blue-crypto`)
  - react-native-bw-file-access (from `../blue_modules/react-native-bw-file-access`)
  - react-native-document-picker (from `../node_modules/react-native-document-picker`)
  - react-native-fingerprint-scanner (from `../node_modules/react-native-fingerprint-scanner`)
  - react-native-idle-timer (from `../node_modules/react-native-idle-timer`)
  - react-native-image-picker (from `../node_modules/react-native-image-picker`)
  - react-native-ios-context-menu (from `../node_modules/react-native-ios-context-menu`)
  - "react-native-qrcode-local-image (from `../node_modules/@remobile/react-native-qrcode-local-image`)"
  - react-native-randombytes (from `../node_modules/react-native-randombytes`)
  - react-native-safe-area-context (from `../node_modules/react-native-safe-area-context`)
  - react-native-secure-key-store (from `../node_modules/react-native-secure-key-store`)
  - react-native-tcp-socket (from `../node_modules/react-native-tcp-socket`)
  - react-native-webview (from `../node_modules/react-native-webview`)
  - react-native-widget-center (from `../node_modules/react-native-widget-center`)
  - React-nativeconfig (from `../node_modules/react-native/ReactCommon`)
  - React-NativeModulesApple (from `../node_modules/react-native/ReactCommon/react/nativemodule/core/platform/ios`)
  - React-perflogger (from `../node_modules/react-native/ReactCommon/reactperflogger`)
  - React-RCTActionSheet (from `../node_modules/react-native/Libraries/ActionSheetIOS`)
  - React-RCTAnimation (from `../node_modules/react-native/Libraries/NativeAnimation`)
  - React-RCTAppDelegate (from `../node_modules/react-native/Libraries/AppDelegate`)
  - React-RCTBlob (from `../node_modules/react-native/Libraries/Blob`)
  - React-RCTFabric (from `../node_modules/react-native/React`)
  - React-RCTImage (from `../node_modules/react-native/Libraries/Image`)
  - React-RCTLinking (from `../node_modules/react-native/Libraries/LinkingIOS`)
  - React-RCTNetwork (from `../node_modules/react-native/Libraries/Network`)
  - React-RCTSettings (from `../node_modules/react-native/Libraries/Settings`)
  - React-RCTText (from `../node_modules/react-native/Libraries/Text`)
  - React-RCTVibration (from `../node_modules/react-native/Libraries/Vibration`)
  - React-rendererdebug (from `../node_modules/react-native/ReactCommon/react/renderer/debug`)
  - React-rncore (from `../node_modules/react-native/ReactCommon`)
  - React-runtimeexecutor (from `../node_modules/react-native/ReactCommon/runtimeexecutor`)
  - React-runtimescheduler (from `../node_modules/react-native/ReactCommon/react/renderer/runtimescheduler`)
  - React-utils (from `../node_modules/react-native/ReactCommon/react/utils`)
  - ReactCommon/turbomodule/core (from `../node_modules/react-native/ReactCommon`)
  - ReactNativeCameraKit (from `../node_modules/react-native-camera-kit`)
  - RealmJS (from `../node_modules/realm`)
  - rn-ldk (from `../node_modules/rn-ldk`)
  - "RNCAsyncStorage (from `../node_modules/@react-native-async-storage/async-storage`)"
  - "RNCClipboard (from `../node_modules/@react-native-clipboard/clipboard`)"
  - "RNCPushNotificationIOS (from `../node_modules/@react-native-community/push-notification-ios`)"
  - RNDefaultPreference (from `../node_modules/react-native-default-preference`)
  - RNDeviceInfo (from `../node_modules/react-native-device-info`)
  - RNFS (from `../node_modules/react-native-fs`)
  - RNGestureHandler (from `../node_modules/react-native-gesture-handler`)
  - RNHandoff (from `../node_modules/react-native-handoff`)
  - RNKeychain (from `../node_modules/react-native-keychain`)
  - RNLocalize (from `../node_modules/react-native-localize`)
  - RNPermissions (from `../node_modules/react-native-permissions`)
  - RNPrivacySnapshot (from `../node_modules/react-native-privacy-snapshot`)
  - RNQuickAction (from `../node_modules/react-native-quick-actions`)
  - RNRate (from `../node_modules/react-native-rate`)
  - RNReactNativeHapticFeedback (from `../node_modules/react-native-haptic-feedback`)
  - RNReanimated (from `../node_modules/react-native-reanimated`)
  - RNScreens (from `../node_modules/react-native-screens`)
  - RNShare (from `../node_modules/react-native-share`)
  - RNSVG (from `../node_modules/react-native-svg`)
  - RNVectorIcons (from `../node_modules/react-native-vector-icons`)
  - RNWatch (from `../node_modules/react-native-watch-connectivity`)
  - Yoga (from `../node_modules/react-native/ReactCommon/yoga`)

SPEC REPOS:
  trunk:
    - CocoaAsyncSocket
    - fmt
    - libevent
    - lottie-ios
    - SocketRocket

EXTERNAL SOURCES:
  boost:
    :podspec: "../node_modules/react-native/third-party-podspecs/boost.podspec"
  BugsnagReactNative:
    :path: "../node_modules/@bugsnag/react-native"
  BVLinearGradient:
    :path: "../node_modules/react-native-linear-gradient"
  DoubleConversion:
    :podspec: "../node_modules/react-native/third-party-podspecs/DoubleConversion.podspec"
  FBLazyVector:
    :path: "../node_modules/react-native/Libraries/FBLazyVector"
  FBReactNativeSpec:
    :path: "../node_modules/react-native/React/FBReactNativeSpec"
  glog:
    :podspec: "../node_modules/react-native/third-party-podspecs/glog.podspec"
  hermes-engine:
    :podspec: "../node_modules/react-native/sdks/hermes-engine/hermes-engine.podspec"
    :tag: hermes-2023-11-17-RNv0.73.0-21043a3fc062be445e56a2c10ecd8be028dd9cc5
  lottie-react-native:
    :path: "../node_modules/lottie-react-native"
  PasscodeAuth:
    :path: "../node_modules/react-native-passcode-auth"
  RCT-Folly:
    :podspec: "../node_modules/react-native/third-party-podspecs/RCT-Folly.podspec"
  RCTRequired:
    :path: "../node_modules/react-native/Libraries/RCTRequired"
  RCTTypeSafety:
    :path: "../node_modules/react-native/Libraries/TypeSafety"
  React:
    :path: "../node_modules/react-native/"
  React-callinvoker:
    :path: "../node_modules/react-native/ReactCommon/callinvoker"
  React-Codegen:
    :path: build/generated/ios
  React-Core:
    :path: "../node_modules/react-native/"
  React-CoreModules:
    :path: "../node_modules/react-native/React/CoreModules"
  React-cxxreact:
    :path: "../node_modules/react-native/ReactCommon/cxxreact"
  React-debug:
    :path: "../node_modules/react-native/ReactCommon/react/debug"
  React-Fabric:
    :path: "../node_modules/react-native/ReactCommon"
  React-FabricImage:
    :path: "../node_modules/react-native/ReactCommon"
  React-graphics:
    :path: "../node_modules/react-native/ReactCommon/react/renderer/graphics"
  React-hermes:
    :path: "../node_modules/react-native/ReactCommon/hermes"
  React-ImageManager:
    :path: "../node_modules/react-native/ReactCommon/react/renderer/imagemanager/platform/ios"
  React-jserrorhandler:
    :path: "../node_modules/react-native/ReactCommon/jserrorhandler"
  React-jsi:
    :path: "../node_modules/react-native/ReactCommon/jsi"
  React-jsiexecutor:
    :path: "../node_modules/react-native/ReactCommon/jsiexecutor"
  React-jsinspector:
    :path: "../node_modules/react-native/ReactCommon/jsinspector-modern"
  React-logger:
    :path: "../node_modules/react-native/ReactCommon/logger"
  React-Mapbuffer:
    :path: "../node_modules/react-native/ReactCommon"
  react-native-blue-crypto:
    :path: "../node_modules/react-native-blue-crypto"
  react-native-bw-file-access:
    :path: "../blue_modules/react-native-bw-file-access"
  react-native-document-picker:
    :path: "../node_modules/react-native-document-picker"
  react-native-fingerprint-scanner:
    :path: "../node_modules/react-native-fingerprint-scanner"
  react-native-idle-timer:
    :path: "../node_modules/react-native-idle-timer"
  react-native-image-picker:
    :path: "../node_modules/react-native-image-picker"
  react-native-ios-context-menu:
    :path: "../node_modules/react-native-ios-context-menu"
  react-native-qrcode-local-image:
    :path: "../node_modules/@remobile/react-native-qrcode-local-image"
  react-native-randombytes:
    :path: "../node_modules/react-native-randombytes"
  react-native-safe-area-context:
    :path: "../node_modules/react-native-safe-area-context"
  react-native-secure-key-store:
    :path: "../node_modules/react-native-secure-key-store"
  react-native-tcp-socket:
    :path: "../node_modules/react-native-tcp-socket"
  react-native-webview:
    :path: "../node_modules/react-native-webview"
  react-native-widget-center:
    :path: "../node_modules/react-native-widget-center"
  React-nativeconfig:
    :path: "../node_modules/react-native/ReactCommon"
  React-NativeModulesApple:
    :path: "../node_modules/react-native/ReactCommon/react/nativemodule/core/platform/ios"
  React-perflogger:
    :path: "../node_modules/react-native/ReactCommon/reactperflogger"
  React-RCTActionSheet:
    :path: "../node_modules/react-native/Libraries/ActionSheetIOS"
  React-RCTAnimation:
    :path: "../node_modules/react-native/Libraries/NativeAnimation"
  React-RCTAppDelegate:
    :path: "../node_modules/react-native/Libraries/AppDelegate"
  React-RCTBlob:
    :path: "../node_modules/react-native/Libraries/Blob"
  React-RCTFabric:
    :path: "../node_modules/react-native/React"
  React-RCTImage:
    :path: "../node_modules/react-native/Libraries/Image"
  React-RCTLinking:
    :path: "../node_modules/react-native/Libraries/LinkingIOS"
  React-RCTNetwork:
    :path: "../node_modules/react-native/Libraries/Network"
  React-RCTSettings:
    :path: "../node_modules/react-native/Libraries/Settings"
  React-RCTText:
    :path: "../node_modules/react-native/Libraries/Text"
  React-RCTVibration:
    :path: "../node_modules/react-native/Libraries/Vibration"
  React-rendererdebug:
    :path: "../node_modules/react-native/ReactCommon/react/renderer/debug"
  React-rncore:
    :path: "../node_modules/react-native/ReactCommon"
  React-runtimeexecutor:
    :path: "../node_modules/react-native/ReactCommon/runtimeexecutor"
  React-runtimescheduler:
    :path: "../node_modules/react-native/ReactCommon/react/renderer/runtimescheduler"
  React-utils:
    :path: "../node_modules/react-native/ReactCommon/react/utils"
  ReactCommon:
    :path: "../node_modules/react-native/ReactCommon"
  ReactNativeCameraKit:
    :path: "../node_modules/react-native-camera-kit"
  RealmJS:
    :path: "../node_modules/realm"
  rn-ldk:
    :path: "../node_modules/rn-ldk"
  RNCAsyncStorage:
    :path: "../node_modules/@react-native-async-storage/async-storage"
  RNCClipboard:
    :path: "../node_modules/@react-native-clipboard/clipboard"
  RNCPushNotificationIOS:
    :path: "../node_modules/@react-native-community/push-notification-ios"
  RNDefaultPreference:
    :path: "../node_modules/react-native-default-preference"
  RNDeviceInfo:
    :path: "../node_modules/react-native-device-info"
  RNFS:
    :path: "../node_modules/react-native-fs"
  RNGestureHandler:
    :path: "../node_modules/react-native-gesture-handler"
  RNHandoff:
    :path: "../node_modules/react-native-handoff"
  RNKeychain:
    :path: "../node_modules/react-native-keychain"
  RNLocalize:
    :path: "../node_modules/react-native-localize"
  RNPermissions:
    :path: "../node_modules/react-native-permissions"
  RNPrivacySnapshot:
    :path: "../node_modules/react-native-privacy-snapshot"
  RNQuickAction:
    :path: "../node_modules/react-native-quick-actions"
  RNRate:
    :path: "../node_modules/react-native-rate"
  RNReactNativeHapticFeedback:
    :path: "../node_modules/react-native-haptic-feedback"
  RNReanimated:
    :path: "../node_modules/react-native-reanimated"
  RNScreens:
    :path: "../node_modules/react-native-screens"
  RNShare:
    :path: "../node_modules/react-native-share"
  RNSVG:
    :path: "../node_modules/react-native-svg"
  RNVectorIcons:
    :path: "../node_modules/react-native-vector-icons"
  RNWatch:
    :path: "../node_modules/react-native-watch-connectivity"
  Yoga:
    :path: "../node_modules/react-native/ReactCommon/yoga"

SPEC CHECKSUMS:
<<<<<<< HEAD
  boost: d3f49c53809116a5d38da093a8aa78bf551aed09
  BugsnagReactNative: d9fa0824cea1beb5ab1f12828d79a2bd1b383e60
=======
  boost: 7dcd2de282d72e344012f7d6564d024930a6a440
  BugsnagReactNative: 67c786fe8e55e3a4c831f82db5acc0d8222a5fe8
>>>>>>> 38c9b729
  BVLinearGradient: 880f91a7854faff2df62518f0281afb1c60d49a3
  CocoaAsyncSocket: 065fd1e645c7abab64f7a6a2007a48038fdc6a99
  DoubleConversion: fea03f2699887d960129cc54bba7e52542b6f953
  FBLazyVector: 70590b4f9e8ae9b0ce076efacea3abd7bc585ace
  FBReactNativeSpec: e47ea8c8f044c25e41a4fa5e8b7ff3923d3e0a94
  fmt: ff9d55029c625d3757ed641535fd4a75fedc7ce9
  glog: c5d68082e772fa1c511173d6b30a9de2c05a69a2
  hermes-engine: 5420539d016f368cd27e008f65f777abd6098c56
  libevent: 4049cae6c81cdb3654a443be001fb9bdceff7913
  lottie-ios: ef1be1f90d54255f08e09d767950e43714661178
  lottie-react-native: 34cfb1db79d0feb7bf7b200d4a4e2f164b0c5f58
  PasscodeAuth: 3e88093ff46c31a952d8b36c488240de980517be
  RCT-Folly: 7169b2b1c44399c76a47b5deaaba715eeeb476c0
  RCTRequired: 9b898847f76977a6dfed2a08f4c5ed37add75ec0
  RCTTypeSafety: 0debdc4ba38c8138016d8d8ada4bdf9ec1b8aa82
  React: f8afb04431634ac7e9b876dc96d30af9871f5946
  React-callinvoker: 5ea86c3f93326867aa5114989d229db54d4759d0
  React-Codegen: f8f3172b716f793b334e6603b3b33207c0e813c7
  React-Core: bbac074eba495788a01d1e5455b132872bf86843
  React-CoreModules: 92fee6d8f4095e151b9678e44fcf0dc8eabeae37
  React-cxxreact: e856e0370bf52aea71acce10007ad9ba6a63b66c
  React-debug: 23ea1f904cd98ae3b04b2b4982584641d3c7bcb5
  React-Fabric: f692e74b325a408f328d337615a22539315d8a90
  React-FabricImage: 969993a105d5e2a9bfab6945b78b88a2b0d70504
  React-graphics: f95976953fc89d60b1022a4ea3d8281985993fe7
  React-hermes: ac421eebea18bab58a57b70c590b7c11edaac00b
  React-ImageManager: d67a26f14b62ff5a0c86c36d5d580940f4f07771
  React-jserrorhandler: 7087c3b3d9691ba72798adf600a4157beeb16fd7
  React-jsi: 57498df51dfb8a37a996f470a457d8797e931eaa
  React-jsiexecutor: d83a7d7aea2ffc60dbda0f3d523578a76820f0e1
  React-jsinspector: 6fad0fe14882fb6b1c32e5cc8a4bd3d33a8b6790
  React-logger: cb0dd15ac67b00e7b771ef15203edcb29d4a3f8e
  React-Mapbuffer: d59258be3b0d2280c6ba8964ab6e36ec69211871
  react-native-blue-crypto: 23f1558ad3d38d7a2edb7e2f6ed1bc520ed93e56
  react-native-bw-file-access: b232fd1d902521ca046f3fc5990ab1465e1878d7
  react-native-document-picker: b4f4a23b73f864ce17965b284c0757648993805b
  react-native-fingerprint-scanner: ac6656f18c8e45a7459302b84da41a44ad96dbbe
  react-native-idle-timer: f7f651542b39dce9b9473e4578cb64a255075f17
  react-native-image-picker: 6c51359eca7a7df9f07e297218c25696eb9da976
  react-native-ios-context-menu: e529171ba760a1af7f2ef0729f5a7f4d226171c5
  react-native-qrcode-local-image: 35ccb306e4265bc5545f813e54cc830b5d75bcfc
  react-native-randombytes: 421f1c7d48c0af8dbcd471b0324393ebf8fe7846
  react-native-safe-area-context: b97eb6f9e3b7f437806c2ce5983f479f8eb5de4b
  react-native-secure-key-store: 910e6df6bc33cb790aba6ee24bc7818df1fe5898
<<<<<<< HEAD
  react-native-tcp-socket: c1b7297619616b4c9caae6889bcb0aba78086989
  react-native-webview: f109b7da3efc6ea7a6d61a3cff3907edb6237b6a
=======
  react-native-tcp-socket: e724380c910c2e704816ec817ed28f1342246ff7
  react-native-webview: bdc091de8cf7f8397653e30182efcd9f772e03b3
>>>>>>> 38c9b729
  react-native-widget-center: 12dfba20a4fa995850b52cf0afecf734397f4b9c
  React-nativeconfig: 4d3076dc3dc498ec49819e4e4225b55d3507f902
  React-NativeModulesApple: 46f14baf36010b22ffd84fd89d5586e4148edfb3
  React-perflogger: 27ccacf853ba725524ef2b4e444f14e34d0837b0
  React-RCTActionSheet: 77dd6a2a5cfab9e85b7f1add0f7e2e9cd697d936
  React-RCTAnimation: 977a25a4e8007ecc90e556abcceb1b25602eea7c
  React-RCTAppDelegate: 252a478047dbc9d0ac0dcda7440b4d3fbb6184a4
  React-RCTBlob: 1e18ab09f57cf3bd2b9681cbeedfca866d971f50
  React-RCTFabric: f09af5b9aac819d8c362ef3030b2d16be426c176
  React-RCTImage: b1eac9526111cf7e37c304f94e81b76a5ae6a984
  React-RCTLinking: d7f7dc665af6442ff38e18e34308da7865347bb1
  React-RCTNetwork: c2c1df3a3c838e9547259e3638f6b290aebb3b72
  React-RCTSettings: f3074b14047a57fa95499c28fb89028a894d3c18
  React-RCTText: 9d48b2bbce5e1ed9c4d9514414dc6d99731d1b0a
  React-RCTVibration: 394ea84082b08b5b3c211dc2bc9c0c4c163e7f23
  React-rendererdebug: 3445e5d7d8fa3c66974d779b6a77b41186224b0f
  React-rncore: bfb1b25c3e6ce9535708a7ac109c91fed3c8085b
  React-runtimeexecutor: 7e71a40def8262ef7d82a1145d873ea61b1a27b5
  React-runtimescheduler: aa382ce525689b88459e1181b3649220f175dc31
  React-utils: b22b4a51aa578b3aac1e7c19501c0b9ba358ed79
  ReactCommon: e708b8be8cb317b83e31c6ccfeda8bf6c0d1a2b3
  ReactNativeCameraKit: 9d46a5d7dd544ca64aa9c03c150d2348faf437eb
  RealmJS: a62dc7a1f94b888fe9e8712cd650167ad97dc636
  rn-ldk: 0d8749d98cc5ce67302a32831818c116b67f7643
  RNCAsyncStorage: 618d03a5f52fbccb3d7010076bc54712844c18ef
  RNCClipboard: 60fed4b71560d7bfe40e9d35dea9762b024da86d
  RNCPushNotificationIOS: 64218f3c776c03d7408284a819b2abfda1834bc8
  RNDefaultPreference: 08bdb06cfa9188d5da97d4642dac745218d7fb31
  RNDeviceInfo: db5c64a060e66e5db3102d041ebe3ef307a85120
  RNFS: 4ac0f0ea233904cb798630b3c077808c06931688
<<<<<<< HEAD
  RNGestureHandler: 25b969a1ffc806b9f9ad2e170d4a3b049c6af85e
=======
  RNGestureHandler: 7909c50383a18f0cb10ce1db7262b9a6da504c03
>>>>>>> 38c9b729
  RNHandoff: d3b0754cca3a6bcd9b25f544f733f7f033ccf5fa
  RNKeychain: a65256b6ca6ba6976132cc4124b238a5b13b3d9c
  RNLocalize: 4222a3756cdbe2dc9a5bdf445765a4d2572107cb
  RNPermissions: b7988ae79582536c5f9bcc684f69a99f96e958da
  RNPrivacySnapshot: 71919dde3c6a29dd332115409c2aec564afee8f4
  RNQuickAction: 6d404a869dc872cde841ad3147416a670d13fa93
  RNRate: ef3bcff84f39bb1d1e41c5593d3eea4aab2bd73a
  RNReactNativeHapticFeedback: ec56a5f81c3941206fd85625fa669ffc7b4545f9
<<<<<<< HEAD
  RNReanimated: 5589be82dc26b3f94738eb7c6b1f942787532b25
  RNScreens: b582cb834dc4133307562e930e8fa914b8c04ef2
=======
  RNReanimated: 9dfe7a19dd7c3e123b23db42e74bf051725f2ea3
  RNScreens: 3c5b9f4a9dcde752466854b6109b79c0e205dad3
>>>>>>> 38c9b729
  RNShare: 859ff710211285676b0bcedd156c12437ea1d564
  RNSVG: d00c8f91c3cbf6d476451313a18f04d220d4f396
  RNVectorIcons: 210f910e834e3485af40693ad4615c1ec22fc02b
  RNWatch: fd30ca40a5b5ef58dcbc195638e68219bc455236
  SocketRocket: f32cd54efbe0f095c4d7594881e52619cfe80b17
  Yoga: 08cd7601462818c4985bda7b205b9e6a92a7e66a

PODFILE CHECKSUM: 8de08f2010a2bdbe481bc249cbc4045575d47942

COCOAPODS: 1.14.3<|MERGE_RESOLUTION|>--- conflicted
+++ resolved
@@ -1,29 +1,24 @@
 PODS:
-<<<<<<< HEAD
   - boost (1.83.0)
-  - BugsnagReactNative (7.22.3):
-=======
-  - boost (1.76.0)
-  - BugsnagReactNative (7.22.4):
->>>>>>> 38c9b729
+  - BugsnagReactNative (7.22.5):
     - React-Core
   - BVLinearGradient (2.8.3):
     - React-Core
   - CocoaAsyncSocket (7.6.5)
   - DoubleConversion (1.1.6)
-  - FBLazyVector (0.73.3)
-  - FBReactNativeSpec (0.73.3):
-    - RCT-Folly (= 2022.05.16.00)
-    - RCTRequired (= 0.73.3)
-    - RCTTypeSafety (= 0.73.3)
-    - React-Core (= 0.73.3)
-    - React-jsi (= 0.73.3)
-    - ReactCommon/turbomodule/core (= 0.73.3)
+  - FBLazyVector (0.73.4)
+  - FBReactNativeSpec (0.73.4):
+    - RCT-Folly (= 2022.05.16.00)
+    - RCTRequired (= 0.73.4)
+    - RCTTypeSafety (= 0.73.4)
+    - React-Core (= 0.73.4)
+    - React-jsi (= 0.73.4)
+    - ReactCommon/turbomodule/core (= 0.73.4)
   - fmt (6.2.1)
   - glog (0.3.5)
-  - hermes-engine (0.73.3):
-    - hermes-engine/Pre-built (= 0.73.3)
-  - hermes-engine/Pre-built (0.73.3)
+  - hermes-engine (0.73.4):
+    - hermes-engine/Pre-built (= 0.73.4)
+  - hermes-engine/Pre-built (0.73.4)
   - libevent (2.1.12)
   - lottie-ios (4.4.0)
   - lottie-react-native (6.6.0):
@@ -55,26 +50,26 @@
     - fmt (~> 6.2.1)
     - glog
     - libevent
-  - RCTRequired (0.73.3)
-  - RCTTypeSafety (0.73.3):
-    - FBLazyVector (= 0.73.3)
-    - RCTRequired (= 0.73.3)
-    - React-Core (= 0.73.3)
-  - React (0.73.3):
-    - React-Core (= 0.73.3)
-    - React-Core/DevSupport (= 0.73.3)
-    - React-Core/RCTWebSocket (= 0.73.3)
-    - React-RCTActionSheet (= 0.73.3)
-    - React-RCTAnimation (= 0.73.3)
-    - React-RCTBlob (= 0.73.3)
-    - React-RCTImage (= 0.73.3)
-    - React-RCTLinking (= 0.73.3)
-    - React-RCTNetwork (= 0.73.3)
-    - React-RCTSettings (= 0.73.3)
-    - React-RCTText (= 0.73.3)
-    - React-RCTVibration (= 0.73.3)
-  - React-callinvoker (0.73.3)
-  - React-Codegen (0.73.3):
+  - RCTRequired (0.73.4)
+  - RCTTypeSafety (0.73.4):
+    - FBLazyVector (= 0.73.4)
+    - RCTRequired (= 0.73.4)
+    - React-Core (= 0.73.4)
+  - React (0.73.4):
+    - React-Core (= 0.73.4)
+    - React-Core/DevSupport (= 0.73.4)
+    - React-Core/RCTWebSocket (= 0.73.4)
+    - React-RCTActionSheet (= 0.73.4)
+    - React-RCTAnimation (= 0.73.4)
+    - React-RCTBlob (= 0.73.4)
+    - React-RCTImage (= 0.73.4)
+    - React-RCTLinking (= 0.73.4)
+    - React-RCTNetwork (= 0.73.4)
+    - React-RCTSettings (= 0.73.4)
+    - React-RCTText (= 0.73.4)
+    - React-RCTVibration (= 0.73.4)
+  - React-callinvoker (0.73.4)
+  - React-Codegen (0.73.4):
     - DoubleConversion
     - FBReactNativeSpec
     - glog
@@ -89,11 +84,11 @@
     - React-rncore
     - ReactCommon/turbomodule/bridging
     - ReactCommon/turbomodule/core
-  - React-Core (0.73.3):
-    - glog
-    - hermes-engine
-    - RCT-Folly (= 2022.05.16.00)
-    - React-Core/Default (= 0.73.3)
+  - React-Core (0.73.4):
+    - glog
+    - hermes-engine
+    - RCT-Folly (= 2022.05.16.00)
+    - React-Core/Default (= 0.73.4)
     - React-cxxreact
     - React-hermes
     - React-jsi
@@ -103,7 +98,7 @@
     - React-utils
     - SocketRocket (= 0.6.1)
     - Yoga
-  - React-Core/CoreModulesHeaders (0.73.3):
+  - React-Core/CoreModulesHeaders (0.73.4):
     - glog
     - hermes-engine
     - RCT-Folly (= 2022.05.16.00)
@@ -117,7 +112,7 @@
     - React-utils
     - SocketRocket (= 0.6.1)
     - Yoga
-  - React-Core/Default (0.73.3):
+  - React-Core/Default (0.73.4):
     - glog
     - hermes-engine
     - RCT-Folly (= 2022.05.16.00)
@@ -130,23 +125,23 @@
     - React-utils
     - SocketRocket (= 0.6.1)
     - Yoga
-  - React-Core/DevSupport (0.73.3):
-    - glog
-    - hermes-engine
-    - RCT-Folly (= 2022.05.16.00)
-    - React-Core/Default (= 0.73.3)
-    - React-Core/RCTWebSocket (= 0.73.3)
+  - React-Core/DevSupport (0.73.4):
+    - glog
+    - hermes-engine
+    - RCT-Folly (= 2022.05.16.00)
+    - React-Core/Default (= 0.73.4)
+    - React-Core/RCTWebSocket (= 0.73.4)
     - React-cxxreact
     - React-hermes
     - React-jsi
     - React-jsiexecutor
-    - React-jsinspector (= 0.73.3)
+    - React-jsinspector (= 0.73.4)
     - React-perflogger
     - React-runtimescheduler
     - React-utils
     - SocketRocket (= 0.6.1)
     - Yoga
-  - React-Core/RCTActionSheetHeaders (0.73.3):
+  - React-Core/RCTActionSheetHeaders (0.73.4):
     - glog
     - hermes-engine
     - RCT-Folly (= 2022.05.16.00)
@@ -160,7 +155,7 @@
     - React-utils
     - SocketRocket (= 0.6.1)
     - Yoga
-  - React-Core/RCTAnimationHeaders (0.73.3):
+  - React-Core/RCTAnimationHeaders (0.73.4):
     - glog
     - hermes-engine
     - RCT-Folly (= 2022.05.16.00)
@@ -174,7 +169,7 @@
     - React-utils
     - SocketRocket (= 0.6.1)
     - Yoga
-  - React-Core/RCTBlobHeaders (0.73.3):
+  - React-Core/RCTBlobHeaders (0.73.4):
     - glog
     - hermes-engine
     - RCT-Folly (= 2022.05.16.00)
@@ -188,7 +183,7 @@
     - React-utils
     - SocketRocket (= 0.6.1)
     - Yoga
-  - React-Core/RCTImageHeaders (0.73.3):
+  - React-Core/RCTImageHeaders (0.73.4):
     - glog
     - hermes-engine
     - RCT-Folly (= 2022.05.16.00)
@@ -202,7 +197,7 @@
     - React-utils
     - SocketRocket (= 0.6.1)
     - Yoga
-  - React-Core/RCTLinkingHeaders (0.73.3):
+  - React-Core/RCTLinkingHeaders (0.73.4):
     - glog
     - hermes-engine
     - RCT-Folly (= 2022.05.16.00)
@@ -216,7 +211,7 @@
     - React-utils
     - SocketRocket (= 0.6.1)
     - Yoga
-  - React-Core/RCTNetworkHeaders (0.73.3):
+  - React-Core/RCTNetworkHeaders (0.73.4):
     - glog
     - hermes-engine
     - RCT-Folly (= 2022.05.16.00)
@@ -230,7 +225,7 @@
     - React-utils
     - SocketRocket (= 0.6.1)
     - Yoga
-  - React-Core/RCTSettingsHeaders (0.73.3):
+  - React-Core/RCTSettingsHeaders (0.73.4):
     - glog
     - hermes-engine
     - RCT-Folly (= 2022.05.16.00)
@@ -244,7 +239,7 @@
     - React-utils
     - SocketRocket (= 0.6.1)
     - Yoga
-  - React-Core/RCTTextHeaders (0.73.3):
+  - React-Core/RCTTextHeaders (0.73.4):
     - glog
     - hermes-engine
     - RCT-Folly (= 2022.05.16.00)
@@ -258,7 +253,7 @@
     - React-utils
     - SocketRocket (= 0.6.1)
     - Yoga
-  - React-Core/RCTVibrationHeaders (0.73.3):
+  - React-Core/RCTVibrationHeaders (0.73.4):
     - glog
     - hermes-engine
     - RCT-Folly (= 2022.05.16.00)
@@ -272,11 +267,11 @@
     - React-utils
     - SocketRocket (= 0.6.1)
     - Yoga
-  - React-Core/RCTWebSocket (0.73.3):
-    - glog
-    - hermes-engine
-    - RCT-Folly (= 2022.05.16.00)
-    - React-Core/Default (= 0.73.3)
+  - React-Core/RCTWebSocket (0.73.4):
+    - glog
+    - hermes-engine
+    - RCT-Folly (= 2022.05.16.00)
+    - React-Core/Default (= 0.73.4)
     - React-cxxreact
     - React-hermes
     - React-jsi
@@ -286,515 +281,515 @@
     - React-utils
     - SocketRocket (= 0.6.1)
     - Yoga
-  - React-CoreModules (0.73.3):
-    - RCT-Folly (= 2022.05.16.00)
-    - RCTTypeSafety (= 0.73.3)
+  - React-CoreModules (0.73.4):
+    - RCT-Folly (= 2022.05.16.00)
+    - RCTTypeSafety (= 0.73.4)
     - React-Codegen
-    - React-Core/CoreModulesHeaders (= 0.73.3)
-    - React-jsi (= 0.73.3)
+    - React-Core/CoreModulesHeaders (= 0.73.4)
+    - React-jsi (= 0.73.4)
     - React-NativeModulesApple
     - React-RCTBlob
-    - React-RCTImage (= 0.73.3)
+    - React-RCTImage (= 0.73.4)
     - ReactCommon
     - SocketRocket (= 0.6.1)
-  - React-cxxreact (0.73.3):
+  - React-cxxreact (0.73.4):
     - boost (= 1.83.0)
     - DoubleConversion
     - fmt (~> 6.2.1)
     - glog
     - hermes-engine
     - RCT-Folly (= 2022.05.16.00)
-    - React-callinvoker (= 0.73.3)
-    - React-debug (= 0.73.3)
-    - React-jsi (= 0.73.3)
-    - React-jsinspector (= 0.73.3)
-    - React-logger (= 0.73.3)
-    - React-perflogger (= 0.73.3)
-    - React-runtimeexecutor (= 0.73.3)
-  - React-debug (0.73.3)
-  - React-Fabric (0.73.3):
-    - DoubleConversion
-    - fmt (~> 6.2.1)
-    - glog
-    - hermes-engine
-    - RCT-Folly/Fabric (= 2022.05.16.00)
-    - RCTRequired
-    - RCTTypeSafety
-    - React-Core
-    - React-cxxreact
-    - React-debug
-    - React-Fabric/animations (= 0.73.3)
-    - React-Fabric/attributedstring (= 0.73.3)
-    - React-Fabric/componentregistry (= 0.73.3)
-    - React-Fabric/componentregistrynative (= 0.73.3)
-    - React-Fabric/components (= 0.73.3)
-    - React-Fabric/core (= 0.73.3)
-    - React-Fabric/imagemanager (= 0.73.3)
-    - React-Fabric/leakchecker (= 0.73.3)
-    - React-Fabric/mounting (= 0.73.3)
-    - React-Fabric/scheduler (= 0.73.3)
-    - React-Fabric/telemetry (= 0.73.3)
-    - React-Fabric/templateprocessor (= 0.73.3)
-    - React-Fabric/textlayoutmanager (= 0.73.3)
-    - React-Fabric/uimanager (= 0.73.3)
-    - React-graphics
-    - React-jsi
-    - React-jsiexecutor
-    - React-logger
-    - React-rendererdebug
-    - React-runtimescheduler
-    - React-utils
-    - ReactCommon/turbomodule/core
-  - React-Fabric/animations (0.73.3):
-    - DoubleConversion
-    - fmt (~> 6.2.1)
-    - glog
-    - hermes-engine
-    - RCT-Folly/Fabric (= 2022.05.16.00)
-    - RCTRequired
-    - RCTTypeSafety
-    - React-Core
-    - React-cxxreact
-    - React-debug
-    - React-graphics
-    - React-jsi
-    - React-jsiexecutor
-    - React-logger
-    - React-rendererdebug
-    - React-runtimescheduler
-    - React-utils
-    - ReactCommon/turbomodule/core
-  - React-Fabric/attributedstring (0.73.3):
-    - DoubleConversion
-    - fmt (~> 6.2.1)
-    - glog
-    - hermes-engine
-    - RCT-Folly/Fabric (= 2022.05.16.00)
-    - RCTRequired
-    - RCTTypeSafety
-    - React-Core
-    - React-cxxreact
-    - React-debug
-    - React-graphics
-    - React-jsi
-    - React-jsiexecutor
-    - React-logger
-    - React-rendererdebug
-    - React-runtimescheduler
-    - React-utils
-    - ReactCommon/turbomodule/core
-  - React-Fabric/componentregistry (0.73.3):
-    - DoubleConversion
-    - fmt (~> 6.2.1)
-    - glog
-    - hermes-engine
-    - RCT-Folly/Fabric (= 2022.05.16.00)
-    - RCTRequired
-    - RCTTypeSafety
-    - React-Core
-    - React-cxxreact
-    - React-debug
-    - React-graphics
-    - React-jsi
-    - React-jsiexecutor
-    - React-logger
-    - React-rendererdebug
-    - React-runtimescheduler
-    - React-utils
-    - ReactCommon/turbomodule/core
-  - React-Fabric/componentregistrynative (0.73.3):
-    - DoubleConversion
-    - fmt (~> 6.2.1)
-    - glog
-    - hermes-engine
-    - RCT-Folly/Fabric (= 2022.05.16.00)
-    - RCTRequired
-    - RCTTypeSafety
-    - React-Core
-    - React-cxxreact
-    - React-debug
-    - React-graphics
-    - React-jsi
-    - React-jsiexecutor
-    - React-logger
-    - React-rendererdebug
-    - React-runtimescheduler
-    - React-utils
-    - ReactCommon/turbomodule/core
-  - React-Fabric/components (0.73.3):
-    - DoubleConversion
-    - fmt (~> 6.2.1)
-    - glog
-    - hermes-engine
-    - RCT-Folly/Fabric (= 2022.05.16.00)
-    - RCTRequired
-    - RCTTypeSafety
-    - React-Core
-    - React-cxxreact
-    - React-debug
-    - React-Fabric/components/inputaccessory (= 0.73.3)
-    - React-Fabric/components/legacyviewmanagerinterop (= 0.73.3)
-    - React-Fabric/components/modal (= 0.73.3)
-    - React-Fabric/components/rncore (= 0.73.3)
-    - React-Fabric/components/root (= 0.73.3)
-    - React-Fabric/components/safeareaview (= 0.73.3)
-    - React-Fabric/components/scrollview (= 0.73.3)
-    - React-Fabric/components/text (= 0.73.3)
-    - React-Fabric/components/textinput (= 0.73.3)
-    - React-Fabric/components/unimplementedview (= 0.73.3)
-    - React-Fabric/components/view (= 0.73.3)
-    - React-graphics
-    - React-jsi
-    - React-jsiexecutor
-    - React-logger
-    - React-rendererdebug
-    - React-runtimescheduler
-    - React-utils
-    - ReactCommon/turbomodule/core
-  - React-Fabric/components/inputaccessory (0.73.3):
-    - DoubleConversion
-    - fmt (~> 6.2.1)
-    - glog
-    - hermes-engine
-    - RCT-Folly/Fabric (= 2022.05.16.00)
-    - RCTRequired
-    - RCTTypeSafety
-    - React-Core
-    - React-cxxreact
-    - React-debug
-    - React-graphics
-    - React-jsi
-    - React-jsiexecutor
-    - React-logger
-    - React-rendererdebug
-    - React-runtimescheduler
-    - React-utils
-    - ReactCommon/turbomodule/core
-  - React-Fabric/components/legacyviewmanagerinterop (0.73.3):
-    - DoubleConversion
-    - fmt (~> 6.2.1)
-    - glog
-    - hermes-engine
-    - RCT-Folly/Fabric (= 2022.05.16.00)
-    - RCTRequired
-    - RCTTypeSafety
-    - React-Core
-    - React-cxxreact
-    - React-debug
-    - React-graphics
-    - React-jsi
-    - React-jsiexecutor
-    - React-logger
-    - React-rendererdebug
-    - React-runtimescheduler
-    - React-utils
-    - ReactCommon/turbomodule/core
-  - React-Fabric/components/modal (0.73.3):
-    - DoubleConversion
-    - fmt (~> 6.2.1)
-    - glog
-    - hermes-engine
-    - RCT-Folly/Fabric (= 2022.05.16.00)
-    - RCTRequired
-    - RCTTypeSafety
-    - React-Core
-    - React-cxxreact
-    - React-debug
-    - React-graphics
-    - React-jsi
-    - React-jsiexecutor
-    - React-logger
-    - React-rendererdebug
-    - React-runtimescheduler
-    - React-utils
-    - ReactCommon/turbomodule/core
-  - React-Fabric/components/rncore (0.73.3):
-    - DoubleConversion
-    - fmt (~> 6.2.1)
-    - glog
-    - hermes-engine
-    - RCT-Folly/Fabric (= 2022.05.16.00)
-    - RCTRequired
-    - RCTTypeSafety
-    - React-Core
-    - React-cxxreact
-    - React-debug
-    - React-graphics
-    - React-jsi
-    - React-jsiexecutor
-    - React-logger
-    - React-rendererdebug
-    - React-runtimescheduler
-    - React-utils
-    - ReactCommon/turbomodule/core
-  - React-Fabric/components/root (0.73.3):
-    - DoubleConversion
-    - fmt (~> 6.2.1)
-    - glog
-    - hermes-engine
-    - RCT-Folly/Fabric (= 2022.05.16.00)
-    - RCTRequired
-    - RCTTypeSafety
-    - React-Core
-    - React-cxxreact
-    - React-debug
-    - React-graphics
-    - React-jsi
-    - React-jsiexecutor
-    - React-logger
-    - React-rendererdebug
-    - React-runtimescheduler
-    - React-utils
-    - ReactCommon/turbomodule/core
-  - React-Fabric/components/safeareaview (0.73.3):
-    - DoubleConversion
-    - fmt (~> 6.2.1)
-    - glog
-    - hermes-engine
-    - RCT-Folly/Fabric (= 2022.05.16.00)
-    - RCTRequired
-    - RCTTypeSafety
-    - React-Core
-    - React-cxxreact
-    - React-debug
-    - React-graphics
-    - React-jsi
-    - React-jsiexecutor
-    - React-logger
-    - React-rendererdebug
-    - React-runtimescheduler
-    - React-utils
-    - ReactCommon/turbomodule/core
-  - React-Fabric/components/scrollview (0.73.3):
-    - DoubleConversion
-    - fmt (~> 6.2.1)
-    - glog
-    - hermes-engine
-    - RCT-Folly/Fabric (= 2022.05.16.00)
-    - RCTRequired
-    - RCTTypeSafety
-    - React-Core
-    - React-cxxreact
-    - React-debug
-    - React-graphics
-    - React-jsi
-    - React-jsiexecutor
-    - React-logger
-    - React-rendererdebug
-    - React-runtimescheduler
-    - React-utils
-    - ReactCommon/turbomodule/core
-  - React-Fabric/components/text (0.73.3):
-    - DoubleConversion
-    - fmt (~> 6.2.1)
-    - glog
-    - hermes-engine
-    - RCT-Folly/Fabric (= 2022.05.16.00)
-    - RCTRequired
-    - RCTTypeSafety
-    - React-Core
-    - React-cxxreact
-    - React-debug
-    - React-graphics
-    - React-jsi
-    - React-jsiexecutor
-    - React-logger
-    - React-rendererdebug
-    - React-runtimescheduler
-    - React-utils
-    - ReactCommon/turbomodule/core
-  - React-Fabric/components/textinput (0.73.3):
-    - DoubleConversion
-    - fmt (~> 6.2.1)
-    - glog
-    - hermes-engine
-    - RCT-Folly/Fabric (= 2022.05.16.00)
-    - RCTRequired
-    - RCTTypeSafety
-    - React-Core
-    - React-cxxreact
-    - React-debug
-    - React-graphics
-    - React-jsi
-    - React-jsiexecutor
-    - React-logger
-    - React-rendererdebug
-    - React-runtimescheduler
-    - React-utils
-    - ReactCommon/turbomodule/core
-  - React-Fabric/components/unimplementedview (0.73.3):
-    - DoubleConversion
-    - fmt (~> 6.2.1)
-    - glog
-    - hermes-engine
-    - RCT-Folly/Fabric (= 2022.05.16.00)
-    - RCTRequired
-    - RCTTypeSafety
-    - React-Core
-    - React-cxxreact
-    - React-debug
-    - React-graphics
-    - React-jsi
-    - React-jsiexecutor
-    - React-logger
-    - React-rendererdebug
-    - React-runtimescheduler
-    - React-utils
-    - ReactCommon/turbomodule/core
-  - React-Fabric/components/view (0.73.3):
-    - DoubleConversion
-    - fmt (~> 6.2.1)
-    - glog
-    - hermes-engine
-    - RCT-Folly/Fabric (= 2022.05.16.00)
-    - RCTRequired
-    - RCTTypeSafety
-    - React-Core
-    - React-cxxreact
-    - React-debug
-    - React-graphics
-    - React-jsi
-    - React-jsiexecutor
-    - React-logger
-    - React-rendererdebug
-    - React-runtimescheduler
-    - React-utils
-    - ReactCommon/turbomodule/core
-    - Yoga
-  - React-Fabric/core (0.73.3):
-    - DoubleConversion
-    - fmt (~> 6.2.1)
-    - glog
-    - hermes-engine
-    - RCT-Folly/Fabric (= 2022.05.16.00)
-    - RCTRequired
-    - RCTTypeSafety
-    - React-Core
-    - React-cxxreact
-    - React-debug
-    - React-graphics
-    - React-jsi
-    - React-jsiexecutor
-    - React-logger
-    - React-rendererdebug
-    - React-runtimescheduler
-    - React-utils
-    - ReactCommon/turbomodule/core
-  - React-Fabric/imagemanager (0.73.3):
-    - DoubleConversion
-    - fmt (~> 6.2.1)
-    - glog
-    - hermes-engine
-    - RCT-Folly/Fabric (= 2022.05.16.00)
-    - RCTRequired
-    - RCTTypeSafety
-    - React-Core
-    - React-cxxreact
-    - React-debug
-    - React-graphics
-    - React-jsi
-    - React-jsiexecutor
-    - React-logger
-    - React-rendererdebug
-    - React-runtimescheduler
-    - React-utils
-    - ReactCommon/turbomodule/core
-  - React-Fabric/leakchecker (0.73.3):
-    - DoubleConversion
-    - fmt (~> 6.2.1)
-    - glog
-    - hermes-engine
-    - RCT-Folly/Fabric (= 2022.05.16.00)
-    - RCTRequired
-    - RCTTypeSafety
-    - React-Core
-    - React-cxxreact
-    - React-debug
-    - React-graphics
-    - React-jsi
-    - React-jsiexecutor
-    - React-logger
-    - React-rendererdebug
-    - React-runtimescheduler
-    - React-utils
-    - ReactCommon/turbomodule/core
-  - React-Fabric/mounting (0.73.3):
-    - DoubleConversion
-    - fmt (~> 6.2.1)
-    - glog
-    - hermes-engine
-    - RCT-Folly/Fabric (= 2022.05.16.00)
-    - RCTRequired
-    - RCTTypeSafety
-    - React-Core
-    - React-cxxreact
-    - React-debug
-    - React-graphics
-    - React-jsi
-    - React-jsiexecutor
-    - React-logger
-    - React-rendererdebug
-    - React-runtimescheduler
-    - React-utils
-    - ReactCommon/turbomodule/core
-  - React-Fabric/scheduler (0.73.3):
-    - DoubleConversion
-    - fmt (~> 6.2.1)
-    - glog
-    - hermes-engine
-    - RCT-Folly/Fabric (= 2022.05.16.00)
-    - RCTRequired
-    - RCTTypeSafety
-    - React-Core
-    - React-cxxreact
-    - React-debug
-    - React-graphics
-    - React-jsi
-    - React-jsiexecutor
-    - React-logger
-    - React-rendererdebug
-    - React-runtimescheduler
-    - React-utils
-    - ReactCommon/turbomodule/core
-  - React-Fabric/telemetry (0.73.3):
-    - DoubleConversion
-    - fmt (~> 6.2.1)
-    - glog
-    - hermes-engine
-    - RCT-Folly/Fabric (= 2022.05.16.00)
-    - RCTRequired
-    - RCTTypeSafety
-    - React-Core
-    - React-cxxreact
-    - React-debug
-    - React-graphics
-    - React-jsi
-    - React-jsiexecutor
-    - React-logger
-    - React-rendererdebug
-    - React-runtimescheduler
-    - React-utils
-    - ReactCommon/turbomodule/core
-  - React-Fabric/templateprocessor (0.73.3):
-    - DoubleConversion
-    - fmt (~> 6.2.1)
-    - glog
-    - hermes-engine
-    - RCT-Folly/Fabric (= 2022.05.16.00)
-    - RCTRequired
-    - RCTTypeSafety
-    - React-Core
-    - React-cxxreact
-    - React-debug
-    - React-graphics
-    - React-jsi
-    - React-jsiexecutor
-    - React-logger
-    - React-rendererdebug
-    - React-runtimescheduler
-    - React-utils
-    - ReactCommon/turbomodule/core
-  - React-Fabric/textlayoutmanager (0.73.3):
+    - React-callinvoker (= 0.73.4)
+    - React-debug (= 0.73.4)
+    - React-jsi (= 0.73.4)
+    - React-jsinspector (= 0.73.4)
+    - React-logger (= 0.73.4)
+    - React-perflogger (= 0.73.4)
+    - React-runtimeexecutor (= 0.73.4)
+  - React-debug (0.73.4)
+  - React-Fabric (0.73.4):
+    - DoubleConversion
+    - fmt (~> 6.2.1)
+    - glog
+    - hermes-engine
+    - RCT-Folly/Fabric (= 2022.05.16.00)
+    - RCTRequired
+    - RCTTypeSafety
+    - React-Core
+    - React-cxxreact
+    - React-debug
+    - React-Fabric/animations (= 0.73.4)
+    - React-Fabric/attributedstring (= 0.73.4)
+    - React-Fabric/componentregistry (= 0.73.4)
+    - React-Fabric/componentregistrynative (= 0.73.4)
+    - React-Fabric/components (= 0.73.4)
+    - React-Fabric/core (= 0.73.4)
+    - React-Fabric/imagemanager (= 0.73.4)
+    - React-Fabric/leakchecker (= 0.73.4)
+    - React-Fabric/mounting (= 0.73.4)
+    - React-Fabric/scheduler (= 0.73.4)
+    - React-Fabric/telemetry (= 0.73.4)
+    - React-Fabric/templateprocessor (= 0.73.4)
+    - React-Fabric/textlayoutmanager (= 0.73.4)
+    - React-Fabric/uimanager (= 0.73.4)
+    - React-graphics
+    - React-jsi
+    - React-jsiexecutor
+    - React-logger
+    - React-rendererdebug
+    - React-runtimescheduler
+    - React-utils
+    - ReactCommon/turbomodule/core
+  - React-Fabric/animations (0.73.4):
+    - DoubleConversion
+    - fmt (~> 6.2.1)
+    - glog
+    - hermes-engine
+    - RCT-Folly/Fabric (= 2022.05.16.00)
+    - RCTRequired
+    - RCTTypeSafety
+    - React-Core
+    - React-cxxreact
+    - React-debug
+    - React-graphics
+    - React-jsi
+    - React-jsiexecutor
+    - React-logger
+    - React-rendererdebug
+    - React-runtimescheduler
+    - React-utils
+    - ReactCommon/turbomodule/core
+  - React-Fabric/attributedstring (0.73.4):
+    - DoubleConversion
+    - fmt (~> 6.2.1)
+    - glog
+    - hermes-engine
+    - RCT-Folly/Fabric (= 2022.05.16.00)
+    - RCTRequired
+    - RCTTypeSafety
+    - React-Core
+    - React-cxxreact
+    - React-debug
+    - React-graphics
+    - React-jsi
+    - React-jsiexecutor
+    - React-logger
+    - React-rendererdebug
+    - React-runtimescheduler
+    - React-utils
+    - ReactCommon/turbomodule/core
+  - React-Fabric/componentregistry (0.73.4):
+    - DoubleConversion
+    - fmt (~> 6.2.1)
+    - glog
+    - hermes-engine
+    - RCT-Folly/Fabric (= 2022.05.16.00)
+    - RCTRequired
+    - RCTTypeSafety
+    - React-Core
+    - React-cxxreact
+    - React-debug
+    - React-graphics
+    - React-jsi
+    - React-jsiexecutor
+    - React-logger
+    - React-rendererdebug
+    - React-runtimescheduler
+    - React-utils
+    - ReactCommon/turbomodule/core
+  - React-Fabric/componentregistrynative (0.73.4):
+    - DoubleConversion
+    - fmt (~> 6.2.1)
+    - glog
+    - hermes-engine
+    - RCT-Folly/Fabric (= 2022.05.16.00)
+    - RCTRequired
+    - RCTTypeSafety
+    - React-Core
+    - React-cxxreact
+    - React-debug
+    - React-graphics
+    - React-jsi
+    - React-jsiexecutor
+    - React-logger
+    - React-rendererdebug
+    - React-runtimescheduler
+    - React-utils
+    - ReactCommon/turbomodule/core
+  - React-Fabric/components (0.73.4):
+    - DoubleConversion
+    - fmt (~> 6.2.1)
+    - glog
+    - hermes-engine
+    - RCT-Folly/Fabric (= 2022.05.16.00)
+    - RCTRequired
+    - RCTTypeSafety
+    - React-Core
+    - React-cxxreact
+    - React-debug
+    - React-Fabric/components/inputaccessory (= 0.73.4)
+    - React-Fabric/components/legacyviewmanagerinterop (= 0.73.4)
+    - React-Fabric/components/modal (= 0.73.4)
+    - React-Fabric/components/rncore (= 0.73.4)
+    - React-Fabric/components/root (= 0.73.4)
+    - React-Fabric/components/safeareaview (= 0.73.4)
+    - React-Fabric/components/scrollview (= 0.73.4)
+    - React-Fabric/components/text (= 0.73.4)
+    - React-Fabric/components/textinput (= 0.73.4)
+    - React-Fabric/components/unimplementedview (= 0.73.4)
+    - React-Fabric/components/view (= 0.73.4)
+    - React-graphics
+    - React-jsi
+    - React-jsiexecutor
+    - React-logger
+    - React-rendererdebug
+    - React-runtimescheduler
+    - React-utils
+    - ReactCommon/turbomodule/core
+  - React-Fabric/components/inputaccessory (0.73.4):
+    - DoubleConversion
+    - fmt (~> 6.2.1)
+    - glog
+    - hermes-engine
+    - RCT-Folly/Fabric (= 2022.05.16.00)
+    - RCTRequired
+    - RCTTypeSafety
+    - React-Core
+    - React-cxxreact
+    - React-debug
+    - React-graphics
+    - React-jsi
+    - React-jsiexecutor
+    - React-logger
+    - React-rendererdebug
+    - React-runtimescheduler
+    - React-utils
+    - ReactCommon/turbomodule/core
+  - React-Fabric/components/legacyviewmanagerinterop (0.73.4):
+    - DoubleConversion
+    - fmt (~> 6.2.1)
+    - glog
+    - hermes-engine
+    - RCT-Folly/Fabric (= 2022.05.16.00)
+    - RCTRequired
+    - RCTTypeSafety
+    - React-Core
+    - React-cxxreact
+    - React-debug
+    - React-graphics
+    - React-jsi
+    - React-jsiexecutor
+    - React-logger
+    - React-rendererdebug
+    - React-runtimescheduler
+    - React-utils
+    - ReactCommon/turbomodule/core
+  - React-Fabric/components/modal (0.73.4):
+    - DoubleConversion
+    - fmt (~> 6.2.1)
+    - glog
+    - hermes-engine
+    - RCT-Folly/Fabric (= 2022.05.16.00)
+    - RCTRequired
+    - RCTTypeSafety
+    - React-Core
+    - React-cxxreact
+    - React-debug
+    - React-graphics
+    - React-jsi
+    - React-jsiexecutor
+    - React-logger
+    - React-rendererdebug
+    - React-runtimescheduler
+    - React-utils
+    - ReactCommon/turbomodule/core
+  - React-Fabric/components/rncore (0.73.4):
+    - DoubleConversion
+    - fmt (~> 6.2.1)
+    - glog
+    - hermes-engine
+    - RCT-Folly/Fabric (= 2022.05.16.00)
+    - RCTRequired
+    - RCTTypeSafety
+    - React-Core
+    - React-cxxreact
+    - React-debug
+    - React-graphics
+    - React-jsi
+    - React-jsiexecutor
+    - React-logger
+    - React-rendererdebug
+    - React-runtimescheduler
+    - React-utils
+    - ReactCommon/turbomodule/core
+  - React-Fabric/components/root (0.73.4):
+    - DoubleConversion
+    - fmt (~> 6.2.1)
+    - glog
+    - hermes-engine
+    - RCT-Folly/Fabric (= 2022.05.16.00)
+    - RCTRequired
+    - RCTTypeSafety
+    - React-Core
+    - React-cxxreact
+    - React-debug
+    - React-graphics
+    - React-jsi
+    - React-jsiexecutor
+    - React-logger
+    - React-rendererdebug
+    - React-runtimescheduler
+    - React-utils
+    - ReactCommon/turbomodule/core
+  - React-Fabric/components/safeareaview (0.73.4):
+    - DoubleConversion
+    - fmt (~> 6.2.1)
+    - glog
+    - hermes-engine
+    - RCT-Folly/Fabric (= 2022.05.16.00)
+    - RCTRequired
+    - RCTTypeSafety
+    - React-Core
+    - React-cxxreact
+    - React-debug
+    - React-graphics
+    - React-jsi
+    - React-jsiexecutor
+    - React-logger
+    - React-rendererdebug
+    - React-runtimescheduler
+    - React-utils
+    - ReactCommon/turbomodule/core
+  - React-Fabric/components/scrollview (0.73.4):
+    - DoubleConversion
+    - fmt (~> 6.2.1)
+    - glog
+    - hermes-engine
+    - RCT-Folly/Fabric (= 2022.05.16.00)
+    - RCTRequired
+    - RCTTypeSafety
+    - React-Core
+    - React-cxxreact
+    - React-debug
+    - React-graphics
+    - React-jsi
+    - React-jsiexecutor
+    - React-logger
+    - React-rendererdebug
+    - React-runtimescheduler
+    - React-utils
+    - ReactCommon/turbomodule/core
+  - React-Fabric/components/text (0.73.4):
+    - DoubleConversion
+    - fmt (~> 6.2.1)
+    - glog
+    - hermes-engine
+    - RCT-Folly/Fabric (= 2022.05.16.00)
+    - RCTRequired
+    - RCTTypeSafety
+    - React-Core
+    - React-cxxreact
+    - React-debug
+    - React-graphics
+    - React-jsi
+    - React-jsiexecutor
+    - React-logger
+    - React-rendererdebug
+    - React-runtimescheduler
+    - React-utils
+    - ReactCommon/turbomodule/core
+  - React-Fabric/components/textinput (0.73.4):
+    - DoubleConversion
+    - fmt (~> 6.2.1)
+    - glog
+    - hermes-engine
+    - RCT-Folly/Fabric (= 2022.05.16.00)
+    - RCTRequired
+    - RCTTypeSafety
+    - React-Core
+    - React-cxxreact
+    - React-debug
+    - React-graphics
+    - React-jsi
+    - React-jsiexecutor
+    - React-logger
+    - React-rendererdebug
+    - React-runtimescheduler
+    - React-utils
+    - ReactCommon/turbomodule/core
+  - React-Fabric/components/unimplementedview (0.73.4):
+    - DoubleConversion
+    - fmt (~> 6.2.1)
+    - glog
+    - hermes-engine
+    - RCT-Folly/Fabric (= 2022.05.16.00)
+    - RCTRequired
+    - RCTTypeSafety
+    - React-Core
+    - React-cxxreact
+    - React-debug
+    - React-graphics
+    - React-jsi
+    - React-jsiexecutor
+    - React-logger
+    - React-rendererdebug
+    - React-runtimescheduler
+    - React-utils
+    - ReactCommon/turbomodule/core
+  - React-Fabric/components/view (0.73.4):
+    - DoubleConversion
+    - fmt (~> 6.2.1)
+    - glog
+    - hermes-engine
+    - RCT-Folly/Fabric (= 2022.05.16.00)
+    - RCTRequired
+    - RCTTypeSafety
+    - React-Core
+    - React-cxxreact
+    - React-debug
+    - React-graphics
+    - React-jsi
+    - React-jsiexecutor
+    - React-logger
+    - React-rendererdebug
+    - React-runtimescheduler
+    - React-utils
+    - ReactCommon/turbomodule/core
+    - Yoga
+  - React-Fabric/core (0.73.4):
+    - DoubleConversion
+    - fmt (~> 6.2.1)
+    - glog
+    - hermes-engine
+    - RCT-Folly/Fabric (= 2022.05.16.00)
+    - RCTRequired
+    - RCTTypeSafety
+    - React-Core
+    - React-cxxreact
+    - React-debug
+    - React-graphics
+    - React-jsi
+    - React-jsiexecutor
+    - React-logger
+    - React-rendererdebug
+    - React-runtimescheduler
+    - React-utils
+    - ReactCommon/turbomodule/core
+  - React-Fabric/imagemanager (0.73.4):
+    - DoubleConversion
+    - fmt (~> 6.2.1)
+    - glog
+    - hermes-engine
+    - RCT-Folly/Fabric (= 2022.05.16.00)
+    - RCTRequired
+    - RCTTypeSafety
+    - React-Core
+    - React-cxxreact
+    - React-debug
+    - React-graphics
+    - React-jsi
+    - React-jsiexecutor
+    - React-logger
+    - React-rendererdebug
+    - React-runtimescheduler
+    - React-utils
+    - ReactCommon/turbomodule/core
+  - React-Fabric/leakchecker (0.73.4):
+    - DoubleConversion
+    - fmt (~> 6.2.1)
+    - glog
+    - hermes-engine
+    - RCT-Folly/Fabric (= 2022.05.16.00)
+    - RCTRequired
+    - RCTTypeSafety
+    - React-Core
+    - React-cxxreact
+    - React-debug
+    - React-graphics
+    - React-jsi
+    - React-jsiexecutor
+    - React-logger
+    - React-rendererdebug
+    - React-runtimescheduler
+    - React-utils
+    - ReactCommon/turbomodule/core
+  - React-Fabric/mounting (0.73.4):
+    - DoubleConversion
+    - fmt (~> 6.2.1)
+    - glog
+    - hermes-engine
+    - RCT-Folly/Fabric (= 2022.05.16.00)
+    - RCTRequired
+    - RCTTypeSafety
+    - React-Core
+    - React-cxxreact
+    - React-debug
+    - React-graphics
+    - React-jsi
+    - React-jsiexecutor
+    - React-logger
+    - React-rendererdebug
+    - React-runtimescheduler
+    - React-utils
+    - ReactCommon/turbomodule/core
+  - React-Fabric/scheduler (0.73.4):
+    - DoubleConversion
+    - fmt (~> 6.2.1)
+    - glog
+    - hermes-engine
+    - RCT-Folly/Fabric (= 2022.05.16.00)
+    - RCTRequired
+    - RCTTypeSafety
+    - React-Core
+    - React-cxxreact
+    - React-debug
+    - React-graphics
+    - React-jsi
+    - React-jsiexecutor
+    - React-logger
+    - React-rendererdebug
+    - React-runtimescheduler
+    - React-utils
+    - ReactCommon/turbomodule/core
+  - React-Fabric/telemetry (0.73.4):
+    - DoubleConversion
+    - fmt (~> 6.2.1)
+    - glog
+    - hermes-engine
+    - RCT-Folly/Fabric (= 2022.05.16.00)
+    - RCTRequired
+    - RCTTypeSafety
+    - React-Core
+    - React-cxxreact
+    - React-debug
+    - React-graphics
+    - React-jsi
+    - React-jsiexecutor
+    - React-logger
+    - React-rendererdebug
+    - React-runtimescheduler
+    - React-utils
+    - ReactCommon/turbomodule/core
+  - React-Fabric/templateprocessor (0.73.4):
+    - DoubleConversion
+    - fmt (~> 6.2.1)
+    - glog
+    - hermes-engine
+    - RCT-Folly/Fabric (= 2022.05.16.00)
+    - RCTRequired
+    - RCTTypeSafety
+    - React-Core
+    - React-cxxreact
+    - React-debug
+    - React-graphics
+    - React-jsi
+    - React-jsiexecutor
+    - React-logger
+    - React-rendererdebug
+    - React-runtimescheduler
+    - React-utils
+    - ReactCommon/turbomodule/core
+  - React-Fabric/textlayoutmanager (0.73.4):
     - DoubleConversion
     - fmt (~> 6.2.1)
     - glog
@@ -814,61 +809,61 @@
     - React-runtimescheduler
     - React-utils
     - ReactCommon/turbomodule/core
-  - React-Fabric/uimanager (0.73.3):
-    - DoubleConversion
-    - fmt (~> 6.2.1)
-    - glog
-    - hermes-engine
-    - RCT-Folly/Fabric (= 2022.05.16.00)
-    - RCTRequired
-    - RCTTypeSafety
-    - React-Core
-    - React-cxxreact
-    - React-debug
-    - React-graphics
-    - React-jsi
-    - React-jsiexecutor
-    - React-logger
-    - React-rendererdebug
-    - React-runtimescheduler
-    - React-utils
-    - ReactCommon/turbomodule/core
-  - React-FabricImage (0.73.3):
-    - DoubleConversion
-    - fmt (~> 6.2.1)
-    - glog
-    - hermes-engine
-    - RCT-Folly/Fabric (= 2022.05.16.00)
-    - RCTRequired (= 0.73.3)
-    - RCTTypeSafety (= 0.73.3)
+  - React-Fabric/uimanager (0.73.4):
+    - DoubleConversion
+    - fmt (~> 6.2.1)
+    - glog
+    - hermes-engine
+    - RCT-Folly/Fabric (= 2022.05.16.00)
+    - RCTRequired
+    - RCTTypeSafety
+    - React-Core
+    - React-cxxreact
+    - React-debug
+    - React-graphics
+    - React-jsi
+    - React-jsiexecutor
+    - React-logger
+    - React-rendererdebug
+    - React-runtimescheduler
+    - React-utils
+    - ReactCommon/turbomodule/core
+  - React-FabricImage (0.73.4):
+    - DoubleConversion
+    - fmt (~> 6.2.1)
+    - glog
+    - hermes-engine
+    - RCT-Folly/Fabric (= 2022.05.16.00)
+    - RCTRequired (= 0.73.4)
+    - RCTTypeSafety (= 0.73.4)
     - React-Fabric
     - React-graphics
     - React-ImageManager
     - React-jsi
-    - React-jsiexecutor (= 0.73.3)
+    - React-jsiexecutor (= 0.73.4)
     - React-logger
     - React-rendererdebug
     - React-utils
     - ReactCommon
     - Yoga
-  - React-graphics (0.73.3):
-    - glog
-    - RCT-Folly/Fabric (= 2022.05.16.00)
-    - React-Core/Default (= 0.73.3)
-    - React-utils
-  - React-hermes (0.73.3):
+  - React-graphics (0.73.4):
+    - glog
+    - RCT-Folly/Fabric (= 2022.05.16.00)
+    - React-Core/Default (= 0.73.4)
+    - React-utils
+  - React-hermes (0.73.4):
     - DoubleConversion
     - fmt (~> 6.2.1)
     - glog
     - hermes-engine
     - RCT-Folly (= 2022.05.16.00)
     - RCT-Folly/Futures (= 2022.05.16.00)
-    - React-cxxreact (= 0.73.3)
-    - React-jsi
-    - React-jsiexecutor (= 0.73.3)
-    - React-jsinspector (= 0.73.3)
-    - React-perflogger (= 0.73.3)
-  - React-ImageManager (0.73.3):
+    - React-cxxreact (= 0.73.4)
+    - React-jsi
+    - React-jsiexecutor (= 0.73.4)
+    - React-jsinspector (= 0.73.4)
+    - React-perflogger (= 0.73.4)
+  - React-ImageManager (0.73.4):
     - glog
     - RCT-Folly/Fabric
     - React-Core/Default
@@ -877,31 +872,31 @@
     - React-graphics
     - React-rendererdebug
     - React-utils
-  - React-jserrorhandler (0.73.3):
+  - React-jserrorhandler (0.73.4):
     - RCT-Folly/Fabric (= 2022.05.16.00)
     - React-debug
     - React-jsi
     - React-Mapbuffer
-  - React-jsi (0.73.3):
+  - React-jsi (0.73.4):
     - boost (= 1.83.0)
     - DoubleConversion
     - fmt (~> 6.2.1)
     - glog
     - hermes-engine
     - RCT-Folly (= 2022.05.16.00)
-  - React-jsiexecutor (0.73.3):
-    - DoubleConversion
-    - fmt (~> 6.2.1)
-    - glog
-    - hermes-engine
-    - RCT-Folly (= 2022.05.16.00)
-    - React-cxxreact (= 0.73.3)
-    - React-jsi (= 0.73.3)
-    - React-perflogger (= 0.73.3)
-  - React-jsinspector (0.73.3)
-  - React-logger (0.73.3):
-    - glog
-  - React-Mapbuffer (0.73.3):
+  - React-jsiexecutor (0.73.4):
+    - DoubleConversion
+    - fmt (~> 6.2.1)
+    - glog
+    - hermes-engine
+    - RCT-Folly (= 2022.05.16.00)
+    - React-cxxreact (= 0.73.4)
+    - React-jsi (= 0.73.4)
+    - React-perflogger (= 0.73.4)
+  - React-jsinspector (0.73.4)
+  - React-logger (0.73.4):
+    - glog
+  - React-Mapbuffer (0.73.4):
     - glog
     - React-debug
   - react-native-blue-crypto (1.0.0):
@@ -931,19 +926,14 @@
   - react-native-tcp-socket (6.0.6):
     - CocoaAsyncSocket
     - React-Core
-<<<<<<< HEAD
-  - react-native-webview (13.7.0):
-    - glog
-    - RCT-Folly (= 2022.05.16.00)
-=======
   - react-native-webview (13.8.1):
-    - RCT-Folly (= 2021.07.22.00)
->>>>>>> 38c9b729
+    - glog
+    - RCT-Folly (= 2022.05.16.00)
     - React-Core
   - react-native-widget-center (0.0.9):
     - React
-  - React-nativeconfig (0.73.3)
-  - React-NativeModulesApple (0.73.3):
+  - React-nativeconfig (0.73.4)
+  - React-NativeModulesApple (0.73.4):
     - glog
     - hermes-engine
     - React-callinvoker
@@ -953,10 +943,10 @@
     - React-runtimeexecutor
     - ReactCommon/turbomodule/bridging
     - ReactCommon/turbomodule/core
-  - React-perflogger (0.73.3)
-  - React-RCTActionSheet (0.73.3):
-    - React-Core/RCTActionSheetHeaders (= 0.73.3)
-  - React-RCTAnimation (0.73.3):
+  - React-perflogger (0.73.4)
+  - React-RCTActionSheet (0.73.4):
+    - React-Core/RCTActionSheetHeaders (= 0.73.4)
+  - React-RCTAnimation (0.73.4):
     - RCT-Folly (= 2022.05.16.00)
     - RCTTypeSafety
     - React-Codegen
@@ -964,7 +954,7 @@
     - React-jsi
     - React-NativeModulesApple
     - ReactCommon
-  - React-RCTAppDelegate (0.73.3):
+  - React-RCTAppDelegate (0.73.4):
     - RCT-Folly
     - RCTRequired
     - RCTTypeSafety
@@ -978,7 +968,7 @@
     - React-RCTNetwork
     - React-runtimescheduler
     - ReactCommon
-  - React-RCTBlob (0.73.3):
+  - React-RCTBlob (0.73.4):
     - hermes-engine
     - RCT-Folly (= 2022.05.16.00)
     - React-Codegen
@@ -988,7 +978,7 @@
     - React-NativeModulesApple
     - React-RCTNetwork
     - ReactCommon
-  - React-RCTFabric (0.73.3):
+  - React-RCTFabric (0.73.4):
     - glog
     - hermes-engine
     - RCT-Folly/Fabric (= 2022.05.16.00)
@@ -1006,7 +996,7 @@
     - React-runtimescheduler
     - React-utils
     - Yoga
-  - React-RCTImage (0.73.3):
+  - React-RCTImage (0.73.4):
     - RCT-Folly (= 2022.05.16.00)
     - RCTTypeSafety
     - React-Codegen
@@ -1015,14 +1005,14 @@
     - React-NativeModulesApple
     - React-RCTNetwork
     - ReactCommon
-  - React-RCTLinking (0.73.3):
+  - React-RCTLinking (0.73.4):
     - React-Codegen
-    - React-Core/RCTLinkingHeaders (= 0.73.3)
-    - React-jsi (= 0.73.3)
+    - React-Core/RCTLinkingHeaders (= 0.73.4)
+    - React-jsi (= 0.73.4)
     - React-NativeModulesApple
     - ReactCommon
-    - ReactCommon/turbomodule/core (= 0.73.3)
-  - React-RCTNetwork (0.73.3):
+    - ReactCommon/turbomodule/core (= 0.73.4)
+  - React-RCTNetwork (0.73.4):
     - RCT-Folly (= 2022.05.16.00)
     - RCTTypeSafety
     - React-Codegen
@@ -1030,7 +1020,7 @@
     - React-jsi
     - React-NativeModulesApple
     - ReactCommon
-  - React-RCTSettings (0.73.3):
+  - React-RCTSettings (0.73.4):
     - RCT-Folly (= 2022.05.16.00)
     - RCTTypeSafety
     - React-Codegen
@@ -1038,25 +1028,25 @@
     - React-jsi
     - React-NativeModulesApple
     - ReactCommon
-  - React-RCTText (0.73.3):
-    - React-Core/RCTTextHeaders (= 0.73.3)
-    - Yoga
-  - React-RCTVibration (0.73.3):
+  - React-RCTText (0.73.4):
+    - React-Core/RCTTextHeaders (= 0.73.4)
+    - Yoga
+  - React-RCTVibration (0.73.4):
     - RCT-Folly (= 2022.05.16.00)
     - React-Codegen
     - React-Core/RCTVibrationHeaders
     - React-jsi
     - React-NativeModulesApple
     - ReactCommon
-  - React-rendererdebug (0.73.3):
-    - DoubleConversion
-    - fmt (~> 6.2.1)
-    - RCT-Folly (= 2022.05.16.00)
-    - React-debug
-  - React-rncore (0.73.3)
-  - React-runtimeexecutor (0.73.3):
-    - React-jsi (= 0.73.3)
-  - React-runtimescheduler (0.73.3):
+  - React-rendererdebug (0.73.4):
+    - DoubleConversion
+    - fmt (~> 6.2.1)
+    - RCT-Folly (= 2022.05.16.00)
+    - React-debug
+  - React-rncore (0.73.4)
+  - React-runtimeexecutor (0.73.4):
+    - React-jsi (= 0.73.4)
+  - React-runtimescheduler (0.73.4):
     - glog
     - hermes-engine
     - RCT-Folly (= 2022.05.16.00)
@@ -1067,48 +1057,48 @@
     - React-rendererdebug
     - React-runtimeexecutor
     - React-utils
-  - React-utils (0.73.3):
-    - glog
-    - RCT-Folly (= 2022.05.16.00)
-    - React-debug
-  - ReactCommon (0.73.3):
-    - React-logger (= 0.73.3)
-    - ReactCommon/turbomodule (= 0.73.3)
-  - ReactCommon/turbomodule (0.73.3):
-    - DoubleConversion
-    - fmt (~> 6.2.1)
-    - glog
-    - hermes-engine
-    - RCT-Folly (= 2022.05.16.00)
-    - React-callinvoker (= 0.73.3)
-    - React-cxxreact (= 0.73.3)
-    - React-jsi (= 0.73.3)
-    - React-logger (= 0.73.3)
-    - React-perflogger (= 0.73.3)
-    - ReactCommon/turbomodule/bridging (= 0.73.3)
-    - ReactCommon/turbomodule/core (= 0.73.3)
-  - ReactCommon/turbomodule/bridging (0.73.3):
-    - DoubleConversion
-    - fmt (~> 6.2.1)
-    - glog
-    - hermes-engine
-    - RCT-Folly (= 2022.05.16.00)
-    - React-callinvoker (= 0.73.3)
-    - React-cxxreact (= 0.73.3)
-    - React-jsi (= 0.73.3)
-    - React-logger (= 0.73.3)
-    - React-perflogger (= 0.73.3)
-  - ReactCommon/turbomodule/core (0.73.3):
-    - DoubleConversion
-    - fmt (~> 6.2.1)
-    - glog
-    - hermes-engine
-    - RCT-Folly (= 2022.05.16.00)
-    - React-callinvoker (= 0.73.3)
-    - React-cxxreact (= 0.73.3)
-    - React-jsi (= 0.73.3)
-    - React-logger (= 0.73.3)
-    - React-perflogger (= 0.73.3)
+  - React-utils (0.73.4):
+    - glog
+    - RCT-Folly (= 2022.05.16.00)
+    - React-debug
+  - ReactCommon (0.73.4):
+    - React-logger (= 0.73.4)
+    - ReactCommon/turbomodule (= 0.73.4)
+  - ReactCommon/turbomodule (0.73.4):
+    - DoubleConversion
+    - fmt (~> 6.2.1)
+    - glog
+    - hermes-engine
+    - RCT-Folly (= 2022.05.16.00)
+    - React-callinvoker (= 0.73.4)
+    - React-cxxreact (= 0.73.4)
+    - React-jsi (= 0.73.4)
+    - React-logger (= 0.73.4)
+    - React-perflogger (= 0.73.4)
+    - ReactCommon/turbomodule/bridging (= 0.73.4)
+    - ReactCommon/turbomodule/core (= 0.73.4)
+  - ReactCommon/turbomodule/bridging (0.73.4):
+    - DoubleConversion
+    - fmt (~> 6.2.1)
+    - glog
+    - hermes-engine
+    - RCT-Folly (= 2022.05.16.00)
+    - React-callinvoker (= 0.73.4)
+    - React-cxxreact (= 0.73.4)
+    - React-jsi (= 0.73.4)
+    - React-logger (= 0.73.4)
+    - React-perflogger (= 0.73.4)
+  - ReactCommon/turbomodule/core (0.73.4):
+    - DoubleConversion
+    - fmt (~> 6.2.1)
+    - glog
+    - hermes-engine
+    - RCT-Folly (= 2022.05.16.00)
+    - React-callinvoker (= 0.73.4)
+    - React-cxxreact (= 0.73.4)
+    - React-jsi (= 0.73.4)
+    - React-logger (= 0.73.4)
+    - React-perflogger (= 0.73.4)
   - ReactNativeCameraKit (13.0.0):
     - React-Core
   - RealmJS (12.6.0):
@@ -1127,14 +1117,9 @@
     - React-Core
   - RNFS (2.20.0):
     - React-Core
-<<<<<<< HEAD
-  - RNGestureHandler (2.14.1):
-    - glog
-    - RCT-Folly (= 2022.05.16.00)
-=======
   - RNGestureHandler (2.15.0):
-    - RCT-Folly (= 2021.07.22.00)
->>>>>>> 38c9b729
+    - glog
+    - RCT-Folly (= 2022.05.16.00)
     - React-Core
   - RNHandoff (0.0.3):
     - React
@@ -1152,14 +1137,9 @@
     - React-Core
   - RNReactNativeHapticFeedback (2.2.0):
     - React-Core
-<<<<<<< HEAD
-  - RNReanimated (3.6.2):
-    - glog
-    - RCT-Folly (= 2022.05.16.00)
-=======
   - RNReanimated (3.7.0):
-    - RCT-Folly (= 2021.07.22.00)
->>>>>>> 38c9b729
+    - glog
+    - RCT-Folly (= 2022.05.16.00)
     - React-Core
     - ReactCommon/turbomodule/core
   - RNScreens (3.29.0):
@@ -1467,46 +1447,41 @@
     :path: "../node_modules/react-native/ReactCommon/yoga"
 
 SPEC CHECKSUMS:
-<<<<<<< HEAD
   boost: d3f49c53809116a5d38da093a8aa78bf551aed09
-  BugsnagReactNative: d9fa0824cea1beb5ab1f12828d79a2bd1b383e60
-=======
-  boost: 7dcd2de282d72e344012f7d6564d024930a6a440
-  BugsnagReactNative: 67c786fe8e55e3a4c831f82db5acc0d8222a5fe8
->>>>>>> 38c9b729
+  BugsnagReactNative: 2f3550f37f30b9701e3517bf17743b676b5a2fb1
   BVLinearGradient: 880f91a7854faff2df62518f0281afb1c60d49a3
   CocoaAsyncSocket: 065fd1e645c7abab64f7a6a2007a48038fdc6a99
   DoubleConversion: fea03f2699887d960129cc54bba7e52542b6f953
-  FBLazyVector: 70590b4f9e8ae9b0ce076efacea3abd7bc585ace
-  FBReactNativeSpec: e47ea8c8f044c25e41a4fa5e8b7ff3923d3e0a94
+  FBLazyVector: 84f6edbe225f38aebd9deaf1540a4160b1f087d7
+  FBReactNativeSpec: d0086a479be91c44ce4687a962956a352d2dc697
   fmt: ff9d55029c625d3757ed641535fd4a75fedc7ce9
   glog: c5d68082e772fa1c511173d6b30a9de2c05a69a2
-  hermes-engine: 5420539d016f368cd27e008f65f777abd6098c56
+  hermes-engine: b2669ce35fc4ac14f523b307aff8896799829fe2
   libevent: 4049cae6c81cdb3654a443be001fb9bdceff7913
   lottie-ios: ef1be1f90d54255f08e09d767950e43714661178
   lottie-react-native: 34cfb1db79d0feb7bf7b200d4a4e2f164b0c5f58
   PasscodeAuth: 3e88093ff46c31a952d8b36c488240de980517be
   RCT-Folly: 7169b2b1c44399c76a47b5deaaba715eeeb476c0
-  RCTRequired: 9b898847f76977a6dfed2a08f4c5ed37add75ec0
-  RCTTypeSafety: 0debdc4ba38c8138016d8d8ada4bdf9ec1b8aa82
-  React: f8afb04431634ac7e9b876dc96d30af9871f5946
-  React-callinvoker: 5ea86c3f93326867aa5114989d229db54d4759d0
-  React-Codegen: f8f3172b716f793b334e6603b3b33207c0e813c7
-  React-Core: bbac074eba495788a01d1e5455b132872bf86843
-  React-CoreModules: 92fee6d8f4095e151b9678e44fcf0dc8eabeae37
-  React-cxxreact: e856e0370bf52aea71acce10007ad9ba6a63b66c
-  React-debug: 23ea1f904cd98ae3b04b2b4982584641d3c7bcb5
-  React-Fabric: f692e74b325a408f328d337615a22539315d8a90
-  React-FabricImage: 969993a105d5e2a9bfab6945b78b88a2b0d70504
-  React-graphics: f95976953fc89d60b1022a4ea3d8281985993fe7
-  React-hermes: ac421eebea18bab58a57b70c590b7c11edaac00b
-  React-ImageManager: d67a26f14b62ff5a0c86c36d5d580940f4f07771
-  React-jserrorhandler: 7087c3b3d9691ba72798adf600a4157beeb16fd7
-  React-jsi: 57498df51dfb8a37a996f470a457d8797e931eaa
-  React-jsiexecutor: d83a7d7aea2ffc60dbda0f3d523578a76820f0e1
-  React-jsinspector: 6fad0fe14882fb6b1c32e5cc8a4bd3d33a8b6790
-  React-logger: cb0dd15ac67b00e7b771ef15203edcb29d4a3f8e
-  React-Mapbuffer: d59258be3b0d2280c6ba8964ab6e36ec69211871
+  RCTRequired: ab7f915c15569f04a49669e573e6e319a53f9faa
+  RCTTypeSafety: 63b97ced7b766865057e7154db0e81ce4ee6cf1e
+  React: 1c87497e50fa40ba9c54e5ea5e53483a0f8eecc0
+  React-callinvoker: e3a52a9a93e3eb004d7282c26a4fb27003273fe6
+  React-Codegen: 50c0f8f073e71b929b057b68bf31be604f1dccc8
+  React-Core: d0ecde72894b792cb8922efaa0990199cbe85169
+  React-CoreModules: 2ff1684dd517f0c441495d90a704d499f05e9d0a
+  React-cxxreact: d9be2fac926741052395da0a6d0bab8d71e2f297
+  React-debug: 4678e73a37cb501d784e99ff0f219b4940362a3b
+  React-Fabric: 460ee9d4b8b9de3382504a711430bfead1d5be1e
+  React-FabricImage: d0a0631bc8ad9143f42bfccf9d3d533a144cc3d6
+  React-graphics: f0d5040263a9649e2a70ebe27b3120c49411afef
+  React-hermes: b9ac2f7b0c1eeb206eb883583cab7a973d570a6e
+  React-ImageManager: 6c4bf9d5ed363ead7b5aaf820a3feab221b7063e
+  React-jserrorhandler: 6e7a7e187583e14dc7a0053a2bdd66c252ea3b21
+  React-jsi: 380cd24dd81a705dd042c18989fb10b07182210c
+  React-jsiexecutor: 8ed7a18b9f119440efdcd424c8257dc7e18067e2
+  React-jsinspector: 9ac353eccf6ab54d1e0a33862ba91221d1e88460
+  React-logger: 0a57b68dd2aec7ff738195f081f0520724b35dab
+  React-Mapbuffer: 63913773ed7f96b814a2521e13e6d010282096ad
   react-native-blue-crypto: 23f1558ad3d38d7a2edb7e2f6ed1bc520ed93e56
   react-native-bw-file-access: b232fd1d902521ca046f3fc5990ab1465e1878d7
   react-native-document-picker: b4f4a23b73f864ce17965b284c0757648993805b
@@ -1518,34 +1493,29 @@
   react-native-randombytes: 421f1c7d48c0af8dbcd471b0324393ebf8fe7846
   react-native-safe-area-context: b97eb6f9e3b7f437806c2ce5983f479f8eb5de4b
   react-native-secure-key-store: 910e6df6bc33cb790aba6ee24bc7818df1fe5898
-<<<<<<< HEAD
-  react-native-tcp-socket: c1b7297619616b4c9caae6889bcb0aba78086989
-  react-native-webview: f109b7da3efc6ea7a6d61a3cff3907edb6237b6a
-=======
   react-native-tcp-socket: e724380c910c2e704816ec817ed28f1342246ff7
-  react-native-webview: bdc091de8cf7f8397653e30182efcd9f772e03b3
->>>>>>> 38c9b729
+  react-native-webview: 0f93dc8f4208ae5365884922c3cd14da5037ca4c
   react-native-widget-center: 12dfba20a4fa995850b52cf0afecf734397f4b9c
-  React-nativeconfig: 4d3076dc3dc498ec49819e4e4225b55d3507f902
-  React-NativeModulesApple: 46f14baf36010b22ffd84fd89d5586e4148edfb3
-  React-perflogger: 27ccacf853ba725524ef2b4e444f14e34d0837b0
-  React-RCTActionSheet: 77dd6a2a5cfab9e85b7f1add0f7e2e9cd697d936
-  React-RCTAnimation: 977a25a4e8007ecc90e556abcceb1b25602eea7c
-  React-RCTAppDelegate: 252a478047dbc9d0ac0dcda7440b4d3fbb6184a4
-  React-RCTBlob: 1e18ab09f57cf3bd2b9681cbeedfca866d971f50
-  React-RCTFabric: f09af5b9aac819d8c362ef3030b2d16be426c176
-  React-RCTImage: b1eac9526111cf7e37c304f94e81b76a5ae6a984
-  React-RCTLinking: d7f7dc665af6442ff38e18e34308da7865347bb1
-  React-RCTNetwork: c2c1df3a3c838e9547259e3638f6b290aebb3b72
-  React-RCTSettings: f3074b14047a57fa95499c28fb89028a894d3c18
-  React-RCTText: 9d48b2bbce5e1ed9c4d9514414dc6d99731d1b0a
-  React-RCTVibration: 394ea84082b08b5b3c211dc2bc9c0c4c163e7f23
-  React-rendererdebug: 3445e5d7d8fa3c66974d779b6a77b41186224b0f
-  React-rncore: bfb1b25c3e6ce9535708a7ac109c91fed3c8085b
-  React-runtimeexecutor: 7e71a40def8262ef7d82a1145d873ea61b1a27b5
-  React-runtimescheduler: aa382ce525689b88459e1181b3649220f175dc31
-  React-utils: b22b4a51aa578b3aac1e7c19501c0b9ba358ed79
-  ReactCommon: e708b8be8cb317b83e31c6ccfeda8bf6c0d1a2b3
+  React-nativeconfig: d7af5bae6da70fa15ce44f045621cf99ed24087c
+  React-NativeModulesApple: 0123905d5699853ac68519607555a9a4f5c7b3ac
+  React-perflogger: 8a1e1af5733004bdd91258dcefbde21e0d1faccd
+  React-RCTActionSheet: 64bbff3a3963664c2d0146f870fe8e0264aee4c4
+  React-RCTAnimation: b698168a7269265a4694727196484342d695f0c1
+  React-RCTAppDelegate: dcd8e955116eb1d1908dfaf08b4c970812e6a1e6
+  React-RCTBlob: 47f8c3b2b4b7fa2c5f19c43f0b7f77f57fb9d953
+  React-RCTFabric: 6067a32d683d0c2b84d444548bc15a263c64abed
+  React-RCTImage: ac0e77a44c290b20db783649b2b9cddc93e3eb99
+  React-RCTLinking: e626fd2900913fe5d25922ea1be394b7aafa09c9
+  React-RCTNetwork: d3114bce3977dafe8bd06421b29812f5a8527ba0
+  React-RCTSettings: a53511f90d8df637a1a11ac729179a4d2f734481
+  React-RCTText: f0176f5f5952f9a4a2c7354f5ae71f7c420aaf34
+  React-RCTVibration: 8160223c6eda5b187079fec204f80eca8b8f3177
+  React-rendererdebug: ed286b4da8648c27d6ed3ae1410d4b21ba890d5a
+  React-rncore: 43f133b89ac10c4b6ab43702a541dee1c292a3bf
+  React-runtimeexecutor: e6ab6bb083dbdbdd489cff426ed0bce0652e6edf
+  React-runtimescheduler: ed48e5faac6751e66ee1261c4bd01643b436f112
+  React-utils: 6e5ad394416482ae21831050928ae27348f83487
+  ReactCommon: 840a955d37b7f3358554d819446bffcf624b2522
   ReactNativeCameraKit: 9d46a5d7dd544ca64aa9c03c150d2348faf437eb
   RealmJS: a62dc7a1f94b888fe9e8712cd650167ad97dc636
   rn-ldk: 0d8749d98cc5ce67302a32831818c116b67f7643
@@ -1555,11 +1525,7 @@
   RNDefaultPreference: 08bdb06cfa9188d5da97d4642dac745218d7fb31
   RNDeviceInfo: db5c64a060e66e5db3102d041ebe3ef307a85120
   RNFS: 4ac0f0ea233904cb798630b3c077808c06931688
-<<<<<<< HEAD
-  RNGestureHandler: 25b969a1ffc806b9f9ad2e170d4a3b049c6af85e
-=======
-  RNGestureHandler: 7909c50383a18f0cb10ce1db7262b9a6da504c03
->>>>>>> 38c9b729
+  RNGestureHandler: deda62b8339496ba721a45e0f3e2d7a319932cee
   RNHandoff: d3b0754cca3a6bcd9b25f544f733f7f033ccf5fa
   RNKeychain: a65256b6ca6ba6976132cc4124b238a5b13b3d9c
   RNLocalize: 4222a3756cdbe2dc9a5bdf445765a4d2572107cb
@@ -1568,19 +1534,14 @@
   RNQuickAction: 6d404a869dc872cde841ad3147416a670d13fa93
   RNRate: ef3bcff84f39bb1d1e41c5593d3eea4aab2bd73a
   RNReactNativeHapticFeedback: ec56a5f81c3941206fd85625fa669ffc7b4545f9
-<<<<<<< HEAD
-  RNReanimated: 5589be82dc26b3f94738eb7c6b1f942787532b25
+  RNReanimated: 7d6d32f238f914f13d9d6fb45c0aef557f7f901e
   RNScreens: b582cb834dc4133307562e930e8fa914b8c04ef2
-=======
-  RNReanimated: 9dfe7a19dd7c3e123b23db42e74bf051725f2ea3
-  RNScreens: 3c5b9f4a9dcde752466854b6109b79c0e205dad3
->>>>>>> 38c9b729
   RNShare: 859ff710211285676b0bcedd156c12437ea1d564
   RNSVG: d00c8f91c3cbf6d476451313a18f04d220d4f396
   RNVectorIcons: 210f910e834e3485af40693ad4615c1ec22fc02b
   RNWatch: fd30ca40a5b5ef58dcbc195638e68219bc455236
   SocketRocket: f32cd54efbe0f095c4d7594881e52619cfe80b17
-  Yoga: 08cd7601462818c4985bda7b205b9e6a92a7e66a
+  Yoga: 64cd2a583ead952b0315d5135bf39e053ae9be70
 
 PODFILE CHECKSUM: 8de08f2010a2bdbe481bc249cbc4045575d47942
 
