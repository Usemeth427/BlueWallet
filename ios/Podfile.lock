--- conflicted
+++ resolved
@@ -6,35 +6,19 @@
     - React-Core
   - CocoaAsyncSocket (7.6.5)
   - DoubleConversion (1.1.6)
-<<<<<<< HEAD
-  - FBLazyVector (0.73.5)
-  - FBReactNativeSpec (0.73.5):
-    - RCT-Folly (= 2022.05.16.00)
-    - RCTRequired (= 0.73.5)
-    - RCTTypeSafety (= 0.73.5)
-    - React-Core (= 0.73.5)
-    - React-jsi (= 0.73.5)
-    - ReactCommon/turbomodule/core (= 0.73.5)
+  - FBLazyVector (0.73.6)
+  - FBReactNativeSpec (0.73.6):
+    - RCT-Folly (= 2022.05.16.00)
+    - RCTRequired (= 0.73.6)
+    - RCTTypeSafety (= 0.73.6)
+    - React-Core (= 0.73.6)
+    - React-jsi (= 0.73.6)
+    - ReactCommon/turbomodule/core (= 0.73.6)
   - fmt (6.2.1)
   - glog (0.3.5)
-  - hermes-engine (0.73.5):
-    - hermes-engine/Pre-built (= 0.73.5)
-  - hermes-engine/Pre-built (0.73.5)
-=======
-  - FBLazyVector (0.72.12)
-  - FBReactNativeSpec (0.72.12):
-    - RCT-Folly (= 2021.07.22.00)
-    - RCTRequired (= 0.72.12)
-    - RCTTypeSafety (= 0.72.12)
-    - React-Core (= 0.72.12)
-    - React-jsi (= 0.72.12)
-    - ReactCommon/turbomodule/core (= 0.72.12)
-  - fmt (6.2.1)
-  - glog (0.3.5)
-  - hermes-engine (0.72.12):
-    - hermes-engine/Pre-built (= 0.72.12)
-  - hermes-engine/Pre-built (0.72.12)
->>>>>>> 30a11cff
+  - hermes-engine (0.73.6):
+    - hermes-engine/Pre-built (= 0.73.6)
+  - hermes-engine/Pre-built (0.73.6)
   - libevent (2.1.12)
   - lottie-ios (4.4.1)
   - lottie-react-native (6.7.0):
@@ -66,49 +50,26 @@
     - fmt (~> 6.2.1)
     - glog
     - libevent
-<<<<<<< HEAD
-  - RCTRequired (0.73.5)
-  - RCTTypeSafety (0.73.5):
-    - FBLazyVector (= 0.73.5)
-    - RCTRequired (= 0.73.5)
-    - React-Core (= 0.73.5)
-  - React (0.73.5):
-    - React-Core (= 0.73.5)
-    - React-Core/DevSupport (= 0.73.5)
-    - React-Core/RCTWebSocket (= 0.73.5)
-    - React-RCTActionSheet (= 0.73.5)
-    - React-RCTAnimation (= 0.73.5)
-    - React-RCTBlob (= 0.73.5)
-    - React-RCTImage (= 0.73.5)
-    - React-RCTLinking (= 0.73.5)
-    - React-RCTNetwork (= 0.73.5)
-    - React-RCTSettings (= 0.73.5)
-    - React-RCTText (= 0.73.5)
-    - React-RCTVibration (= 0.73.5)
-  - React-callinvoker (0.73.5)
-  - React-Codegen (0.73.5):
-=======
-  - RCTRequired (0.72.12)
-  - RCTTypeSafety (0.72.12):
-    - FBLazyVector (= 0.72.12)
-    - RCTRequired (= 0.72.12)
-    - React-Core (= 0.72.12)
-  - React (0.72.12):
-    - React-Core (= 0.72.12)
-    - React-Core/DevSupport (= 0.72.12)
-    - React-Core/RCTWebSocket (= 0.72.12)
-    - React-RCTActionSheet (= 0.72.12)
-    - React-RCTAnimation (= 0.72.12)
-    - React-RCTBlob (= 0.72.12)
-    - React-RCTImage (= 0.72.12)
-    - React-RCTLinking (= 0.72.12)
-    - React-RCTNetwork (= 0.72.12)
-    - React-RCTSettings (= 0.72.12)
-    - React-RCTText (= 0.72.12)
-    - React-RCTVibration (= 0.72.12)
-  - React-callinvoker (0.72.12)
-  - React-Codegen (0.72.12):
->>>>>>> 30a11cff
+  - RCTRequired (0.73.6)
+  - RCTTypeSafety (0.73.6):
+    - FBLazyVector (= 0.73.6)
+    - RCTRequired (= 0.73.6)
+    - React-Core (= 0.73.6)
+  - React (0.73.6):
+    - React-Core (= 0.73.6)
+    - React-Core/DevSupport (= 0.73.6)
+    - React-Core/RCTWebSocket (= 0.73.6)
+    - React-RCTActionSheet (= 0.73.6)
+    - React-RCTAnimation (= 0.73.6)
+    - React-RCTBlob (= 0.73.6)
+    - React-RCTImage (= 0.73.6)
+    - React-RCTLinking (= 0.73.6)
+    - React-RCTNetwork (= 0.73.6)
+    - React-RCTSettings (= 0.73.6)
+    - React-RCTText (= 0.73.6)
+    - React-RCTVibration (= 0.73.6)
+  - React-callinvoker (0.73.6)
+  - React-Codegen (0.73.6):
     - DoubleConversion
     - FBReactNativeSpec
     - glog
@@ -123,19 +84,11 @@
     - React-rncore
     - ReactCommon/turbomodule/bridging
     - ReactCommon/turbomodule/core
-<<<<<<< HEAD
-  - React-Core (0.73.5):
-    - glog
-    - hermes-engine
-    - RCT-Folly (= 2022.05.16.00)
-    - React-Core/Default (= 0.73.5)
-=======
-  - React-Core (0.72.12):
-    - glog
-    - hermes-engine
-    - RCT-Folly (= 2021.07.22.00)
-    - React-Core/Default (= 0.72.12)
->>>>>>> 30a11cff
+  - React-Core (0.73.6):
+    - glog
+    - hermes-engine
+    - RCT-Folly (= 2022.05.16.00)
+    - React-Core/Default (= 0.73.6)
     - React-cxxreact
     - React-hermes
     - React-jsi
@@ -145,11 +98,7 @@
     - React-utils
     - SocketRocket (= 0.6.1)
     - Yoga
-<<<<<<< HEAD
-  - React-Core/CoreModulesHeaders (0.73.5):
-=======
-  - React-Core/CoreModulesHeaders (0.72.12):
->>>>>>> 30a11cff
+  - React-Core/CoreModulesHeaders (0.73.6):
     - glog
     - hermes-engine
     - RCT-Folly (= 2022.05.16.00)
@@ -163,11 +112,7 @@
     - React-utils
     - SocketRocket (= 0.6.1)
     - Yoga
-<<<<<<< HEAD
-  - React-Core/Default (0.73.5):
-=======
-  - React-Core/Default (0.72.12):
->>>>>>> 30a11cff
+  - React-Core/Default (0.73.6):
     - glog
     - hermes-engine
     - RCT-Folly (= 2022.05.16.00)
@@ -180,40 +125,23 @@
     - React-utils
     - SocketRocket (= 0.6.1)
     - Yoga
-<<<<<<< HEAD
-  - React-Core/DevSupport (0.73.5):
-    - glog
-    - hermes-engine
-    - RCT-Folly (= 2022.05.16.00)
-    - React-Core/Default (= 0.73.5)
-    - React-Core/RCTWebSocket (= 0.73.5)
-=======
-  - React-Core/DevSupport (0.72.12):
-    - glog
-    - hermes-engine
-    - RCT-Folly (= 2021.07.22.00)
-    - React-Core/Default (= 0.72.12)
-    - React-Core/RCTWebSocket (= 0.72.12)
->>>>>>> 30a11cff
+  - React-Core/DevSupport (0.73.6):
+    - glog
+    - hermes-engine
+    - RCT-Folly (= 2022.05.16.00)
+    - React-Core/Default (= 0.73.6)
+    - React-Core/RCTWebSocket (= 0.73.6)
     - React-cxxreact
     - React-hermes
     - React-jsi
     - React-jsiexecutor
-<<<<<<< HEAD
-    - React-jsinspector (= 0.73.5)
-=======
-    - React-jsinspector (= 0.72.12)
->>>>>>> 30a11cff
+    - React-jsinspector (= 0.73.6)
     - React-perflogger
     - React-runtimescheduler
     - React-utils
     - SocketRocket (= 0.6.1)
     - Yoga
-<<<<<<< HEAD
-  - React-Core/RCTActionSheetHeaders (0.73.5):
-=======
-  - React-Core/RCTActionSheetHeaders (0.72.12):
->>>>>>> 30a11cff
+  - React-Core/RCTActionSheetHeaders (0.73.6):
     - glog
     - hermes-engine
     - RCT-Folly (= 2022.05.16.00)
@@ -227,11 +155,7 @@
     - React-utils
     - SocketRocket (= 0.6.1)
     - Yoga
-<<<<<<< HEAD
-  - React-Core/RCTAnimationHeaders (0.73.5):
-=======
-  - React-Core/RCTAnimationHeaders (0.72.12):
->>>>>>> 30a11cff
+  - React-Core/RCTAnimationHeaders (0.73.6):
     - glog
     - hermes-engine
     - RCT-Folly (= 2022.05.16.00)
@@ -245,11 +169,7 @@
     - React-utils
     - SocketRocket (= 0.6.1)
     - Yoga
-<<<<<<< HEAD
-  - React-Core/RCTBlobHeaders (0.73.5):
-=======
-  - React-Core/RCTBlobHeaders (0.72.12):
->>>>>>> 30a11cff
+  - React-Core/RCTBlobHeaders (0.73.6):
     - glog
     - hermes-engine
     - RCT-Folly (= 2022.05.16.00)
@@ -263,11 +183,7 @@
     - React-utils
     - SocketRocket (= 0.6.1)
     - Yoga
-<<<<<<< HEAD
-  - React-Core/RCTImageHeaders (0.73.5):
-=======
-  - React-Core/RCTImageHeaders (0.72.12):
->>>>>>> 30a11cff
+  - React-Core/RCTImageHeaders (0.73.6):
     - glog
     - hermes-engine
     - RCT-Folly (= 2022.05.16.00)
@@ -281,11 +197,7 @@
     - React-utils
     - SocketRocket (= 0.6.1)
     - Yoga
-<<<<<<< HEAD
-  - React-Core/RCTLinkingHeaders (0.73.5):
-=======
-  - React-Core/RCTLinkingHeaders (0.72.12):
->>>>>>> 30a11cff
+  - React-Core/RCTLinkingHeaders (0.73.6):
     - glog
     - hermes-engine
     - RCT-Folly (= 2022.05.16.00)
@@ -299,11 +211,7 @@
     - React-utils
     - SocketRocket (= 0.6.1)
     - Yoga
-<<<<<<< HEAD
-  - React-Core/RCTNetworkHeaders (0.73.5):
-=======
-  - React-Core/RCTNetworkHeaders (0.72.12):
->>>>>>> 30a11cff
+  - React-Core/RCTNetworkHeaders (0.73.6):
     - glog
     - hermes-engine
     - RCT-Folly (= 2022.05.16.00)
@@ -317,11 +225,7 @@
     - React-utils
     - SocketRocket (= 0.6.1)
     - Yoga
-<<<<<<< HEAD
-  - React-Core/RCTSettingsHeaders (0.73.5):
-=======
-  - React-Core/RCTSettingsHeaders (0.72.12):
->>>>>>> 30a11cff
+  - React-Core/RCTSettingsHeaders (0.73.6):
     - glog
     - hermes-engine
     - RCT-Folly (= 2022.05.16.00)
@@ -335,11 +239,7 @@
     - React-utils
     - SocketRocket (= 0.6.1)
     - Yoga
-<<<<<<< HEAD
-  - React-Core/RCTTextHeaders (0.73.5):
-=======
-  - React-Core/RCTTextHeaders (0.72.12):
->>>>>>> 30a11cff
+  - React-Core/RCTTextHeaders (0.73.6):
     - glog
     - hermes-engine
     - RCT-Folly (= 2022.05.16.00)
@@ -353,11 +253,7 @@
     - React-utils
     - SocketRocket (= 0.6.1)
     - Yoga
-<<<<<<< HEAD
-  - React-Core/RCTVibrationHeaders (0.73.5):
-=======
-  - React-Core/RCTVibrationHeaders (0.72.12):
->>>>>>> 30a11cff
+  - React-Core/RCTVibrationHeaders (0.73.6):
     - glog
     - hermes-engine
     - RCT-Folly (= 2022.05.16.00)
@@ -371,19 +267,11 @@
     - React-utils
     - SocketRocket (= 0.6.1)
     - Yoga
-<<<<<<< HEAD
-  - React-Core/RCTWebSocket (0.73.5):
-    - glog
-    - hermes-engine
-    - RCT-Folly (= 2022.05.16.00)
-    - React-Core/Default (= 0.73.5)
-=======
-  - React-Core/RCTWebSocket (0.72.12):
-    - glog
-    - hermes-engine
-    - RCT-Folly (= 2021.07.22.00)
-    - React-Core/Default (= 0.72.12)
->>>>>>> 30a11cff
+  - React-Core/RCTWebSocket (0.73.6):
+    - glog
+    - hermes-engine
+    - RCT-Folly (= 2022.05.16.00)
+    - React-Core/Default (= 0.73.6)
     - React-cxxreact
     - React-hermes
     - React-jsi
@@ -393,569 +281,515 @@
     - React-utils
     - SocketRocket (= 0.6.1)
     - Yoga
-<<<<<<< HEAD
-  - React-CoreModules (0.73.5):
-    - RCT-Folly (= 2022.05.16.00)
-    - RCTTypeSafety (= 0.73.5)
+  - React-CoreModules (0.73.6):
+    - RCT-Folly (= 2022.05.16.00)
+    - RCTTypeSafety (= 0.73.6)
     - React-Codegen
-    - React-Core/CoreModulesHeaders (= 0.73.5)
-    - React-jsi (= 0.73.5)
+    - React-Core/CoreModulesHeaders (= 0.73.6)
+    - React-jsi (= 0.73.6)
     - React-NativeModulesApple
     - React-RCTBlob
-    - React-RCTImage (= 0.73.5)
+    - React-RCTImage (= 0.73.6)
     - ReactCommon
     - SocketRocket (= 0.6.1)
-  - React-cxxreact (0.73.5):
+  - React-cxxreact (0.73.6):
     - boost (= 1.83.0)
     - DoubleConversion
     - fmt (~> 6.2.1)
     - glog
     - hermes-engine
     - RCT-Folly (= 2022.05.16.00)
-    - React-callinvoker (= 0.73.5)
-    - React-debug (= 0.73.5)
-    - React-jsi (= 0.73.5)
-    - React-jsinspector (= 0.73.5)
-    - React-logger (= 0.73.5)
-    - React-perflogger (= 0.73.5)
-    - React-runtimeexecutor (= 0.73.5)
-  - React-debug (0.73.5)
-  - React-Fabric (0.73.5):
-    - DoubleConversion
-    - fmt (~> 6.2.1)
-    - glog
-    - hermes-engine
-    - RCT-Folly/Fabric (= 2022.05.16.00)
-    - RCTRequired
-    - RCTTypeSafety
-    - React-Core
-    - React-cxxreact
-    - React-debug
-    - React-Fabric/animations (= 0.73.5)
-    - React-Fabric/attributedstring (= 0.73.5)
-    - React-Fabric/componentregistry (= 0.73.5)
-    - React-Fabric/componentregistrynative (= 0.73.5)
-    - React-Fabric/components (= 0.73.5)
-    - React-Fabric/core (= 0.73.5)
-    - React-Fabric/imagemanager (= 0.73.5)
-    - React-Fabric/leakchecker (= 0.73.5)
-    - React-Fabric/mounting (= 0.73.5)
-    - React-Fabric/scheduler (= 0.73.5)
-    - React-Fabric/telemetry (= 0.73.5)
-    - React-Fabric/templateprocessor (= 0.73.5)
-    - React-Fabric/textlayoutmanager (= 0.73.5)
-    - React-Fabric/uimanager (= 0.73.5)
-    - React-graphics
-    - React-jsi
-    - React-jsiexecutor
-    - React-logger
-    - React-rendererdebug
-    - React-runtimescheduler
-    - React-utils
-    - ReactCommon/turbomodule/core
-  - React-Fabric/animations (0.73.5):
-    - DoubleConversion
-    - fmt (~> 6.2.1)
-    - glog
-    - hermes-engine
-    - RCT-Folly/Fabric (= 2022.05.16.00)
-    - RCTRequired
-    - RCTTypeSafety
-    - React-Core
-    - React-cxxreact
-    - React-debug
-    - React-graphics
-    - React-jsi
-    - React-jsiexecutor
-    - React-logger
-    - React-rendererdebug
-    - React-runtimescheduler
-    - React-utils
-    - ReactCommon/turbomodule/core
-  - React-Fabric/attributedstring (0.73.5):
-    - DoubleConversion
-    - fmt (~> 6.2.1)
-    - glog
-    - hermes-engine
-    - RCT-Folly/Fabric (= 2022.05.16.00)
-    - RCTRequired
-    - RCTTypeSafety
-    - React-Core
-    - React-cxxreact
-    - React-debug
-    - React-graphics
-    - React-jsi
-    - React-jsiexecutor
-    - React-logger
-    - React-rendererdebug
-    - React-runtimescheduler
-    - React-utils
-    - ReactCommon/turbomodule/core
-  - React-Fabric/componentregistry (0.73.5):
-    - DoubleConversion
-    - fmt (~> 6.2.1)
-    - glog
-    - hermes-engine
-    - RCT-Folly/Fabric (= 2022.05.16.00)
-    - RCTRequired
-    - RCTTypeSafety
-    - React-Core
-    - React-cxxreact
-    - React-debug
-    - React-graphics
-    - React-jsi
-    - React-jsiexecutor
-    - React-logger
-    - React-rendererdebug
-    - React-runtimescheduler
-    - React-utils
-    - ReactCommon/turbomodule/core
-  - React-Fabric/componentregistrynative (0.73.5):
-    - DoubleConversion
-    - fmt (~> 6.2.1)
-    - glog
-    - hermes-engine
-    - RCT-Folly/Fabric (= 2022.05.16.00)
-    - RCTRequired
-    - RCTTypeSafety
-    - React-Core
-    - React-cxxreact
-    - React-debug
-    - React-graphics
-    - React-jsi
-    - React-jsiexecutor
-    - React-logger
-    - React-rendererdebug
-    - React-runtimescheduler
-    - React-utils
-    - ReactCommon/turbomodule/core
-  - React-Fabric/components (0.73.5):
-    - DoubleConversion
-    - fmt (~> 6.2.1)
-    - glog
-    - hermes-engine
-    - RCT-Folly/Fabric (= 2022.05.16.00)
-    - RCTRequired
-    - RCTTypeSafety
-    - React-Core
-    - React-cxxreact
-    - React-debug
-    - React-Fabric/components/inputaccessory (= 0.73.5)
-    - React-Fabric/components/legacyviewmanagerinterop (= 0.73.5)
-    - React-Fabric/components/modal (= 0.73.5)
-    - React-Fabric/components/rncore (= 0.73.5)
-    - React-Fabric/components/root (= 0.73.5)
-    - React-Fabric/components/safeareaview (= 0.73.5)
-    - React-Fabric/components/scrollview (= 0.73.5)
-    - React-Fabric/components/text (= 0.73.5)
-    - React-Fabric/components/textinput (= 0.73.5)
-    - React-Fabric/components/unimplementedview (= 0.73.5)
-    - React-Fabric/components/view (= 0.73.5)
-    - React-graphics
-    - React-jsi
-    - React-jsiexecutor
-    - React-logger
-    - React-rendererdebug
-    - React-runtimescheduler
-    - React-utils
-    - ReactCommon/turbomodule/core
-  - React-Fabric/components/inputaccessory (0.73.5):
-=======
-  - React-CoreModules (0.72.12):
-    - RCT-Folly (= 2021.07.22.00)
-    - RCTTypeSafety (= 0.72.12)
-    - React-Codegen (= 0.72.12)
-    - React-Core/CoreModulesHeaders (= 0.72.12)
-    - React-jsi (= 0.72.12)
-    - React-RCTBlob
-    - React-RCTImage (= 0.72.12)
-    - ReactCommon/turbomodule/core (= 0.72.12)
-    - SocketRocket (= 0.6.1)
-  - React-cxxreact (0.72.12):
-    - boost (= 1.76.0)
->>>>>>> 30a11cff
-    - DoubleConversion
-    - fmt (~> 6.2.1)
-    - glog
-    - hermes-engine
-<<<<<<< HEAD
-    - RCT-Folly/Fabric (= 2022.05.16.00)
-    - RCTRequired
-    - RCTTypeSafety
-    - React-Core
-    - React-cxxreact
-    - React-debug
-    - React-graphics
-    - React-jsi
-    - React-jsiexecutor
-    - React-logger
-    - React-rendererdebug
-    - React-runtimescheduler
-    - React-utils
-    - ReactCommon/turbomodule/core
-  - React-Fabric/components/legacyviewmanagerinterop (0.73.5):
-=======
-    - RCT-Folly (= 2021.07.22.00)
-    - React-callinvoker (= 0.72.12)
-    - React-debug (= 0.72.12)
-    - React-jsi (= 0.72.12)
-    - React-jsinspector (= 0.72.12)
-    - React-logger (= 0.72.12)
-    - React-perflogger (= 0.72.12)
-    - React-runtimeexecutor (= 0.72.12)
-  - React-debug (0.72.12)
-  - React-hermes (0.72.12):
->>>>>>> 30a11cff
-    - DoubleConversion
-    - fmt (~> 6.2.1)
-    - glog
-    - hermes-engine
-<<<<<<< HEAD
-    - RCT-Folly/Fabric (= 2022.05.16.00)
-    - RCTRequired
-    - RCTTypeSafety
-    - React-Core
-    - React-cxxreact
-    - React-debug
-    - React-graphics
-    - React-jsi
-    - React-jsiexecutor
-    - React-logger
-    - React-rendererdebug
-    - React-runtimescheduler
-    - React-utils
-    - ReactCommon/turbomodule/core
-  - React-Fabric/components/modal (0.73.5):
-=======
-    - RCT-Folly (= 2021.07.22.00)
-    - RCT-Folly/Futures (= 2021.07.22.00)
-    - React-cxxreact (= 0.72.12)
-    - React-jsi
-    - React-jsiexecutor (= 0.72.12)
-    - React-jsinspector (= 0.72.12)
-    - React-perflogger (= 0.72.12)
-  - React-jsi (0.72.12):
-    - boost (= 1.76.0)
->>>>>>> 30a11cff
-    - DoubleConversion
-    - fmt (~> 6.2.1)
-    - glog
-    - hermes-engine
-<<<<<<< HEAD
-    - RCT-Folly/Fabric (= 2022.05.16.00)
-    - RCTRequired
-    - RCTTypeSafety
-    - React-Core
-    - React-cxxreact
-    - React-debug
-    - React-graphics
-    - React-jsi
-    - React-jsiexecutor
-    - React-logger
-    - React-rendererdebug
-    - React-runtimescheduler
-    - React-utils
-    - ReactCommon/turbomodule/core
-  - React-Fabric/components/rncore (0.73.5):
-=======
-    - RCT-Folly (= 2021.07.22.00)
-  - React-jsiexecutor (0.72.12):
->>>>>>> 30a11cff
-    - DoubleConversion
-    - fmt (~> 6.2.1)
-    - glog
-    - hermes-engine
-<<<<<<< HEAD
-    - RCT-Folly/Fabric (= 2022.05.16.00)
-    - RCTRequired
-    - RCTTypeSafety
-    - React-Core
-    - React-cxxreact
-    - React-debug
-    - React-graphics
-    - React-jsi
-    - React-jsiexecutor
-    - React-logger
-    - React-rendererdebug
-    - React-runtimescheduler
-    - React-utils
-    - ReactCommon/turbomodule/core
-  - React-Fabric/components/root (0.73.5):
-    - DoubleConversion
-    - fmt (~> 6.2.1)
-=======
-    - RCT-Folly (= 2021.07.22.00)
-    - React-cxxreact (= 0.72.12)
-    - React-jsi (= 0.72.12)
-    - React-perflogger (= 0.72.12)
-  - React-jsinspector (0.72.12)
-  - React-logger (0.72.12):
->>>>>>> 30a11cff
-    - glog
-    - hermes-engine
-    - RCT-Folly/Fabric (= 2022.05.16.00)
-    - RCTRequired
-    - RCTTypeSafety
-    - React-Core
-    - React-cxxreact
-    - React-debug
-    - React-graphics
-    - React-jsi
-    - React-jsiexecutor
-    - React-logger
-    - React-rendererdebug
-    - React-runtimescheduler
-    - React-utils
-    - ReactCommon/turbomodule/core
-  - React-Fabric/components/safeareaview (0.73.5):
-    - DoubleConversion
-    - fmt (~> 6.2.1)
-    - glog
-    - hermes-engine
-    - RCT-Folly/Fabric (= 2022.05.16.00)
-    - RCTRequired
-    - RCTTypeSafety
-    - React-Core
-    - React-cxxreact
-    - React-debug
-    - React-graphics
-    - React-jsi
-    - React-jsiexecutor
-    - React-logger
-    - React-rendererdebug
-    - React-runtimescheduler
-    - React-utils
-    - ReactCommon/turbomodule/core
-  - React-Fabric/components/scrollview (0.73.5):
-    - DoubleConversion
-    - fmt (~> 6.2.1)
-    - glog
-    - hermes-engine
-    - RCT-Folly/Fabric (= 2022.05.16.00)
-    - RCTRequired
-    - RCTTypeSafety
-    - React-Core
-    - React-cxxreact
-    - React-debug
-    - React-graphics
-    - React-jsi
-    - React-jsiexecutor
-    - React-logger
-    - React-rendererdebug
-    - React-runtimescheduler
-    - React-utils
-    - ReactCommon/turbomodule/core
-  - React-Fabric/components/text (0.73.5):
-    - DoubleConversion
-    - fmt (~> 6.2.1)
-    - glog
-    - hermes-engine
-    - RCT-Folly/Fabric (= 2022.05.16.00)
-    - RCTRequired
-    - RCTTypeSafety
-    - React-Core
-    - React-cxxreact
-    - React-debug
-    - React-graphics
-    - React-jsi
-    - React-jsiexecutor
-    - React-logger
-    - React-rendererdebug
-    - React-runtimescheduler
-    - React-utils
-    - ReactCommon/turbomodule/core
-  - React-Fabric/components/textinput (0.73.5):
-    - DoubleConversion
-    - fmt (~> 6.2.1)
-    - glog
-    - hermes-engine
-    - RCT-Folly/Fabric (= 2022.05.16.00)
-    - RCTRequired
-    - RCTTypeSafety
-    - React-Core
-    - React-cxxreact
-    - React-debug
-    - React-graphics
-    - React-jsi
-    - React-jsiexecutor
-    - React-logger
-    - React-rendererdebug
-    - React-runtimescheduler
-    - React-utils
-    - ReactCommon/turbomodule/core
-  - React-Fabric/components/unimplementedview (0.73.5):
-    - DoubleConversion
-    - fmt (~> 6.2.1)
-    - glog
-    - hermes-engine
-    - RCT-Folly/Fabric (= 2022.05.16.00)
-    - RCTRequired
-    - RCTTypeSafety
-    - React-Core
-    - React-cxxreact
-    - React-debug
-    - React-graphics
-    - React-jsi
-    - React-jsiexecutor
-    - React-logger
-    - React-rendererdebug
-    - React-runtimescheduler
-    - React-utils
-    - ReactCommon/turbomodule/core
-  - React-Fabric/components/view (0.73.5):
-    - DoubleConversion
-    - fmt (~> 6.2.1)
-    - glog
-    - hermes-engine
-    - RCT-Folly/Fabric (= 2022.05.16.00)
-    - RCTRequired
-    - RCTTypeSafety
-    - React-Core
-    - React-cxxreact
-    - React-debug
-    - React-graphics
-    - React-jsi
-    - React-jsiexecutor
-    - React-logger
-    - React-rendererdebug
-    - React-runtimescheduler
-    - React-utils
-    - ReactCommon/turbomodule/core
-    - Yoga
-  - React-Fabric/core (0.73.5):
-    - DoubleConversion
-    - fmt (~> 6.2.1)
-    - glog
-    - hermes-engine
-    - RCT-Folly/Fabric (= 2022.05.16.00)
-    - RCTRequired
-    - RCTTypeSafety
-    - React-Core
-    - React-cxxreact
-    - React-debug
-    - React-graphics
-    - React-jsi
-    - React-jsiexecutor
-    - React-logger
-    - React-rendererdebug
-    - React-runtimescheduler
-    - React-utils
-    - ReactCommon/turbomodule/core
-  - React-Fabric/imagemanager (0.73.5):
-    - DoubleConversion
-    - fmt (~> 6.2.1)
-    - glog
-    - hermes-engine
-    - RCT-Folly/Fabric (= 2022.05.16.00)
-    - RCTRequired
-    - RCTTypeSafety
-    - React-Core
-    - React-cxxreact
-    - React-debug
-    - React-graphics
-    - React-jsi
-    - React-jsiexecutor
-    - React-logger
-    - React-rendererdebug
-    - React-runtimescheduler
-    - React-utils
-    - ReactCommon/turbomodule/core
-  - React-Fabric/leakchecker (0.73.5):
-    - DoubleConversion
-    - fmt (~> 6.2.1)
-    - glog
-    - hermes-engine
-    - RCT-Folly/Fabric (= 2022.05.16.00)
-    - RCTRequired
-    - RCTTypeSafety
-    - React-Core
-    - React-cxxreact
-    - React-debug
-    - React-graphics
-    - React-jsi
-    - React-jsiexecutor
-    - React-logger
-    - React-rendererdebug
-    - React-runtimescheduler
-    - React-utils
-    - ReactCommon/turbomodule/core
-  - React-Fabric/mounting (0.73.5):
-    - DoubleConversion
-    - fmt (~> 6.2.1)
-    - glog
-    - hermes-engine
-    - RCT-Folly/Fabric (= 2022.05.16.00)
-    - RCTRequired
-    - RCTTypeSafety
-    - React-Core
-    - React-cxxreact
-    - React-debug
-    - React-graphics
-    - React-jsi
-    - React-jsiexecutor
-    - React-logger
-    - React-rendererdebug
-    - React-runtimescheduler
-    - React-utils
-    - ReactCommon/turbomodule/core
-  - React-Fabric/scheduler (0.73.5):
-    - DoubleConversion
-    - fmt (~> 6.2.1)
-    - glog
-    - hermes-engine
-    - RCT-Folly/Fabric (= 2022.05.16.00)
-    - RCTRequired
-    - RCTTypeSafety
-    - React-Core
-    - React-cxxreact
-    - React-debug
-    - React-graphics
-    - React-jsi
-    - React-jsiexecutor
-    - React-logger
-    - React-rendererdebug
-    - React-runtimescheduler
-    - React-utils
-    - ReactCommon/turbomodule/core
-  - React-Fabric/telemetry (0.73.5):
-    - DoubleConversion
-    - fmt (~> 6.2.1)
-    - glog
-    - hermes-engine
-    - RCT-Folly/Fabric (= 2022.05.16.00)
-    - RCTRequired
-    - RCTTypeSafety
-    - React-Core
-    - React-cxxreact
-    - React-debug
-    - React-graphics
-    - React-jsi
-    - React-jsiexecutor
-    - React-logger
-    - React-rendererdebug
-    - React-runtimescheduler
-    - React-utils
-    - ReactCommon/turbomodule/core
-  - React-Fabric/templateprocessor (0.73.5):
-    - DoubleConversion
-    - fmt (~> 6.2.1)
-    - glog
-    - hermes-engine
-    - RCT-Folly/Fabric (= 2022.05.16.00)
-    - RCTRequired
-    - RCTTypeSafety
-    - React-Core
-    - React-cxxreact
-    - React-debug
-    - React-graphics
-    - React-jsi
-    - React-jsiexecutor
-    - React-logger
-    - React-rendererdebug
-    - React-runtimescheduler
-    - React-utils
-    - ReactCommon/turbomodule/core
-  - React-Fabric/textlayoutmanager (0.73.5):
+    - React-callinvoker (= 0.73.6)
+    - React-debug (= 0.73.6)
+    - React-jsi (= 0.73.6)
+    - React-jsinspector (= 0.73.6)
+    - React-logger (= 0.73.6)
+    - React-perflogger (= 0.73.6)
+    - React-runtimeexecutor (= 0.73.6)
+  - React-debug (0.73.6)
+  - React-Fabric (0.73.6):
+    - DoubleConversion
+    - fmt (~> 6.2.1)
+    - glog
+    - hermes-engine
+    - RCT-Folly/Fabric (= 2022.05.16.00)
+    - RCTRequired
+    - RCTTypeSafety
+    - React-Core
+    - React-cxxreact
+    - React-debug
+    - React-Fabric/animations (= 0.73.6)
+    - React-Fabric/attributedstring (= 0.73.6)
+    - React-Fabric/componentregistry (= 0.73.6)
+    - React-Fabric/componentregistrynative (= 0.73.6)
+    - React-Fabric/components (= 0.73.6)
+    - React-Fabric/core (= 0.73.6)
+    - React-Fabric/imagemanager (= 0.73.6)
+    - React-Fabric/leakchecker (= 0.73.6)
+    - React-Fabric/mounting (= 0.73.6)
+    - React-Fabric/scheduler (= 0.73.6)
+    - React-Fabric/telemetry (= 0.73.6)
+    - React-Fabric/templateprocessor (= 0.73.6)
+    - React-Fabric/textlayoutmanager (= 0.73.6)
+    - React-Fabric/uimanager (= 0.73.6)
+    - React-graphics
+    - React-jsi
+    - React-jsiexecutor
+    - React-logger
+    - React-rendererdebug
+    - React-runtimescheduler
+    - React-utils
+    - ReactCommon/turbomodule/core
+  - React-Fabric/animations (0.73.6):
+    - DoubleConversion
+    - fmt (~> 6.2.1)
+    - glog
+    - hermes-engine
+    - RCT-Folly/Fabric (= 2022.05.16.00)
+    - RCTRequired
+    - RCTTypeSafety
+    - React-Core
+    - React-cxxreact
+    - React-debug
+    - React-graphics
+    - React-jsi
+    - React-jsiexecutor
+    - React-logger
+    - React-rendererdebug
+    - React-runtimescheduler
+    - React-utils
+    - ReactCommon/turbomodule/core
+  - React-Fabric/attributedstring (0.73.6):
+    - DoubleConversion
+    - fmt (~> 6.2.1)
+    - glog
+    - hermes-engine
+    - RCT-Folly/Fabric (= 2022.05.16.00)
+    - RCTRequired
+    - RCTTypeSafety
+    - React-Core
+    - React-cxxreact
+    - React-debug
+    - React-graphics
+    - React-jsi
+    - React-jsiexecutor
+    - React-logger
+    - React-rendererdebug
+    - React-runtimescheduler
+    - React-utils
+    - ReactCommon/turbomodule/core
+  - React-Fabric/componentregistry (0.73.6):
+    - DoubleConversion
+    - fmt (~> 6.2.1)
+    - glog
+    - hermes-engine
+    - RCT-Folly/Fabric (= 2022.05.16.00)
+    - RCTRequired
+    - RCTTypeSafety
+    - React-Core
+    - React-cxxreact
+    - React-debug
+    - React-graphics
+    - React-jsi
+    - React-jsiexecutor
+    - React-logger
+    - React-rendererdebug
+    - React-runtimescheduler
+    - React-utils
+    - ReactCommon/turbomodule/core
+  - React-Fabric/componentregistrynative (0.73.6):
+    - DoubleConversion
+    - fmt (~> 6.2.1)
+    - glog
+    - hermes-engine
+    - RCT-Folly/Fabric (= 2022.05.16.00)
+    - RCTRequired
+    - RCTTypeSafety
+    - React-Core
+    - React-cxxreact
+    - React-debug
+    - React-graphics
+    - React-jsi
+    - React-jsiexecutor
+    - React-logger
+    - React-rendererdebug
+    - React-runtimescheduler
+    - React-utils
+    - ReactCommon/turbomodule/core
+  - React-Fabric/components (0.73.6):
+    - DoubleConversion
+    - fmt (~> 6.2.1)
+    - glog
+    - hermes-engine
+    - RCT-Folly/Fabric (= 2022.05.16.00)
+    - RCTRequired
+    - RCTTypeSafety
+    - React-Core
+    - React-cxxreact
+    - React-debug
+    - React-Fabric/components/inputaccessory (= 0.73.6)
+    - React-Fabric/components/legacyviewmanagerinterop (= 0.73.6)
+    - React-Fabric/components/modal (= 0.73.6)
+    - React-Fabric/components/rncore (= 0.73.6)
+    - React-Fabric/components/root (= 0.73.6)
+    - React-Fabric/components/safeareaview (= 0.73.6)
+    - React-Fabric/components/scrollview (= 0.73.6)
+    - React-Fabric/components/text (= 0.73.6)
+    - React-Fabric/components/textinput (= 0.73.6)
+    - React-Fabric/components/unimplementedview (= 0.73.6)
+    - React-Fabric/components/view (= 0.73.6)
+    - React-graphics
+    - React-jsi
+    - React-jsiexecutor
+    - React-logger
+    - React-rendererdebug
+    - React-runtimescheduler
+    - React-utils
+    - ReactCommon/turbomodule/core
+  - React-Fabric/components/inputaccessory (0.73.6):
+    - DoubleConversion
+    - fmt (~> 6.2.1)
+    - glog
+    - hermes-engine
+    - RCT-Folly/Fabric (= 2022.05.16.00)
+    - RCTRequired
+    - RCTTypeSafety
+    - React-Core
+    - React-cxxreact
+    - React-debug
+    - React-graphics
+    - React-jsi
+    - React-jsiexecutor
+    - React-logger
+    - React-rendererdebug
+    - React-runtimescheduler
+    - React-utils
+    - ReactCommon/turbomodule/core
+  - React-Fabric/components/legacyviewmanagerinterop (0.73.6):
+    - DoubleConversion
+    - fmt (~> 6.2.1)
+    - glog
+    - hermes-engine
+    - RCT-Folly/Fabric (= 2022.05.16.00)
+    - RCTRequired
+    - RCTTypeSafety
+    - React-Core
+    - React-cxxreact
+    - React-debug
+    - React-graphics
+    - React-jsi
+    - React-jsiexecutor
+    - React-logger
+    - React-rendererdebug
+    - React-runtimescheduler
+    - React-utils
+    - ReactCommon/turbomodule/core
+  - React-Fabric/components/modal (0.73.6):
+    - DoubleConversion
+    - fmt (~> 6.2.1)
+    - glog
+    - hermes-engine
+    - RCT-Folly/Fabric (= 2022.05.16.00)
+    - RCTRequired
+    - RCTTypeSafety
+    - React-Core
+    - React-cxxreact
+    - React-debug
+    - React-graphics
+    - React-jsi
+    - React-jsiexecutor
+    - React-logger
+    - React-rendererdebug
+    - React-runtimescheduler
+    - React-utils
+    - ReactCommon/turbomodule/core
+  - React-Fabric/components/rncore (0.73.6):
+    - DoubleConversion
+    - fmt (~> 6.2.1)
+    - glog
+    - hermes-engine
+    - RCT-Folly/Fabric (= 2022.05.16.00)
+    - RCTRequired
+    - RCTTypeSafety
+    - React-Core
+    - React-cxxreact
+    - React-debug
+    - React-graphics
+    - React-jsi
+    - React-jsiexecutor
+    - React-logger
+    - React-rendererdebug
+    - React-runtimescheduler
+    - React-utils
+    - ReactCommon/turbomodule/core
+  - React-Fabric/components/root (0.73.6):
+    - DoubleConversion
+    - fmt (~> 6.2.1)
+    - glog
+    - hermes-engine
+    - RCT-Folly/Fabric (= 2022.05.16.00)
+    - RCTRequired
+    - RCTTypeSafety
+    - React-Core
+    - React-cxxreact
+    - React-debug
+    - React-graphics
+    - React-jsi
+    - React-jsiexecutor
+    - React-logger
+    - React-rendererdebug
+    - React-runtimescheduler
+    - React-utils
+    - ReactCommon/turbomodule/core
+  - React-Fabric/components/safeareaview (0.73.6):
+    - DoubleConversion
+    - fmt (~> 6.2.1)
+    - glog
+    - hermes-engine
+    - RCT-Folly/Fabric (= 2022.05.16.00)
+    - RCTRequired
+    - RCTTypeSafety
+    - React-Core
+    - React-cxxreact
+    - React-debug
+    - React-graphics
+    - React-jsi
+    - React-jsiexecutor
+    - React-logger
+    - React-rendererdebug
+    - React-runtimescheduler
+    - React-utils
+    - ReactCommon/turbomodule/core
+  - React-Fabric/components/scrollview (0.73.6):
+    - DoubleConversion
+    - fmt (~> 6.2.1)
+    - glog
+    - hermes-engine
+    - RCT-Folly/Fabric (= 2022.05.16.00)
+    - RCTRequired
+    - RCTTypeSafety
+    - React-Core
+    - React-cxxreact
+    - React-debug
+    - React-graphics
+    - React-jsi
+    - React-jsiexecutor
+    - React-logger
+    - React-rendererdebug
+    - React-runtimescheduler
+    - React-utils
+    - ReactCommon/turbomodule/core
+  - React-Fabric/components/text (0.73.6):
+    - DoubleConversion
+    - fmt (~> 6.2.1)
+    - glog
+    - hermes-engine
+    - RCT-Folly/Fabric (= 2022.05.16.00)
+    - RCTRequired
+    - RCTTypeSafety
+    - React-Core
+    - React-cxxreact
+    - React-debug
+    - React-graphics
+    - React-jsi
+    - React-jsiexecutor
+    - React-logger
+    - React-rendererdebug
+    - React-runtimescheduler
+    - React-utils
+    - ReactCommon/turbomodule/core
+  - React-Fabric/components/textinput (0.73.6):
+    - DoubleConversion
+    - fmt (~> 6.2.1)
+    - glog
+    - hermes-engine
+    - RCT-Folly/Fabric (= 2022.05.16.00)
+    - RCTRequired
+    - RCTTypeSafety
+    - React-Core
+    - React-cxxreact
+    - React-debug
+    - React-graphics
+    - React-jsi
+    - React-jsiexecutor
+    - React-logger
+    - React-rendererdebug
+    - React-runtimescheduler
+    - React-utils
+    - ReactCommon/turbomodule/core
+  - React-Fabric/components/unimplementedview (0.73.6):
+    - DoubleConversion
+    - fmt (~> 6.2.1)
+    - glog
+    - hermes-engine
+    - RCT-Folly/Fabric (= 2022.05.16.00)
+    - RCTRequired
+    - RCTTypeSafety
+    - React-Core
+    - React-cxxreact
+    - React-debug
+    - React-graphics
+    - React-jsi
+    - React-jsiexecutor
+    - React-logger
+    - React-rendererdebug
+    - React-runtimescheduler
+    - React-utils
+    - ReactCommon/turbomodule/core
+  - React-Fabric/components/view (0.73.6):
+    - DoubleConversion
+    - fmt (~> 6.2.1)
+    - glog
+    - hermes-engine
+    - RCT-Folly/Fabric (= 2022.05.16.00)
+    - RCTRequired
+    - RCTTypeSafety
+    - React-Core
+    - React-cxxreact
+    - React-debug
+    - React-graphics
+    - React-jsi
+    - React-jsiexecutor
+    - React-logger
+    - React-rendererdebug
+    - React-runtimescheduler
+    - React-utils
+    - ReactCommon/turbomodule/core
+    - Yoga
+  - React-Fabric/core (0.73.6):
+    - DoubleConversion
+    - fmt (~> 6.2.1)
+    - glog
+    - hermes-engine
+    - RCT-Folly/Fabric (= 2022.05.16.00)
+    - RCTRequired
+    - RCTTypeSafety
+    - React-Core
+    - React-cxxreact
+    - React-debug
+    - React-graphics
+    - React-jsi
+    - React-jsiexecutor
+    - React-logger
+    - React-rendererdebug
+    - React-runtimescheduler
+    - React-utils
+    - ReactCommon/turbomodule/core
+  - React-Fabric/imagemanager (0.73.6):
+    - DoubleConversion
+    - fmt (~> 6.2.1)
+    - glog
+    - hermes-engine
+    - RCT-Folly/Fabric (= 2022.05.16.00)
+    - RCTRequired
+    - RCTTypeSafety
+    - React-Core
+    - React-cxxreact
+    - React-debug
+    - React-graphics
+    - React-jsi
+    - React-jsiexecutor
+    - React-logger
+    - React-rendererdebug
+    - React-runtimescheduler
+    - React-utils
+    - ReactCommon/turbomodule/core
+  - React-Fabric/leakchecker (0.73.6):
+    - DoubleConversion
+    - fmt (~> 6.2.1)
+    - glog
+    - hermes-engine
+    - RCT-Folly/Fabric (= 2022.05.16.00)
+    - RCTRequired
+    - RCTTypeSafety
+    - React-Core
+    - React-cxxreact
+    - React-debug
+    - React-graphics
+    - React-jsi
+    - React-jsiexecutor
+    - React-logger
+    - React-rendererdebug
+    - React-runtimescheduler
+    - React-utils
+    - ReactCommon/turbomodule/core
+  - React-Fabric/mounting (0.73.6):
+    - DoubleConversion
+    - fmt (~> 6.2.1)
+    - glog
+    - hermes-engine
+    - RCT-Folly/Fabric (= 2022.05.16.00)
+    - RCTRequired
+    - RCTTypeSafety
+    - React-Core
+    - React-cxxreact
+    - React-debug
+    - React-graphics
+    - React-jsi
+    - React-jsiexecutor
+    - React-logger
+    - React-rendererdebug
+    - React-runtimescheduler
+    - React-utils
+    - ReactCommon/turbomodule/core
+  - React-Fabric/scheduler (0.73.6):
+    - DoubleConversion
+    - fmt (~> 6.2.1)
+    - glog
+    - hermes-engine
+    - RCT-Folly/Fabric (= 2022.05.16.00)
+    - RCTRequired
+    - RCTTypeSafety
+    - React-Core
+    - React-cxxreact
+    - React-debug
+    - React-graphics
+    - React-jsi
+    - React-jsiexecutor
+    - React-logger
+    - React-rendererdebug
+    - React-runtimescheduler
+    - React-utils
+    - ReactCommon/turbomodule/core
+  - React-Fabric/telemetry (0.73.6):
+    - DoubleConversion
+    - fmt (~> 6.2.1)
+    - glog
+    - hermes-engine
+    - RCT-Folly/Fabric (= 2022.05.16.00)
+    - RCTRequired
+    - RCTTypeSafety
+    - React-Core
+    - React-cxxreact
+    - React-debug
+    - React-graphics
+    - React-jsi
+    - React-jsiexecutor
+    - React-logger
+    - React-rendererdebug
+    - React-runtimescheduler
+    - React-utils
+    - ReactCommon/turbomodule/core
+  - React-Fabric/templateprocessor (0.73.6):
+    - DoubleConversion
+    - fmt (~> 6.2.1)
+    - glog
+    - hermes-engine
+    - RCT-Folly/Fabric (= 2022.05.16.00)
+    - RCTRequired
+    - RCTTypeSafety
+    - React-Core
+    - React-cxxreact
+    - React-debug
+    - React-graphics
+    - React-jsi
+    - React-jsiexecutor
+    - React-logger
+    - React-rendererdebug
+    - React-runtimescheduler
+    - React-utils
+    - ReactCommon/turbomodule/core
+  - React-Fabric/textlayoutmanager (0.73.6):
     - DoubleConversion
     - fmt (~> 6.2.1)
     - glog
@@ -975,61 +809,61 @@
     - React-runtimescheduler
     - React-utils
     - ReactCommon/turbomodule/core
-  - React-Fabric/uimanager (0.73.5):
-    - DoubleConversion
-    - fmt (~> 6.2.1)
-    - glog
-    - hermes-engine
-    - RCT-Folly/Fabric (= 2022.05.16.00)
-    - RCTRequired
-    - RCTTypeSafety
-    - React-Core
-    - React-cxxreact
-    - React-debug
-    - React-graphics
-    - React-jsi
-    - React-jsiexecutor
-    - React-logger
-    - React-rendererdebug
-    - React-runtimescheduler
-    - React-utils
-    - ReactCommon/turbomodule/core
-  - React-FabricImage (0.73.5):
-    - DoubleConversion
-    - fmt (~> 6.2.1)
-    - glog
-    - hermes-engine
-    - RCT-Folly/Fabric (= 2022.05.16.00)
-    - RCTRequired (= 0.73.5)
-    - RCTTypeSafety (= 0.73.5)
+  - React-Fabric/uimanager (0.73.6):
+    - DoubleConversion
+    - fmt (~> 6.2.1)
+    - glog
+    - hermes-engine
+    - RCT-Folly/Fabric (= 2022.05.16.00)
+    - RCTRequired
+    - RCTTypeSafety
+    - React-Core
+    - React-cxxreact
+    - React-debug
+    - React-graphics
+    - React-jsi
+    - React-jsiexecutor
+    - React-logger
+    - React-rendererdebug
+    - React-runtimescheduler
+    - React-utils
+    - ReactCommon/turbomodule/core
+  - React-FabricImage (0.73.6):
+    - DoubleConversion
+    - fmt (~> 6.2.1)
+    - glog
+    - hermes-engine
+    - RCT-Folly/Fabric (= 2022.05.16.00)
+    - RCTRequired (= 0.73.6)
+    - RCTTypeSafety (= 0.73.6)
     - React-Fabric
     - React-graphics
     - React-ImageManager
     - React-jsi
-    - React-jsiexecutor (= 0.73.5)
+    - React-jsiexecutor (= 0.73.6)
     - React-logger
     - React-rendererdebug
     - React-utils
     - ReactCommon
     - Yoga
-  - React-graphics (0.73.5):
-    - glog
-    - RCT-Folly/Fabric (= 2022.05.16.00)
-    - React-Core/Default (= 0.73.5)
-    - React-utils
-  - React-hermes (0.73.5):
+  - React-graphics (0.73.6):
+    - glog
+    - RCT-Folly/Fabric (= 2022.05.16.00)
+    - React-Core/Default (= 0.73.6)
+    - React-utils
+  - React-hermes (0.73.6):
     - DoubleConversion
     - fmt (~> 6.2.1)
     - glog
     - hermes-engine
     - RCT-Folly (= 2022.05.16.00)
     - RCT-Folly/Futures (= 2022.05.16.00)
-    - React-cxxreact (= 0.73.5)
-    - React-jsi
-    - React-jsiexecutor (= 0.73.5)
-    - React-jsinspector (= 0.73.5)
-    - React-perflogger (= 0.73.5)
-  - React-ImageManager (0.73.5):
+    - React-cxxreact (= 0.73.6)
+    - React-jsi
+    - React-jsiexecutor (= 0.73.6)
+    - React-jsinspector (= 0.73.6)
+    - React-perflogger (= 0.73.6)
+  - React-ImageManager (0.73.6):
     - glog
     - RCT-Folly/Fabric
     - React-Core/Default
@@ -1038,31 +872,31 @@
     - React-graphics
     - React-rendererdebug
     - React-utils
-  - React-jserrorhandler (0.73.5):
+  - React-jserrorhandler (0.73.6):
     - RCT-Folly/Fabric (= 2022.05.16.00)
     - React-debug
     - React-jsi
     - React-Mapbuffer
-  - React-jsi (0.73.5):
+  - React-jsi (0.73.6):
     - boost (= 1.83.0)
     - DoubleConversion
     - fmt (~> 6.2.1)
     - glog
     - hermes-engine
     - RCT-Folly (= 2022.05.16.00)
-  - React-jsiexecutor (0.73.5):
-    - DoubleConversion
-    - fmt (~> 6.2.1)
-    - glog
-    - hermes-engine
-    - RCT-Folly (= 2022.05.16.00)
-    - React-cxxreact (= 0.73.5)
-    - React-jsi (= 0.73.5)
-    - React-perflogger (= 0.73.5)
-  - React-jsinspector (0.73.5)
-  - React-logger (0.73.5):
-    - glog
-  - React-Mapbuffer (0.73.5):
+  - React-jsiexecutor (0.73.6):
+    - DoubleConversion
+    - fmt (~> 6.2.1)
+    - glog
+    - hermes-engine
+    - RCT-Folly (= 2022.05.16.00)
+    - React-cxxreact (= 0.73.6)
+    - React-jsi (= 0.73.6)
+    - React-perflogger (= 0.73.6)
+  - React-jsinspector (0.73.6)
+  - React-logger (0.73.6):
+    - glog
+  - React-Mapbuffer (0.73.6):
     - glog
     - React-debug
   - react-native-biometrics (3.0.1):
@@ -1075,14 +909,9 @@
     - React-Core
   - react-native-idle-timer (2.1.6):
     - React-Core
-<<<<<<< HEAD
-  - react-native-image-picker (7.1.0):
-    - glog
-    - RCT-Folly (= 2022.05.16.00)
-=======
   - react-native-image-picker (7.1.2):
-    - RCT-Folly (= 2021.07.22.00)
->>>>>>> 30a11cff
+    - glog
+    - RCT-Folly (= 2022.05.16.00)
     - React-Core
   - react-native-ios-context-menu (1.15.3):
     - React-Core
@@ -1097,24 +926,15 @@
   - react-native-tcp-socket (6.0.6):
     - CocoaAsyncSocket
     - React-Core
-<<<<<<< HEAD
-  - react-native-webview (13.8.1):
+  - react-native-webview (13.8.2):
     - glog
     - RCT-Folly (= 2022.05.16.00)
     - React-Core
   - react-native-widget-center (0.0.9):
     - React
-  - React-nativeconfig (0.73.5)
-  - React-NativeModulesApple (0.73.5):
-    - glog
-=======
-  - react-native-webview (13.8.2):
-    - RCT-Folly (= 2021.07.22.00)
-    - React-Core
-  - react-native-widget-center (0.0.9):
-    - React
-  - React-NativeModulesApple (0.72.12):
->>>>>>> 30a11cff
+  - React-nativeconfig (0.73.6)
+  - React-NativeModulesApple (0.73.6):
+    - glog
     - hermes-engine
     - React-callinvoker
     - React-Core
@@ -1123,11 +943,10 @@
     - React-runtimeexecutor
     - ReactCommon/turbomodule/bridging
     - ReactCommon/turbomodule/core
-<<<<<<< HEAD
-  - React-perflogger (0.73.5)
-  - React-RCTActionSheet (0.73.5):
-    - React-Core/RCTActionSheetHeaders (= 0.73.5)
-  - React-RCTAnimation (0.73.5):
+  - React-perflogger (0.73.6)
+  - React-RCTActionSheet (0.73.6):
+    - React-Core/RCTActionSheetHeaders (= 0.73.6)
+  - React-RCTAnimation (0.73.6):
     - RCT-Folly (= 2022.05.16.00)
     - RCTTypeSafety
     - React-Codegen
@@ -1135,20 +954,7 @@
     - React-jsi
     - React-NativeModulesApple
     - ReactCommon
-  - React-RCTAppDelegate (0.73.5):
-=======
-  - React-perflogger (0.72.12)
-  - React-RCTActionSheet (0.72.12):
-    - React-Core/RCTActionSheetHeaders (= 0.72.12)
-  - React-RCTAnimation (0.72.12):
-    - RCT-Folly (= 2021.07.22.00)
-    - RCTTypeSafety (= 0.72.12)
-    - React-Codegen (= 0.72.12)
-    - React-Core/RCTAnimationHeaders (= 0.72.12)
-    - React-jsi (= 0.72.12)
-    - ReactCommon/turbomodule/core (= 0.72.12)
-  - React-RCTAppDelegate (0.72.12):
->>>>>>> 30a11cff
+  - React-RCTAppDelegate (0.73.6):
     - RCT-Folly
     - RCTRequired
     - RCTTypeSafety
@@ -1161,9 +967,8 @@
     - React-RCTImage
     - React-RCTNetwork
     - React-runtimescheduler
-<<<<<<< HEAD
     - ReactCommon
-  - React-RCTBlob (0.73.5):
+  - React-RCTBlob (0.73.6):
     - hermes-engine
     - RCT-Folly (= 2022.05.16.00)
     - React-Codegen
@@ -1173,7 +978,7 @@
     - React-NativeModulesApple
     - React-RCTNetwork
     - ReactCommon
-  - React-RCTFabric (0.73.5):
+  - React-RCTFabric (0.73.6):
     - glog
     - hermes-engine
     - RCT-Folly/Fabric (= 2022.05.16.00)
@@ -1191,7 +996,7 @@
     - React-runtimescheduler
     - React-utils
     - Yoga
-  - React-RCTImage (0.73.5):
+  - React-RCTImage (0.73.6):
     - RCT-Folly (= 2022.05.16.00)
     - RCTTypeSafety
     - React-Codegen
@@ -1200,14 +1005,14 @@
     - React-NativeModulesApple
     - React-RCTNetwork
     - ReactCommon
-  - React-RCTLinking (0.73.5):
+  - React-RCTLinking (0.73.6):
     - React-Codegen
-    - React-Core/RCTLinkingHeaders (= 0.73.5)
-    - React-jsi (= 0.73.5)
+    - React-Core/RCTLinkingHeaders (= 0.73.6)
+    - React-jsi (= 0.73.6)
     - React-NativeModulesApple
     - ReactCommon
-    - ReactCommon/turbomodule/core (= 0.73.5)
-  - React-RCTNetwork (0.73.5):
+    - ReactCommon/turbomodule/core (= 0.73.6)
+  - React-RCTNetwork (0.73.6):
     - RCT-Folly (= 2022.05.16.00)
     - RCTTypeSafety
     - React-Codegen
@@ -1215,7 +1020,7 @@
     - React-jsi
     - React-NativeModulesApple
     - ReactCommon
-  - React-RCTSettings (0.73.5):
+  - React-RCTSettings (0.73.6):
     - RCT-Folly (= 2022.05.16.00)
     - RCTTypeSafety
     - React-Codegen
@@ -1223,158 +1028,77 @@
     - React-jsi
     - React-NativeModulesApple
     - ReactCommon
-  - React-RCTText (0.73.5):
-    - React-Core/RCTTextHeaders (= 0.73.5)
-    - Yoga
-  - React-RCTVibration (0.73.5):
+  - React-RCTText (0.73.6):
+    - React-Core/RCTTextHeaders (= 0.73.6)
+    - Yoga
+  - React-RCTVibration (0.73.6):
     - RCT-Folly (= 2022.05.16.00)
     - React-Codegen
     - React-Core/RCTVibrationHeaders
     - React-jsi
     - React-NativeModulesApple
     - ReactCommon
-  - React-rendererdebug (0.73.5):
-    - DoubleConversion
-    - fmt (~> 6.2.1)
-    - RCT-Folly (= 2022.05.16.00)
-    - React-debug
-  - React-rncore (0.73.5)
-  - React-runtimeexecutor (0.73.5):
-    - React-jsi (= 0.73.5)
-  - React-runtimescheduler (0.73.5):
-    - glog
-    - hermes-engine
-    - RCT-Folly (= 2022.05.16.00)
-=======
-    - ReactCommon/turbomodule/core
-  - React-RCTBlob (0.72.12):
-    - hermes-engine
-    - RCT-Folly (= 2021.07.22.00)
-    - React-Codegen (= 0.72.12)
-    - React-Core/RCTBlobHeaders (= 0.72.12)
-    - React-Core/RCTWebSocket (= 0.72.12)
-    - React-jsi (= 0.72.12)
-    - React-RCTNetwork (= 0.72.12)
-    - ReactCommon/turbomodule/core (= 0.72.12)
-  - React-RCTImage (0.72.12):
-    - RCT-Folly (= 2021.07.22.00)
-    - RCTTypeSafety (= 0.72.12)
-    - React-Codegen (= 0.72.12)
-    - React-Core/RCTImageHeaders (= 0.72.12)
-    - React-jsi (= 0.72.12)
-    - React-RCTNetwork (= 0.72.12)
-    - ReactCommon/turbomodule/core (= 0.72.12)
-  - React-RCTLinking (0.72.12):
-    - React-Codegen (= 0.72.12)
-    - React-Core/RCTLinkingHeaders (= 0.72.12)
-    - React-jsi (= 0.72.12)
-    - ReactCommon/turbomodule/core (= 0.72.12)
-  - React-RCTNetwork (0.72.12):
-    - RCT-Folly (= 2021.07.22.00)
-    - RCTTypeSafety (= 0.72.12)
-    - React-Codegen (= 0.72.12)
-    - React-Core/RCTNetworkHeaders (= 0.72.12)
-    - React-jsi (= 0.72.12)
-    - ReactCommon/turbomodule/core (= 0.72.12)
-  - React-RCTSettings (0.72.12):
-    - RCT-Folly (= 2021.07.22.00)
-    - RCTTypeSafety (= 0.72.12)
-    - React-Codegen (= 0.72.12)
-    - React-Core/RCTSettingsHeaders (= 0.72.12)
-    - React-jsi (= 0.72.12)
-    - ReactCommon/turbomodule/core (= 0.72.12)
-  - React-RCTText (0.72.12):
-    - React-Core/RCTTextHeaders (= 0.72.12)
-  - React-RCTVibration (0.72.12):
-    - RCT-Folly (= 2021.07.22.00)
-    - React-Codegen (= 0.72.12)
-    - React-Core/RCTVibrationHeaders (= 0.72.12)
-    - React-jsi (= 0.72.12)
-    - ReactCommon/turbomodule/core (= 0.72.12)
-  - React-rncore (0.72.12)
-  - React-runtimeexecutor (0.72.12):
-    - React-jsi (= 0.72.12)
-  - React-runtimescheduler (0.72.12):
-    - glog
-    - hermes-engine
-    - RCT-Folly (= 2021.07.22.00)
->>>>>>> 30a11cff
+  - React-rendererdebug (0.73.6):
+    - DoubleConversion
+    - fmt (~> 6.2.1)
+    - RCT-Folly (= 2022.05.16.00)
+    - React-debug
+  - React-rncore (0.73.6)
+  - React-runtimeexecutor (0.73.6):
+    - React-jsi (= 0.73.6)
+  - React-runtimescheduler (0.73.6):
+    - glog
+    - hermes-engine
+    - RCT-Folly (= 2022.05.16.00)
     - React-callinvoker
     - React-cxxreact
     - React-debug
     - React-jsi
     - React-rendererdebug
     - React-runtimeexecutor
-<<<<<<< HEAD
-    - React-utils
-  - React-utils (0.73.5):
-=======
-  - React-utils (0.72.12):
->>>>>>> 30a11cff
-    - glog
-    - RCT-Folly (= 2022.05.16.00)
-    - React-debug
-<<<<<<< HEAD
-  - ReactCommon (0.73.5):
-    - React-logger (= 0.73.5)
-    - ReactCommon/turbomodule (= 0.73.5)
-  - ReactCommon/turbomodule (0.73.5):
-=======
-  - ReactCommon/turbomodule/bridging (0.72.12):
->>>>>>> 30a11cff
-    - DoubleConversion
-    - fmt (~> 6.2.1)
-    - glog
-    - hermes-engine
-<<<<<<< HEAD
-    - RCT-Folly (= 2022.05.16.00)
-    - React-callinvoker (= 0.73.5)
-    - React-cxxreact (= 0.73.5)
-    - React-jsi (= 0.73.5)
-    - React-logger (= 0.73.5)
-    - React-perflogger (= 0.73.5)
-    - ReactCommon/turbomodule/bridging (= 0.73.5)
-    - ReactCommon/turbomodule/core (= 0.73.5)
-  - ReactCommon/turbomodule/bridging (0.73.5):
-=======
-    - RCT-Folly (= 2021.07.22.00)
-    - React-callinvoker (= 0.72.12)
-    - React-cxxreact (= 0.72.12)
-    - React-jsi (= 0.72.12)
-    - React-logger (= 0.72.12)
-    - React-perflogger (= 0.72.12)
-  - ReactCommon/turbomodule/core (0.72.12):
->>>>>>> 30a11cff
-    - DoubleConversion
-    - fmt (~> 6.2.1)
-    - glog
-    - hermes-engine
-<<<<<<< HEAD
-    - RCT-Folly (= 2022.05.16.00)
-    - React-callinvoker (= 0.73.5)
-    - React-cxxreact (= 0.73.5)
-    - React-jsi (= 0.73.5)
-    - React-logger (= 0.73.5)
-    - React-perflogger (= 0.73.5)
-  - ReactCommon/turbomodule/core (0.73.5):
-    - DoubleConversion
-    - fmt (~> 6.2.1)
-    - glog
-    - hermes-engine
-    - RCT-Folly (= 2022.05.16.00)
-    - React-callinvoker (= 0.73.5)
-    - React-cxxreact (= 0.73.5)
-    - React-jsi (= 0.73.5)
-    - React-logger (= 0.73.5)
-    - React-perflogger (= 0.73.5)
-=======
-    - RCT-Folly (= 2021.07.22.00)
-    - React-callinvoker (= 0.72.12)
-    - React-cxxreact (= 0.72.12)
-    - React-jsi (= 0.72.12)
-    - React-logger (= 0.72.12)
-    - React-perflogger (= 0.72.12)
->>>>>>> 30a11cff
+    - React-utils
+  - React-utils (0.73.6):
+    - glog
+    - RCT-Folly (= 2022.05.16.00)
+    - React-debug
+  - ReactCommon (0.73.6):
+    - React-logger (= 0.73.6)
+    - ReactCommon/turbomodule (= 0.73.6)
+  - ReactCommon/turbomodule (0.73.6):
+    - DoubleConversion
+    - fmt (~> 6.2.1)
+    - glog
+    - hermes-engine
+    - RCT-Folly (= 2022.05.16.00)
+    - React-callinvoker (= 0.73.6)
+    - React-cxxreact (= 0.73.6)
+    - React-jsi (= 0.73.6)
+    - React-logger (= 0.73.6)
+    - React-perflogger (= 0.73.6)
+    - ReactCommon/turbomodule/bridging (= 0.73.6)
+    - ReactCommon/turbomodule/core (= 0.73.6)
+  - ReactCommon/turbomodule/bridging (0.73.6):
+    - DoubleConversion
+    - fmt (~> 6.2.1)
+    - glog
+    - hermes-engine
+    - RCT-Folly (= 2022.05.16.00)
+    - React-callinvoker (= 0.73.6)
+    - React-cxxreact (= 0.73.6)
+    - React-jsi (= 0.73.6)
+    - React-logger (= 0.73.6)
+    - React-perflogger (= 0.73.6)
+  - ReactCommon/turbomodule/core (0.73.6):
+    - DoubleConversion
+    - fmt (~> 6.2.1)
+    - glog
+    - hermes-engine
+    - RCT-Folly (= 2022.05.16.00)
+    - React-callinvoker (= 0.73.6)
+    - React-cxxreact (= 0.73.6)
+    - React-jsi (= 0.73.6)
+    - React-logger (= 0.73.6)
+    - React-perflogger (= 0.73.6)
   - ReactNativeCameraKit (13.0.0):
     - React-Core
   - RealmJS (12.6.2):
@@ -1413,23 +1137,14 @@
     - React-Core
   - RNReactNativeHapticFeedback (2.2.0):
     - React-Core
-<<<<<<< HEAD
-  - RNReanimated (3.8.0):
-    - glog
-    - RCT-Folly (= 2022.05.16.00)
-    - React-Core
-    - ReactCommon/turbomodule/core
-  - RNScreens (3.29.0):
-    - glog
-    - RCT-Folly (= 2022.05.16.00)
-=======
   - RNReanimated (3.8.1):
-    - RCT-Folly (= 2021.07.22.00)
+    - glog
+    - RCT-Folly (= 2022.05.16.00)
     - React-Core
     - ReactCommon/turbomodule/core
   - RNScreens (3.30.1):
-    - RCT-Folly (= 2021.07.22.00)
->>>>>>> 30a11cff
+    - glog
+    - RCT-Folly (= 2022.05.16.00)
     - React-Core
   - RNShare (10.1.0):
     - React-Core
@@ -1446,6 +1161,7 @@
 
 DEPENDENCIES:
   - boost (from `../node_modules/react-native/third-party-podspecs/boost.podspec`)
+  - Bugsnag
   - "BugsnagReactNative (from `../node_modules/@bugsnag/react-native`)"
   - BVLinearGradient (from `../node_modules/react-native-linear-gradient`)
   - DoubleConversion (from `../node_modules/react-native/third-party-podspecs/DoubleConversion.podspec`)
@@ -1735,124 +1451,71 @@
   BugsnagReactNative: 366a7e11c0bcf34842e54f40b15dd937cb267aa7
   BVLinearGradient: 880f91a7854faff2df62518f0281afb1c60d49a3
   CocoaAsyncSocket: 065fd1e645c7abab64f7a6a2007a48038fdc6a99
-<<<<<<< HEAD
   DoubleConversion: fea03f2699887d960129cc54bba7e52542b6f953
-  FBLazyVector: 56e0e498dbb513b96c40bac6284729ba4e62672d
-  FBReactNativeSpec: 146c741a3f40361f6bc13a4ba284678cbedb5881
+  FBLazyVector: f64d1e2ea739b4d8f7e4740cde18089cd97fe864
+  FBReactNativeSpec: 9f2b8b243131565335437dba74923a8d3015e780
   fmt: ff9d55029c625d3757ed641535fd4a75fedc7ce9
   glog: c5d68082e772fa1c511173d6b30a9de2c05a69a2
-  hermes-engine: 1d1835b2cc54c381909d94d1b3c8e0a2f1a94a0e
-=======
-  DoubleConversion: 5189b271737e1565bdce30deb4a08d647e3f5f54
-  FBLazyVector: a31ac2336aea59512b5b982f8e231f65d7d148e1
-  FBReactNativeSpec: 0976da6bc1ebd3ea9b3a65d04be2c0117d304c4c
-  fmt: ff9d55029c625d3757ed641535fd4a75fedc7ce9
-  glog: 04b94705f318337d7ead9e6d17c019bd9b1f6b1b
-  hermes-engine: e89344b9e9e54351c3c5cac075e0275148fb37ba
->>>>>>> 30a11cff
+  hermes-engine: 9cecf9953a681df7556b8cc9c74905de8f3293c0
   libevent: 4049cae6c81cdb3654a443be001fb9bdceff7913
   lottie-ios: e047b1d2e6239b787cc5e9755b988869cf190494
   lottie-react-native: 13cd0c4782c3e6bb26bfa4cc2d08bfb84f6d1ab6
   PasscodeAuth: 3e88093ff46c31a952d8b36c488240de980517be
-<<<<<<< HEAD
   RCT-Folly: 7169b2b1c44399c76a47b5deaaba715eeeb476c0
-  RCTRequired: 2544c0f1081a5fa12e108bb8cb40e5f4581ccd87
-  RCTTypeSafety: 50efabe2b115c11ed03fbf3fd79e2f163ddb5d7c
-  React: 84221d5e0ce297bc57c4b6af539a62d812d89f10
-  React-callinvoker: 5d17577ecc7f784535ebedf3aad4bcbf8f4b5117
-  React-Codegen: 857e7984fc277aadde2a7a427288b6918ece7b2b
-  React-Core: 8e782e7e24c7843871a0d9c3c8d7c5b3ebb73832
-  React-CoreModules: 7875ee247e3e6e0e683b52cd1cdda1b71618bd55
-  React-cxxreact: 788cd771c6e94d44f8d472fdfae89b67226067ea
-  React-debug: 55c7f2b8463bfe85567c9f4ede904085601130c9
-  React-Fabric: 8cb43853496bb8032420edf62e7281c53109e682
-  React-FabricImage: fbdc0ef7ed58a87c77600017c19a751932de3e47
-  React-graphics: dc8307b615f14e13f1081ac23ea66697808bcd29
-  React-hermes: d9acaa4ebf2118d9bd8a541af8c620c467b356b6
-  React-ImageManager: 2a97ddc9b1f459121697d629cfbe69712997d76f
-  React-jserrorhandler: b97b16674258ccaeff5a70047a097a140e76d12d
-  React-jsi: 1d59d0a148c76641ac577729e0268bafa494152c
-  React-jsiexecutor: 262b66928ad948491d03fd328bb5b822cce94647
-  React-jsinspector: 32db5e364bcae8fca8cdf8891830636275add0c5
-  React-logger: 0331362115f0f5b392bd7ed14636d1a3ea612479
-  React-Mapbuffer: 7c35cd53a22d0be04d3f26f7881c7fb7dd230216
-=======
-  RCT-Folly: 424b8c9a7a0b9ab2886ffe9c3b041ef628fd4fb1
-  RCTRequired: b6cea797b684c6d8d82ba0107cef58cbb679afdb
-  RCTTypeSafety: d2eb5e0e8af9181b24034f5171f9b659994b4678
-  React: e5aafc4c18040e8fbe0870a1f6df890d35f5af1d
-  React-callinvoker: d345fd762faa4a3d371aedf40332abb09746ca03
-  React-Codegen: 821ca0b8a9fb023eef3faab61afd2390658c8f1c
-  React-Core: 6e27275ea4a91992f488bcc9c8575ffb564b504b
-  React-CoreModules: 6cb0798606e69b33e8271a9da526e3d674bedb2c
-  React-cxxreact: 63436ba2c7811121ca978ce60d49aa8786322726
-  React-debug: b29cfcf06c990f0ea4b3d6430996baa71dd676af
-  React-hermes: 077b82c248fe8e698820717a1d240c8502150c31
-  React-jsi: 42edc74ef0479952c32c8659563ab9cd62353a75
-  React-jsiexecutor: 95bdf0ab46024ca9849e08739b6abd8fe489cd33
-  React-jsinspector: 8e291ed0ab371314de269001d6b9b25db6aabf42
-  React-logger: d4010de0b0564e63637ad08373bc73b5d919974b
->>>>>>> 30a11cff
+  RCTRequired: ca1d7414aba0b27efcfa2ccd37637edb1ab77d96
+  RCTTypeSafety: 678e344fb976ff98343ca61dc62e151f3a042292
+  React: e296bcebb489deaad87326067204eb74145934ab
+  React-callinvoker: d0b7015973fa6ccb592bb0363f6bc2164238ab8c
+  React-Codegen: f034a5de6f28e15e8d95d171df17e581d5309268
+  React-Core: 44c936d0ab879e9c32e5381bd7596a677c59c974
+  React-CoreModules: 558228e12cddb9ca00ff7937894cc5104a21be6b
+  React-cxxreact: 1fcf565012c203655b3638f35aa03c13c2ed7e9e
+  React-debug: d444db402065cca460d9c5b072caab802a04f729
+  React-Fabric: 7d11905695e42f8bdaedddcf294959b43b290ab8
+  React-FabricImage: 6e06a512d2fb5f55669c721578736785d915d4f5
+  React-graphics: 5500206f7c9a481456365403c9fcf1638de108b7
+  React-hermes: 783023e43af9d6be4fbaeeb96b5beee00649a5f7
+  React-ImageManager: df193215ff3cf1a8dad297e554c89c632e42436c
+  React-jserrorhandler: a4d0f541c5852cf031db2f82f51de90be55b1334
+  React-jsi: ae102ccb38d2e4d0f512b7074d0c9b4e1851f402
+  React-jsiexecutor: bd12ec75873d3ef0a755c11f878f2c420430f5a9
+  React-jsinspector: 85583ef014ce53d731a98c66a0e24496f7a83066
+  React-logger: 3eb80a977f0d9669468ef641a5e1fabbc50a09ec
+  React-Mapbuffer: 84ea43c6c6232049135b1550b8c60b2faac19fab
   react-native-biometrics: 352e5a794bfffc46a0c86725ea7dc62deb085bdc
   react-native-blue-crypto: 23f1558ad3d38d7a2edb7e2f6ed1bc520ed93e56
   react-native-bw-file-access: b232fd1d902521ca046f3fc5990ab1465e1878d7
   react-native-document-picker: 3599b238843369026201d2ef466df53f77ae0452
   react-native-idle-timer: f7f651542b39dce9b9473e4578cb64a255075f17
-<<<<<<< HEAD
-  react-native-image-picker: e8f292d7d7f04778cfd0fa91466ac66acea96b1a
-=======
-  react-native-image-picker: 1889c342e6a4ba089ff11ae0c3bf5cc30a3134d0
->>>>>>> 30a11cff
+  react-native-image-picker: d3db110a3ded6e48c93aef7e8e51afdde8b16ed0
   react-native-ios-context-menu: e529171ba760a1af7f2ef0729f5a7f4d226171c5
   react-native-qrcode-local-image: 35ccb306e4265bc5545f813e54cc830b5d75bcfc
   react-native-randombytes: 421f1c7d48c0af8dbcd471b0324393ebf8fe7846
   react-native-safe-area-context: b97eb6f9e3b7f437806c2ce5983f479f8eb5de4b
   react-native-secure-key-store: 910e6df6bc33cb790aba6ee24bc7818df1fe5898
   react-native-tcp-socket: e724380c910c2e704816ec817ed28f1342246ff7
-<<<<<<< HEAD
-  react-native-webview: 05fa0e766f1c408e8c293cbcb84b2c199711cfd1
+  react-native-webview: ec68fd94daa0e47c58c087e6bbebccd4497b5c4e
   react-native-widget-center: 12dfba20a4fa995850b52cf0afecf734397f4b9c
-  React-nativeconfig: 1166714a4f7ea57a0df5c2cb44fbc70f98d580f9
-  React-NativeModulesApple: 726664e9829eb5eed8170241000e46ead269a05f
-  React-perflogger: 0dd9f1725d55f8264b81efadd373fe1d9cca7dc2
-  React-RCTActionSheet: 05656d2102b0d0a2676d58bad4d80106af5367b2
-  React-RCTAnimation: 6c66beae98730fb7615df28caf651e295f2401e5
-  React-RCTAppDelegate: 891b80c596fffcb3f90431739495d606a9a0d610
-  React-RCTBlob: 8ecee445ec5fa9ed8a8621a136183c1045165100
-  React-RCTFabric: f291e06bc63fef26cdd105537bae5c6a8d3bdca8
-  React-RCTImage: 585b16465146cb839da02f3179ce7cb19d332642
-  React-RCTLinking: 09ba11f7df62946e7ddca1b51aa3bf47b230e008
-  React-RCTNetwork: e070f8d2fca60f1e9571936ce54d165e77129e76
-  React-RCTSettings: b08c7ff191f0a5421aab198ea1086c9a8d513bde
-  React-RCTText: f6cc5a3cf0f1a4f3d1256657dca1025e4cfe45e0
-  React-RCTVibration: d9948962139f9924ef87f23ab240e045e496213b
-  React-rendererdebug: ee05480666415f7a76e6cf0a7a50363423f44809
-  React-rncore: 010565651e9cf2e4fac9517a348446789dd55e01
-  React-runtimeexecutor: 56f562a608056fb0c1711d900a992e26f375d817
-  React-runtimescheduler: 814b644a5f456c7df1fba7bcd9914707152527c6
-  React-utils: 987a4526a2fc0acdfaf87888adfe0bf9d0452066
-  ReactCommon: 2947b0bffd82ea0e58ca7928881152d4c6dae9af
-=======
-  react-native-webview: 2adf6af211b3485284dc87a644d64e95243aa6e6
-  react-native-widget-center: 12dfba20a4fa995850b52cf0afecf734397f4b9c
-  React-NativeModulesApple: 694679e4193a49c09f0a76ee27ec09b2c466d59c
-  React-perflogger: 63606aeab27683112e1bd4ef25bd099ec1cb03f8
-  React-RCTActionSheet: 5b39fc2b479d47325e5ac95193c482044bfebbc6
-  React-RCTAnimation: d684a1de0e20c53e31376738839d1cda56b60486
-  React-RCTAppDelegate: 3099e9aebf2f821503e65432e09a9423a37d767a
-  React-RCTBlob: 0dcf271322ba0c0406fcd4a3f87cd7d951dfcc37
-  React-RCTImage: b8bfa9ed1eecc7bb96d219f8a01f569d490f34fc
-  React-RCTLinking: 32c9b7af01937d911010d8ab1963147e31766190
-  React-RCTNetwork: c58ad73a25aa6b35258b6c59c0a24018c329fe96
-  React-RCTSettings: 87eb46d6ca902981f9356a6d4742f9a453aa8fae
-  React-RCTText: 1fc9f2052720a6587964721b9c4542c9a0e984c0
-  React-RCTVibration: ff75e7530a22dc80a27fffdc07a2785d6bdf4f8e
-  React-rncore: 52247442683082756b2fb3de145fb8149f15d1f6
-  React-runtimeexecutor: 1c5219c682091392970608972655001103c27d21
-  React-runtimescheduler: 8aea338c561b2175f47018124c076d89d3808d30
-  React-utils: 9a24cb88f950d1020ee55bddacbc8c16a611e2dc
-  ReactCommon: 76843a9bb140596351ac2786257ac9fe60cafabb
->>>>>>> 30a11cff
+  React-nativeconfig: b4d4e9901d4cabb57be63053fd2aa6086eb3c85f
+  React-NativeModulesApple: cd26e56d56350e123da0c1e3e4c76cb58a05e1ee
+  React-perflogger: 5f49905de275bac07ac7ea7f575a70611fa988f2
+  React-RCTActionSheet: 37edf35aeb8e4f30e76c82aab61f12d1b75c04ec
+  React-RCTAnimation: a69de7f3daa8462743094f4736c455e844ea63f7
+  React-RCTAppDelegate: 51fb96b554a6acd0cd7818acecd5aa5ca2f3ab9f
+  React-RCTBlob: d91771caebf2d015005d750cd1dc2b433ad07c99
+  React-RCTFabric: c5b9451d1f2b546119b7a0353226a8a26247d4a9
+  React-RCTImage: a0bfe87b6908c7b76bd7d74520f40660bd0ad881
+  React-RCTLinking: 5f10be1647952cceddfa1970fdb374087582fc34
+  React-RCTNetwork: a0bc3dd45a2dc7c879c80cebb6f9707b2c8bbed6
+  React-RCTSettings: 28c202b68afa59afb4067510f2c69c5a530fb9e3
+  React-RCTText: 4119d9e53ca5db9502b916e1b146e99798986d21
+  React-RCTVibration: 55bd7c48487eb9a2562f2bd3fdc833274f5b0636
+  React-rendererdebug: 5fa97ba664806cee4700e95aec42dff1b6f8ea36
+  React-rncore: b0a8e1d14dabb7115c7a5b4ec8b9b74d1727d382
+  React-runtimeexecutor: bb328dbe2865f3a550df0240df8e2d8c3aaa4c57
+  React-runtimescheduler: 9636eee762c699ca7c85751a359101797e4c8b3b
+  React-utils: d16c1d2251c088ad817996621947d0ac8167b46c
+  ReactCommon: 2aa35648354bd4c4665b9a5084a7d37097b89c10
   ReactNativeCameraKit: 9d46a5d7dd544ca64aa9c03c150d2348faf437eb
   RealmJS: 385df5ee940d96f1de26b1dab153e325633d3052
   rn-ldk: 0d8749d98cc5ce67302a32831818c116b67f7643
@@ -1862,11 +1525,7 @@
   RNDefaultPreference: 08bdb06cfa9188d5da97d4642dac745218d7fb31
   RNDeviceInfo: 4f9c7cfd6b9db1b05eb919620a001cf35b536423
   RNFS: 4ac0f0ea233904cb798630b3c077808c06931688
-<<<<<<< HEAD
   RNGestureHandler: 67fb54b3e6ca338a8044e85cd6f340265aa41091
-=======
-  RNGestureHandler: fc754e30bb46d093b46b47824e1a04e722fd8a3d
->>>>>>> 30a11cff
   RNHandoff: d3b0754cca3a6bcd9b25f544f733f7f033ccf5fa
   RNKeychain: bfe3d12bf4620fe488771c414530bf16e88f3678
   RNLocalize: 4222a3756cdbe2dc9a5bdf445765a4d2572107cb
@@ -1875,28 +1534,15 @@
   RNQuickAction: 6d404a869dc872cde841ad3147416a670d13fa93
   RNRate: ef3bcff84f39bb1d1e41c5593d3eea4aab2bd73a
   RNReactNativeHapticFeedback: ec56a5f81c3941206fd85625fa669ffc7b4545f9
-<<<<<<< HEAD
-  RNReanimated: 00ee495a70897aa9d541e76debec14253133b812
-  RNScreens: 17e2f657f1b09a71ec3c821368a04acbb7ebcb46
-  RNShare: 859ff710211285676b0bcedd156c12437ea1d564
+  RNReanimated: 8a4d86eb951a4a99d8e86266dc71d7735c0c30a9
+  RNScreens: b6b64d956af3715adbfe84808694ae82d3fec74f
+  RNShare: b674d9f1cb0dc11116983bebd8712908a226a3ee
   RNSVG: d00c8f91c3cbf6d476451313a18f04d220d4f396
   RNVectorIcons: 73ab573085f65a572d3b6233e68996d4707fd505
   RNWatch: fd30ca40a5b5ef58dcbc195638e68219bc455236
   SocketRocket: f32cd54efbe0f095c4d7594881e52619cfe80b17
-  Yoga: 9e6a04eacbd94f97d94577017e9f23b3ab41cf6c
+  Yoga: d17d2cc8105eed528474683b42e2ea310e1daf61
 
-PODFILE CHECKSUM: e37285b261a7c50ae0e35dbbe93b348d8d28a465
-=======
-  RNReanimated: fc36806836aca984b797f01432abe31689663421
-  RNScreens: e5ee7223f7c8fa261f0c4594a0541c56ea99bbfc
-  RNShare: b674d9f1cb0dc11116983bebd8712908a226a3ee
-  RNSVG: d00c8f91c3cbf6d476451313a18f04d220d4f396
-  RNVectorIcons: 2b974a961e7ad079fafdd8af68b12210d5b4b28e
-  RNWatch: fd30ca40a5b5ef58dcbc195638e68219bc455236
-  SocketRocket: f32cd54efbe0f095c4d7594881e52619cfe80b17
-  Yoga: 87e59f6d458e5061d2421086c5de994b3f7cd151
-
-PODFILE CHECKSUM: d43800c8d806b1d14ba325886c4b71fff2938408
->>>>>>> 30a11cff
+PODFILE CHECKSUM: 745737225cc126d039125eb59a63c0de19a0a81e
 
 COCOAPODS: 1.14.3