--- conflicted
+++ resolved
@@ -6,19 +6,19 @@
     - React-Core
   - CocoaAsyncSocket (7.6.5)
   - DoubleConversion (1.1.6)
-  - FBLazyVector (0.73.4)
-  - FBReactNativeSpec (0.73.4):
-    - RCT-Folly (= 2022.05.16.00)
-    - RCTRequired (= 0.73.4)
-    - RCTTypeSafety (= 0.73.4)
-    - React-Core (= 0.73.4)
-    - React-jsi (= 0.73.4)
-    - ReactCommon/turbomodule/core (= 0.73.4)
+  - FBLazyVector (0.73.5)
+  - FBReactNativeSpec (0.73.5):
+    - RCT-Folly (= 2022.05.16.00)
+    - RCTRequired (= 0.73.5)
+    - RCTTypeSafety (= 0.73.5)
+    - React-Core (= 0.73.5)
+    - React-jsi (= 0.73.5)
+    - ReactCommon/turbomodule/core (= 0.73.5)
   - fmt (6.2.1)
   - glog (0.3.5)
-  - hermes-engine (0.73.4):
-    - hermes-engine/Pre-built (= 0.73.4)
-  - hermes-engine/Pre-built (0.73.4)
+  - hermes-engine (0.73.5):
+    - hermes-engine/Pre-built (= 0.73.5)
+  - hermes-engine/Pre-built (0.73.5)
   - libevent (2.1.12)
   - lottie-ios (4.4.1)
   - lottie-react-native (6.6.0):
@@ -50,26 +50,26 @@
     - fmt (~> 6.2.1)
     - glog
     - libevent
-  - RCTRequired (0.73.4)
-  - RCTTypeSafety (0.73.4):
-    - FBLazyVector (= 0.73.4)
-    - RCTRequired (= 0.73.4)
-    - React-Core (= 0.73.4)
-  - React (0.73.4):
-    - React-Core (= 0.73.4)
-    - React-Core/DevSupport (= 0.73.4)
-    - React-Core/RCTWebSocket (= 0.73.4)
-    - React-RCTActionSheet (= 0.73.4)
-    - React-RCTAnimation (= 0.73.4)
-    - React-RCTBlob (= 0.73.4)
-    - React-RCTImage (= 0.73.4)
-    - React-RCTLinking (= 0.73.4)
-    - React-RCTNetwork (= 0.73.4)
-    - React-RCTSettings (= 0.73.4)
-    - React-RCTText (= 0.73.4)
-    - React-RCTVibration (= 0.73.4)
-  - React-callinvoker (0.73.4)
-  - React-Codegen (0.73.4):
+  - RCTRequired (0.73.5)
+  - RCTTypeSafety (0.73.5):
+    - FBLazyVector (= 0.73.5)
+    - RCTRequired (= 0.73.5)
+    - React-Core (= 0.73.5)
+  - React (0.73.5):
+    - React-Core (= 0.73.5)
+    - React-Core/DevSupport (= 0.73.5)
+    - React-Core/RCTWebSocket (= 0.73.5)
+    - React-RCTActionSheet (= 0.73.5)
+    - React-RCTAnimation (= 0.73.5)
+    - React-RCTBlob (= 0.73.5)
+    - React-RCTImage (= 0.73.5)
+    - React-RCTLinking (= 0.73.5)
+    - React-RCTNetwork (= 0.73.5)
+    - React-RCTSettings (= 0.73.5)
+    - React-RCTText (= 0.73.5)
+    - React-RCTVibration (= 0.73.5)
+  - React-callinvoker (0.73.5)
+  - React-Codegen (0.73.5):
     - DoubleConversion
     - FBReactNativeSpec
     - glog
@@ -84,11 +84,11 @@
     - React-rncore
     - ReactCommon/turbomodule/bridging
     - ReactCommon/turbomodule/core
-  - React-Core (0.73.4):
-    - glog
-    - hermes-engine
-    - RCT-Folly (= 2022.05.16.00)
-    - React-Core/Default (= 0.73.4)
+  - React-Core (0.73.5):
+    - glog
+    - hermes-engine
+    - RCT-Folly (= 2022.05.16.00)
+    - React-Core/Default (= 0.73.5)
     - React-cxxreact
     - React-hermes
     - React-jsi
@@ -98,7 +98,7 @@
     - React-utils
     - SocketRocket (= 0.6.1)
     - Yoga
-  - React-Core/CoreModulesHeaders (0.73.4):
+  - React-Core/CoreModulesHeaders (0.73.5):
     - glog
     - hermes-engine
     - RCT-Folly (= 2022.05.16.00)
@@ -112,7 +112,7 @@
     - React-utils
     - SocketRocket (= 0.6.1)
     - Yoga
-  - React-Core/Default (0.73.4):
+  - React-Core/Default (0.73.5):
     - glog
     - hermes-engine
     - RCT-Folly (= 2022.05.16.00)
@@ -125,23 +125,23 @@
     - React-utils
     - SocketRocket (= 0.6.1)
     - Yoga
-  - React-Core/DevSupport (0.73.4):
-    - glog
-    - hermes-engine
-    - RCT-Folly (= 2022.05.16.00)
-    - React-Core/Default (= 0.73.4)
-    - React-Core/RCTWebSocket (= 0.73.4)
+  - React-Core/DevSupport (0.73.5):
+    - glog
+    - hermes-engine
+    - RCT-Folly (= 2022.05.16.00)
+    - React-Core/Default (= 0.73.5)
+    - React-Core/RCTWebSocket (= 0.73.5)
     - React-cxxreact
     - React-hermes
     - React-jsi
     - React-jsiexecutor
-    - React-jsinspector (= 0.73.4)
+    - React-jsinspector (= 0.73.5)
     - React-perflogger
     - React-runtimescheduler
     - React-utils
     - SocketRocket (= 0.6.1)
     - Yoga
-  - React-Core/RCTActionSheetHeaders (0.73.4):
+  - React-Core/RCTActionSheetHeaders (0.73.5):
     - glog
     - hermes-engine
     - RCT-Folly (= 2022.05.16.00)
@@ -155,7 +155,7 @@
     - React-utils
     - SocketRocket (= 0.6.1)
     - Yoga
-  - React-Core/RCTAnimationHeaders (0.73.4):
+  - React-Core/RCTAnimationHeaders (0.73.5):
     - glog
     - hermes-engine
     - RCT-Folly (= 2022.05.16.00)
@@ -169,7 +169,7 @@
     - React-utils
     - SocketRocket (= 0.6.1)
     - Yoga
-  - React-Core/RCTBlobHeaders (0.73.4):
+  - React-Core/RCTBlobHeaders (0.73.5):
     - glog
     - hermes-engine
     - RCT-Folly (= 2022.05.16.00)
@@ -183,7 +183,7 @@
     - React-utils
     - SocketRocket (= 0.6.1)
     - Yoga
-  - React-Core/RCTImageHeaders (0.73.4):
+  - React-Core/RCTImageHeaders (0.73.5):
     - glog
     - hermes-engine
     - RCT-Folly (= 2022.05.16.00)
@@ -197,7 +197,7 @@
     - React-utils
     - SocketRocket (= 0.6.1)
     - Yoga
-  - React-Core/RCTLinkingHeaders (0.73.4):
+  - React-Core/RCTLinkingHeaders (0.73.5):
     - glog
     - hermes-engine
     - RCT-Folly (= 2022.05.16.00)
@@ -211,7 +211,7 @@
     - React-utils
     - SocketRocket (= 0.6.1)
     - Yoga
-  - React-Core/RCTNetworkHeaders (0.73.4):
+  - React-Core/RCTNetworkHeaders (0.73.5):
     - glog
     - hermes-engine
     - RCT-Folly (= 2022.05.16.00)
@@ -225,7 +225,7 @@
     - React-utils
     - SocketRocket (= 0.6.1)
     - Yoga
-  - React-Core/RCTSettingsHeaders (0.73.4):
+  - React-Core/RCTSettingsHeaders (0.73.5):
     - glog
     - hermes-engine
     - RCT-Folly (= 2022.05.16.00)
@@ -239,7 +239,7 @@
     - React-utils
     - SocketRocket (= 0.6.1)
     - Yoga
-  - React-Core/RCTTextHeaders (0.73.4):
+  - React-Core/RCTTextHeaders (0.73.5):
     - glog
     - hermes-engine
     - RCT-Folly (= 2022.05.16.00)
@@ -253,7 +253,7 @@
     - React-utils
     - SocketRocket (= 0.6.1)
     - Yoga
-  - React-Core/RCTVibrationHeaders (0.73.4):
+  - React-Core/RCTVibrationHeaders (0.73.5):
     - glog
     - hermes-engine
     - RCT-Folly (= 2022.05.16.00)
@@ -267,11 +267,11 @@
     - React-utils
     - SocketRocket (= 0.6.1)
     - Yoga
-  - React-Core/RCTWebSocket (0.73.4):
-    - glog
-    - hermes-engine
-    - RCT-Folly (= 2022.05.16.00)
-    - React-Core/Default (= 0.73.4)
+  - React-Core/RCTWebSocket (0.73.5):
+    - glog
+    - hermes-engine
+    - RCT-Folly (= 2022.05.16.00)
+    - React-Core/Default (= 0.73.5)
     - React-cxxreact
     - React-hermes
     - React-jsi
@@ -281,515 +281,515 @@
     - React-utils
     - SocketRocket (= 0.6.1)
     - Yoga
-  - React-CoreModules (0.73.4):
-    - RCT-Folly (= 2022.05.16.00)
-    - RCTTypeSafety (= 0.73.4)
+  - React-CoreModules (0.73.5):
+    - RCT-Folly (= 2022.05.16.00)
+    - RCTTypeSafety (= 0.73.5)
     - React-Codegen
-    - React-Core/CoreModulesHeaders (= 0.73.4)
-    - React-jsi (= 0.73.4)
+    - React-Core/CoreModulesHeaders (= 0.73.5)
+    - React-jsi (= 0.73.5)
     - React-NativeModulesApple
     - React-RCTBlob
-    - React-RCTImage (= 0.73.4)
+    - React-RCTImage (= 0.73.5)
     - ReactCommon
     - SocketRocket (= 0.6.1)
-  - React-cxxreact (0.73.4):
+  - React-cxxreact (0.73.5):
     - boost (= 1.83.0)
     - DoubleConversion
     - fmt (~> 6.2.1)
     - glog
     - hermes-engine
     - RCT-Folly (= 2022.05.16.00)
-    - React-callinvoker (= 0.73.4)
-    - React-debug (= 0.73.4)
-    - React-jsi (= 0.73.4)
-    - React-jsinspector (= 0.73.4)
-    - React-logger (= 0.73.4)
-    - React-perflogger (= 0.73.4)
-    - React-runtimeexecutor (= 0.73.4)
-  - React-debug (0.73.4)
-  - React-Fabric (0.73.4):
-    - DoubleConversion
-    - fmt (~> 6.2.1)
-    - glog
-    - hermes-engine
-    - RCT-Folly/Fabric (= 2022.05.16.00)
-    - RCTRequired
-    - RCTTypeSafety
-    - React-Core
-    - React-cxxreact
-    - React-debug
-    - React-Fabric/animations (= 0.73.4)
-    - React-Fabric/attributedstring (= 0.73.4)
-    - React-Fabric/componentregistry (= 0.73.4)
-    - React-Fabric/componentregistrynative (= 0.73.4)
-    - React-Fabric/components (= 0.73.4)
-    - React-Fabric/core (= 0.73.4)
-    - React-Fabric/imagemanager (= 0.73.4)
-    - React-Fabric/leakchecker (= 0.73.4)
-    - React-Fabric/mounting (= 0.73.4)
-    - React-Fabric/scheduler (= 0.73.4)
-    - React-Fabric/telemetry (= 0.73.4)
-    - React-Fabric/templateprocessor (= 0.73.4)
-    - React-Fabric/textlayoutmanager (= 0.73.4)
-    - React-Fabric/uimanager (= 0.73.4)
-    - React-graphics
-    - React-jsi
-    - React-jsiexecutor
-    - React-logger
-    - React-rendererdebug
-    - React-runtimescheduler
-    - React-utils
-    - ReactCommon/turbomodule/core
-  - React-Fabric/animations (0.73.4):
-    - DoubleConversion
-    - fmt (~> 6.2.1)
-    - glog
-    - hermes-engine
-    - RCT-Folly/Fabric (= 2022.05.16.00)
-    - RCTRequired
-    - RCTTypeSafety
-    - React-Core
-    - React-cxxreact
-    - React-debug
-    - React-graphics
-    - React-jsi
-    - React-jsiexecutor
-    - React-logger
-    - React-rendererdebug
-    - React-runtimescheduler
-    - React-utils
-    - ReactCommon/turbomodule/core
-  - React-Fabric/attributedstring (0.73.4):
-    - DoubleConversion
-    - fmt (~> 6.2.1)
-    - glog
-    - hermes-engine
-    - RCT-Folly/Fabric (= 2022.05.16.00)
-    - RCTRequired
-    - RCTTypeSafety
-    - React-Core
-    - React-cxxreact
-    - React-debug
-    - React-graphics
-    - React-jsi
-    - React-jsiexecutor
-    - React-logger
-    - React-rendererdebug
-    - React-runtimescheduler
-    - React-utils
-    - ReactCommon/turbomodule/core
-  - React-Fabric/componentregistry (0.73.4):
-    - DoubleConversion
-    - fmt (~> 6.2.1)
-    - glog
-    - hermes-engine
-    - RCT-Folly/Fabric (= 2022.05.16.00)
-    - RCTRequired
-    - RCTTypeSafety
-    - React-Core
-    - React-cxxreact
-    - React-debug
-    - React-graphics
-    - React-jsi
-    - React-jsiexecutor
-    - React-logger
-    - React-rendererdebug
-    - React-runtimescheduler
-    - React-utils
-    - ReactCommon/turbomodule/core
-  - React-Fabric/componentregistrynative (0.73.4):
-    - DoubleConversion
-    - fmt (~> 6.2.1)
-    - glog
-    - hermes-engine
-    - RCT-Folly/Fabric (= 2022.05.16.00)
-    - RCTRequired
-    - RCTTypeSafety
-    - React-Core
-    - React-cxxreact
-    - React-debug
-    - React-graphics
-    - React-jsi
-    - React-jsiexecutor
-    - React-logger
-    - React-rendererdebug
-    - React-runtimescheduler
-    - React-utils
-    - ReactCommon/turbomodule/core
-  - React-Fabric/components (0.73.4):
-    - DoubleConversion
-    - fmt (~> 6.2.1)
-    - glog
-    - hermes-engine
-    - RCT-Folly/Fabric (= 2022.05.16.00)
-    - RCTRequired
-    - RCTTypeSafety
-    - React-Core
-    - React-cxxreact
-    - React-debug
-    - React-Fabric/components/inputaccessory (= 0.73.4)
-    - React-Fabric/components/legacyviewmanagerinterop (= 0.73.4)
-    - React-Fabric/components/modal (= 0.73.4)
-    - React-Fabric/components/rncore (= 0.73.4)
-    - React-Fabric/components/root (= 0.73.4)
-    - React-Fabric/components/safeareaview (= 0.73.4)
-    - React-Fabric/components/scrollview (= 0.73.4)
-    - React-Fabric/components/text (= 0.73.4)
-    - React-Fabric/components/textinput (= 0.73.4)
-    - React-Fabric/components/unimplementedview (= 0.73.4)
-    - React-Fabric/components/view (= 0.73.4)
-    - React-graphics
-    - React-jsi
-    - React-jsiexecutor
-    - React-logger
-    - React-rendererdebug
-    - React-runtimescheduler
-    - React-utils
-    - ReactCommon/turbomodule/core
-  - React-Fabric/components/inputaccessory (0.73.4):
-    - DoubleConversion
-    - fmt (~> 6.2.1)
-    - glog
-    - hermes-engine
-    - RCT-Folly/Fabric (= 2022.05.16.00)
-    - RCTRequired
-    - RCTTypeSafety
-    - React-Core
-    - React-cxxreact
-    - React-debug
-    - React-graphics
-    - React-jsi
-    - React-jsiexecutor
-    - React-logger
-    - React-rendererdebug
-    - React-runtimescheduler
-    - React-utils
-    - ReactCommon/turbomodule/core
-  - React-Fabric/components/legacyviewmanagerinterop (0.73.4):
-    - DoubleConversion
-    - fmt (~> 6.2.1)
-    - glog
-    - hermes-engine
-    - RCT-Folly/Fabric (= 2022.05.16.00)
-    - RCTRequired
-    - RCTTypeSafety
-    - React-Core
-    - React-cxxreact
-    - React-debug
-    - React-graphics
-    - React-jsi
-    - React-jsiexecutor
-    - React-logger
-    - React-rendererdebug
-    - React-runtimescheduler
-    - React-utils
-    - ReactCommon/turbomodule/core
-  - React-Fabric/components/modal (0.73.4):
-    - DoubleConversion
-    - fmt (~> 6.2.1)
-    - glog
-    - hermes-engine
-    - RCT-Folly/Fabric (= 2022.05.16.00)
-    - RCTRequired
-    - RCTTypeSafety
-    - React-Core
-    - React-cxxreact
-    - React-debug
-    - React-graphics
-    - React-jsi
-    - React-jsiexecutor
-    - React-logger
-    - React-rendererdebug
-    - React-runtimescheduler
-    - React-utils
-    - ReactCommon/turbomodule/core
-  - React-Fabric/components/rncore (0.73.4):
-    - DoubleConversion
-    - fmt (~> 6.2.1)
-    - glog
-    - hermes-engine
-    - RCT-Folly/Fabric (= 2022.05.16.00)
-    - RCTRequired
-    - RCTTypeSafety
-    - React-Core
-    - React-cxxreact
-    - React-debug
-    - React-graphics
-    - React-jsi
-    - React-jsiexecutor
-    - React-logger
-    - React-rendererdebug
-    - React-runtimescheduler
-    - React-utils
-    - ReactCommon/turbomodule/core
-  - React-Fabric/components/root (0.73.4):
-    - DoubleConversion
-    - fmt (~> 6.2.1)
-    - glog
-    - hermes-engine
-    - RCT-Folly/Fabric (= 2022.05.16.00)
-    - RCTRequired
-    - RCTTypeSafety
-    - React-Core
-    - React-cxxreact
-    - React-debug
-    - React-graphics
-    - React-jsi
-    - React-jsiexecutor
-    - React-logger
-    - React-rendererdebug
-    - React-runtimescheduler
-    - React-utils
-    - ReactCommon/turbomodule/core
-  - React-Fabric/components/safeareaview (0.73.4):
-    - DoubleConversion
-    - fmt (~> 6.2.1)
-    - glog
-    - hermes-engine
-    - RCT-Folly/Fabric (= 2022.05.16.00)
-    - RCTRequired
-    - RCTTypeSafety
-    - React-Core
-    - React-cxxreact
-    - React-debug
-    - React-graphics
-    - React-jsi
-    - React-jsiexecutor
-    - React-logger
-    - React-rendererdebug
-    - React-runtimescheduler
-    - React-utils
-    - ReactCommon/turbomodule/core
-  - React-Fabric/components/scrollview (0.73.4):
-    - DoubleConversion
-    - fmt (~> 6.2.1)
-    - glog
-    - hermes-engine
-    - RCT-Folly/Fabric (= 2022.05.16.00)
-    - RCTRequired
-    - RCTTypeSafety
-    - React-Core
-    - React-cxxreact
-    - React-debug
-    - React-graphics
-    - React-jsi
-    - React-jsiexecutor
-    - React-logger
-    - React-rendererdebug
-    - React-runtimescheduler
-    - React-utils
-    - ReactCommon/turbomodule/core
-  - React-Fabric/components/text (0.73.4):
-    - DoubleConversion
-    - fmt (~> 6.2.1)
-    - glog
-    - hermes-engine
-    - RCT-Folly/Fabric (= 2022.05.16.00)
-    - RCTRequired
-    - RCTTypeSafety
-    - React-Core
-    - React-cxxreact
-    - React-debug
-    - React-graphics
-    - React-jsi
-    - React-jsiexecutor
-    - React-logger
-    - React-rendererdebug
-    - React-runtimescheduler
-    - React-utils
-    - ReactCommon/turbomodule/core
-  - React-Fabric/components/textinput (0.73.4):
-    - DoubleConversion
-    - fmt (~> 6.2.1)
-    - glog
-    - hermes-engine
-    - RCT-Folly/Fabric (= 2022.05.16.00)
-    - RCTRequired
-    - RCTTypeSafety
-    - React-Core
-    - React-cxxreact
-    - React-debug
-    - React-graphics
-    - React-jsi
-    - React-jsiexecutor
-    - React-logger
-    - React-rendererdebug
-    - React-runtimescheduler
-    - React-utils
-    - ReactCommon/turbomodule/core
-  - React-Fabric/components/unimplementedview (0.73.4):
-    - DoubleConversion
-    - fmt (~> 6.2.1)
-    - glog
-    - hermes-engine
-    - RCT-Folly/Fabric (= 2022.05.16.00)
-    - RCTRequired
-    - RCTTypeSafety
-    - React-Core
-    - React-cxxreact
-    - React-debug
-    - React-graphics
-    - React-jsi
-    - React-jsiexecutor
-    - React-logger
-    - React-rendererdebug
-    - React-runtimescheduler
-    - React-utils
-    - ReactCommon/turbomodule/core
-  - React-Fabric/components/view (0.73.4):
-    - DoubleConversion
-    - fmt (~> 6.2.1)
-    - glog
-    - hermes-engine
-    - RCT-Folly/Fabric (= 2022.05.16.00)
-    - RCTRequired
-    - RCTTypeSafety
-    - React-Core
-    - React-cxxreact
-    - React-debug
-    - React-graphics
-    - React-jsi
-    - React-jsiexecutor
-    - React-logger
-    - React-rendererdebug
-    - React-runtimescheduler
-    - React-utils
-    - ReactCommon/turbomodule/core
-    - Yoga
-  - React-Fabric/core (0.73.4):
-    - DoubleConversion
-    - fmt (~> 6.2.1)
-    - glog
-    - hermes-engine
-    - RCT-Folly/Fabric (= 2022.05.16.00)
-    - RCTRequired
-    - RCTTypeSafety
-    - React-Core
-    - React-cxxreact
-    - React-debug
-    - React-graphics
-    - React-jsi
-    - React-jsiexecutor
-    - React-logger
-    - React-rendererdebug
-    - React-runtimescheduler
-    - React-utils
-    - ReactCommon/turbomodule/core
-  - React-Fabric/imagemanager (0.73.4):
-    - DoubleConversion
-    - fmt (~> 6.2.1)
-    - glog
-    - hermes-engine
-    - RCT-Folly/Fabric (= 2022.05.16.00)
-    - RCTRequired
-    - RCTTypeSafety
-    - React-Core
-    - React-cxxreact
-    - React-debug
-    - React-graphics
-    - React-jsi
-    - React-jsiexecutor
-    - React-logger
-    - React-rendererdebug
-    - React-runtimescheduler
-    - React-utils
-    - ReactCommon/turbomodule/core
-  - React-Fabric/leakchecker (0.73.4):
-    - DoubleConversion
-    - fmt (~> 6.2.1)
-    - glog
-    - hermes-engine
-    - RCT-Folly/Fabric (= 2022.05.16.00)
-    - RCTRequired
-    - RCTTypeSafety
-    - React-Core
-    - React-cxxreact
-    - React-debug
-    - React-graphics
-    - React-jsi
-    - React-jsiexecutor
-    - React-logger
-    - React-rendererdebug
-    - React-runtimescheduler
-    - React-utils
-    - ReactCommon/turbomodule/core
-  - React-Fabric/mounting (0.73.4):
-    - DoubleConversion
-    - fmt (~> 6.2.1)
-    - glog
-    - hermes-engine
-    - RCT-Folly/Fabric (= 2022.05.16.00)
-    - RCTRequired
-    - RCTTypeSafety
-    - React-Core
-    - React-cxxreact
-    - React-debug
-    - React-graphics
-    - React-jsi
-    - React-jsiexecutor
-    - React-logger
-    - React-rendererdebug
-    - React-runtimescheduler
-    - React-utils
-    - ReactCommon/turbomodule/core
-  - React-Fabric/scheduler (0.73.4):
-    - DoubleConversion
-    - fmt (~> 6.2.1)
-    - glog
-    - hermes-engine
-    - RCT-Folly/Fabric (= 2022.05.16.00)
-    - RCTRequired
-    - RCTTypeSafety
-    - React-Core
-    - React-cxxreact
-    - React-debug
-    - React-graphics
-    - React-jsi
-    - React-jsiexecutor
-    - React-logger
-    - React-rendererdebug
-    - React-runtimescheduler
-    - React-utils
-    - ReactCommon/turbomodule/core
-  - React-Fabric/telemetry (0.73.4):
-    - DoubleConversion
-    - fmt (~> 6.2.1)
-    - glog
-    - hermes-engine
-    - RCT-Folly/Fabric (= 2022.05.16.00)
-    - RCTRequired
-    - RCTTypeSafety
-    - React-Core
-    - React-cxxreact
-    - React-debug
-    - React-graphics
-    - React-jsi
-    - React-jsiexecutor
-    - React-logger
-    - React-rendererdebug
-    - React-runtimescheduler
-    - React-utils
-    - ReactCommon/turbomodule/core
-  - React-Fabric/templateprocessor (0.73.4):
-    - DoubleConversion
-    - fmt (~> 6.2.1)
-    - glog
-    - hermes-engine
-    - RCT-Folly/Fabric (= 2022.05.16.00)
-    - RCTRequired
-    - RCTTypeSafety
-    - React-Core
-    - React-cxxreact
-    - React-debug
-    - React-graphics
-    - React-jsi
-    - React-jsiexecutor
-    - React-logger
-    - React-rendererdebug
-    - React-runtimescheduler
-    - React-utils
-    - ReactCommon/turbomodule/core
-  - React-Fabric/textlayoutmanager (0.73.4):
+    - React-callinvoker (= 0.73.5)
+    - React-debug (= 0.73.5)
+    - React-jsi (= 0.73.5)
+    - React-jsinspector (= 0.73.5)
+    - React-logger (= 0.73.5)
+    - React-perflogger (= 0.73.5)
+    - React-runtimeexecutor (= 0.73.5)
+  - React-debug (0.73.5)
+  - React-Fabric (0.73.5):
+    - DoubleConversion
+    - fmt (~> 6.2.1)
+    - glog
+    - hermes-engine
+    - RCT-Folly/Fabric (= 2022.05.16.00)
+    - RCTRequired
+    - RCTTypeSafety
+    - React-Core
+    - React-cxxreact
+    - React-debug
+    - React-Fabric/animations (= 0.73.5)
+    - React-Fabric/attributedstring (= 0.73.5)
+    - React-Fabric/componentregistry (= 0.73.5)
+    - React-Fabric/componentregistrynative (= 0.73.5)
+    - React-Fabric/components (= 0.73.5)
+    - React-Fabric/core (= 0.73.5)
+    - React-Fabric/imagemanager (= 0.73.5)
+    - React-Fabric/leakchecker (= 0.73.5)
+    - React-Fabric/mounting (= 0.73.5)
+    - React-Fabric/scheduler (= 0.73.5)
+    - React-Fabric/telemetry (= 0.73.5)
+    - React-Fabric/templateprocessor (= 0.73.5)
+    - React-Fabric/textlayoutmanager (= 0.73.5)
+    - React-Fabric/uimanager (= 0.73.5)
+    - React-graphics
+    - React-jsi
+    - React-jsiexecutor
+    - React-logger
+    - React-rendererdebug
+    - React-runtimescheduler
+    - React-utils
+    - ReactCommon/turbomodule/core
+  - React-Fabric/animations (0.73.5):
+    - DoubleConversion
+    - fmt (~> 6.2.1)
+    - glog
+    - hermes-engine
+    - RCT-Folly/Fabric (= 2022.05.16.00)
+    - RCTRequired
+    - RCTTypeSafety
+    - React-Core
+    - React-cxxreact
+    - React-debug
+    - React-graphics
+    - React-jsi
+    - React-jsiexecutor
+    - React-logger
+    - React-rendererdebug
+    - React-runtimescheduler
+    - React-utils
+    - ReactCommon/turbomodule/core
+  - React-Fabric/attributedstring (0.73.5):
+    - DoubleConversion
+    - fmt (~> 6.2.1)
+    - glog
+    - hermes-engine
+    - RCT-Folly/Fabric (= 2022.05.16.00)
+    - RCTRequired
+    - RCTTypeSafety
+    - React-Core
+    - React-cxxreact
+    - React-debug
+    - React-graphics
+    - React-jsi
+    - React-jsiexecutor
+    - React-logger
+    - React-rendererdebug
+    - React-runtimescheduler
+    - React-utils
+    - ReactCommon/turbomodule/core
+  - React-Fabric/componentregistry (0.73.5):
+    - DoubleConversion
+    - fmt (~> 6.2.1)
+    - glog
+    - hermes-engine
+    - RCT-Folly/Fabric (= 2022.05.16.00)
+    - RCTRequired
+    - RCTTypeSafety
+    - React-Core
+    - React-cxxreact
+    - React-debug
+    - React-graphics
+    - React-jsi
+    - React-jsiexecutor
+    - React-logger
+    - React-rendererdebug
+    - React-runtimescheduler
+    - React-utils
+    - ReactCommon/turbomodule/core
+  - React-Fabric/componentregistrynative (0.73.5):
+    - DoubleConversion
+    - fmt (~> 6.2.1)
+    - glog
+    - hermes-engine
+    - RCT-Folly/Fabric (= 2022.05.16.00)
+    - RCTRequired
+    - RCTTypeSafety
+    - React-Core
+    - React-cxxreact
+    - React-debug
+    - React-graphics
+    - React-jsi
+    - React-jsiexecutor
+    - React-logger
+    - React-rendererdebug
+    - React-runtimescheduler
+    - React-utils
+    - ReactCommon/turbomodule/core
+  - React-Fabric/components (0.73.5):
+    - DoubleConversion
+    - fmt (~> 6.2.1)
+    - glog
+    - hermes-engine
+    - RCT-Folly/Fabric (= 2022.05.16.00)
+    - RCTRequired
+    - RCTTypeSafety
+    - React-Core
+    - React-cxxreact
+    - React-debug
+    - React-Fabric/components/inputaccessory (= 0.73.5)
+    - React-Fabric/components/legacyviewmanagerinterop (= 0.73.5)
+    - React-Fabric/components/modal (= 0.73.5)
+    - React-Fabric/components/rncore (= 0.73.5)
+    - React-Fabric/components/root (= 0.73.5)
+    - React-Fabric/components/safeareaview (= 0.73.5)
+    - React-Fabric/components/scrollview (= 0.73.5)
+    - React-Fabric/components/text (= 0.73.5)
+    - React-Fabric/components/textinput (= 0.73.5)
+    - React-Fabric/components/unimplementedview (= 0.73.5)
+    - React-Fabric/components/view (= 0.73.5)
+    - React-graphics
+    - React-jsi
+    - React-jsiexecutor
+    - React-logger
+    - React-rendererdebug
+    - React-runtimescheduler
+    - React-utils
+    - ReactCommon/turbomodule/core
+  - React-Fabric/components/inputaccessory (0.73.5):
+    - DoubleConversion
+    - fmt (~> 6.2.1)
+    - glog
+    - hermes-engine
+    - RCT-Folly/Fabric (= 2022.05.16.00)
+    - RCTRequired
+    - RCTTypeSafety
+    - React-Core
+    - React-cxxreact
+    - React-debug
+    - React-graphics
+    - React-jsi
+    - React-jsiexecutor
+    - React-logger
+    - React-rendererdebug
+    - React-runtimescheduler
+    - React-utils
+    - ReactCommon/turbomodule/core
+  - React-Fabric/components/legacyviewmanagerinterop (0.73.5):
+    - DoubleConversion
+    - fmt (~> 6.2.1)
+    - glog
+    - hermes-engine
+    - RCT-Folly/Fabric (= 2022.05.16.00)
+    - RCTRequired
+    - RCTTypeSafety
+    - React-Core
+    - React-cxxreact
+    - React-debug
+    - React-graphics
+    - React-jsi
+    - React-jsiexecutor
+    - React-logger
+    - React-rendererdebug
+    - React-runtimescheduler
+    - React-utils
+    - ReactCommon/turbomodule/core
+  - React-Fabric/components/modal (0.73.5):
+    - DoubleConversion
+    - fmt (~> 6.2.1)
+    - glog
+    - hermes-engine
+    - RCT-Folly/Fabric (= 2022.05.16.00)
+    - RCTRequired
+    - RCTTypeSafety
+    - React-Core
+    - React-cxxreact
+    - React-debug
+    - React-graphics
+    - React-jsi
+    - React-jsiexecutor
+    - React-logger
+    - React-rendererdebug
+    - React-runtimescheduler
+    - React-utils
+    - ReactCommon/turbomodule/core
+  - React-Fabric/components/rncore (0.73.5):
+    - DoubleConversion
+    - fmt (~> 6.2.1)
+    - glog
+    - hermes-engine
+    - RCT-Folly/Fabric (= 2022.05.16.00)
+    - RCTRequired
+    - RCTTypeSafety
+    - React-Core
+    - React-cxxreact
+    - React-debug
+    - React-graphics
+    - React-jsi
+    - React-jsiexecutor
+    - React-logger
+    - React-rendererdebug
+    - React-runtimescheduler
+    - React-utils
+    - ReactCommon/turbomodule/core
+  - React-Fabric/components/root (0.73.5):
+    - DoubleConversion
+    - fmt (~> 6.2.1)
+    - glog
+    - hermes-engine
+    - RCT-Folly/Fabric (= 2022.05.16.00)
+    - RCTRequired
+    - RCTTypeSafety
+    - React-Core
+    - React-cxxreact
+    - React-debug
+    - React-graphics
+    - React-jsi
+    - React-jsiexecutor
+    - React-logger
+    - React-rendererdebug
+    - React-runtimescheduler
+    - React-utils
+    - ReactCommon/turbomodule/core
+  - React-Fabric/components/safeareaview (0.73.5):
+    - DoubleConversion
+    - fmt (~> 6.2.1)
+    - glog
+    - hermes-engine
+    - RCT-Folly/Fabric (= 2022.05.16.00)
+    - RCTRequired
+    - RCTTypeSafety
+    - React-Core
+    - React-cxxreact
+    - React-debug
+    - React-graphics
+    - React-jsi
+    - React-jsiexecutor
+    - React-logger
+    - React-rendererdebug
+    - React-runtimescheduler
+    - React-utils
+    - ReactCommon/turbomodule/core
+  - React-Fabric/components/scrollview (0.73.5):
+    - DoubleConversion
+    - fmt (~> 6.2.1)
+    - glog
+    - hermes-engine
+    - RCT-Folly/Fabric (= 2022.05.16.00)
+    - RCTRequired
+    - RCTTypeSafety
+    - React-Core
+    - React-cxxreact
+    - React-debug
+    - React-graphics
+    - React-jsi
+    - React-jsiexecutor
+    - React-logger
+    - React-rendererdebug
+    - React-runtimescheduler
+    - React-utils
+    - ReactCommon/turbomodule/core
+  - React-Fabric/components/text (0.73.5):
+    - DoubleConversion
+    - fmt (~> 6.2.1)
+    - glog
+    - hermes-engine
+    - RCT-Folly/Fabric (= 2022.05.16.00)
+    - RCTRequired
+    - RCTTypeSafety
+    - React-Core
+    - React-cxxreact
+    - React-debug
+    - React-graphics
+    - React-jsi
+    - React-jsiexecutor
+    - React-logger
+    - React-rendererdebug
+    - React-runtimescheduler
+    - React-utils
+    - ReactCommon/turbomodule/core
+  - React-Fabric/components/textinput (0.73.5):
+    - DoubleConversion
+    - fmt (~> 6.2.1)
+    - glog
+    - hermes-engine
+    - RCT-Folly/Fabric (= 2022.05.16.00)
+    - RCTRequired
+    - RCTTypeSafety
+    - React-Core
+    - React-cxxreact
+    - React-debug
+    - React-graphics
+    - React-jsi
+    - React-jsiexecutor
+    - React-logger
+    - React-rendererdebug
+    - React-runtimescheduler
+    - React-utils
+    - ReactCommon/turbomodule/core
+  - React-Fabric/components/unimplementedview (0.73.5):
+    - DoubleConversion
+    - fmt (~> 6.2.1)
+    - glog
+    - hermes-engine
+    - RCT-Folly/Fabric (= 2022.05.16.00)
+    - RCTRequired
+    - RCTTypeSafety
+    - React-Core
+    - React-cxxreact
+    - React-debug
+    - React-graphics
+    - React-jsi
+    - React-jsiexecutor
+    - React-logger
+    - React-rendererdebug
+    - React-runtimescheduler
+    - React-utils
+    - ReactCommon/turbomodule/core
+  - React-Fabric/components/view (0.73.5):
+    - DoubleConversion
+    - fmt (~> 6.2.1)
+    - glog
+    - hermes-engine
+    - RCT-Folly/Fabric (= 2022.05.16.00)
+    - RCTRequired
+    - RCTTypeSafety
+    - React-Core
+    - React-cxxreact
+    - React-debug
+    - React-graphics
+    - React-jsi
+    - React-jsiexecutor
+    - React-logger
+    - React-rendererdebug
+    - React-runtimescheduler
+    - React-utils
+    - ReactCommon/turbomodule/core
+    - Yoga
+  - React-Fabric/core (0.73.5):
+    - DoubleConversion
+    - fmt (~> 6.2.1)
+    - glog
+    - hermes-engine
+    - RCT-Folly/Fabric (= 2022.05.16.00)
+    - RCTRequired
+    - RCTTypeSafety
+    - React-Core
+    - React-cxxreact
+    - React-debug
+    - React-graphics
+    - React-jsi
+    - React-jsiexecutor
+    - React-logger
+    - React-rendererdebug
+    - React-runtimescheduler
+    - React-utils
+    - ReactCommon/turbomodule/core
+  - React-Fabric/imagemanager (0.73.5):
+    - DoubleConversion
+    - fmt (~> 6.2.1)
+    - glog
+    - hermes-engine
+    - RCT-Folly/Fabric (= 2022.05.16.00)
+    - RCTRequired
+    - RCTTypeSafety
+    - React-Core
+    - React-cxxreact
+    - React-debug
+    - React-graphics
+    - React-jsi
+    - React-jsiexecutor
+    - React-logger
+    - React-rendererdebug
+    - React-runtimescheduler
+    - React-utils
+    - ReactCommon/turbomodule/core
+  - React-Fabric/leakchecker (0.73.5):
+    - DoubleConversion
+    - fmt (~> 6.2.1)
+    - glog
+    - hermes-engine
+    - RCT-Folly/Fabric (= 2022.05.16.00)
+    - RCTRequired
+    - RCTTypeSafety
+    - React-Core
+    - React-cxxreact
+    - React-debug
+    - React-graphics
+    - React-jsi
+    - React-jsiexecutor
+    - React-logger
+    - React-rendererdebug
+    - React-runtimescheduler
+    - React-utils
+    - ReactCommon/turbomodule/core
+  - React-Fabric/mounting (0.73.5):
+    - DoubleConversion
+    - fmt (~> 6.2.1)
+    - glog
+    - hermes-engine
+    - RCT-Folly/Fabric (= 2022.05.16.00)
+    - RCTRequired
+    - RCTTypeSafety
+    - React-Core
+    - React-cxxreact
+    - React-debug
+    - React-graphics
+    - React-jsi
+    - React-jsiexecutor
+    - React-logger
+    - React-rendererdebug
+    - React-runtimescheduler
+    - React-utils
+    - ReactCommon/turbomodule/core
+  - React-Fabric/scheduler (0.73.5):
+    - DoubleConversion
+    - fmt (~> 6.2.1)
+    - glog
+    - hermes-engine
+    - RCT-Folly/Fabric (= 2022.05.16.00)
+    - RCTRequired
+    - RCTTypeSafety
+    - React-Core
+    - React-cxxreact
+    - React-debug
+    - React-graphics
+    - React-jsi
+    - React-jsiexecutor
+    - React-logger
+    - React-rendererdebug
+    - React-runtimescheduler
+    - React-utils
+    - ReactCommon/turbomodule/core
+  - React-Fabric/telemetry (0.73.5):
+    - DoubleConversion
+    - fmt (~> 6.2.1)
+    - glog
+    - hermes-engine
+    - RCT-Folly/Fabric (= 2022.05.16.00)
+    - RCTRequired
+    - RCTTypeSafety
+    - React-Core
+    - React-cxxreact
+    - React-debug
+    - React-graphics
+    - React-jsi
+    - React-jsiexecutor
+    - React-logger
+    - React-rendererdebug
+    - React-runtimescheduler
+    - React-utils
+    - ReactCommon/turbomodule/core
+  - React-Fabric/templateprocessor (0.73.5):
+    - DoubleConversion
+    - fmt (~> 6.2.1)
+    - glog
+    - hermes-engine
+    - RCT-Folly/Fabric (= 2022.05.16.00)
+    - RCTRequired
+    - RCTTypeSafety
+    - React-Core
+    - React-cxxreact
+    - React-debug
+    - React-graphics
+    - React-jsi
+    - React-jsiexecutor
+    - React-logger
+    - React-rendererdebug
+    - React-runtimescheduler
+    - React-utils
+    - ReactCommon/turbomodule/core
+  - React-Fabric/textlayoutmanager (0.73.5):
     - DoubleConversion
     - fmt (~> 6.2.1)
     - glog
@@ -809,61 +809,61 @@
     - React-runtimescheduler
     - React-utils
     - ReactCommon/turbomodule/core
-  - React-Fabric/uimanager (0.73.4):
-    - DoubleConversion
-    - fmt (~> 6.2.1)
-    - glog
-    - hermes-engine
-    - RCT-Folly/Fabric (= 2022.05.16.00)
-    - RCTRequired
-    - RCTTypeSafety
-    - React-Core
-    - React-cxxreact
-    - React-debug
-    - React-graphics
-    - React-jsi
-    - React-jsiexecutor
-    - React-logger
-    - React-rendererdebug
-    - React-runtimescheduler
-    - React-utils
-    - ReactCommon/turbomodule/core
-  - React-FabricImage (0.73.4):
-    - DoubleConversion
-    - fmt (~> 6.2.1)
-    - glog
-    - hermes-engine
-    - RCT-Folly/Fabric (= 2022.05.16.00)
-    - RCTRequired (= 0.73.4)
-    - RCTTypeSafety (= 0.73.4)
+  - React-Fabric/uimanager (0.73.5):
+    - DoubleConversion
+    - fmt (~> 6.2.1)
+    - glog
+    - hermes-engine
+    - RCT-Folly/Fabric (= 2022.05.16.00)
+    - RCTRequired
+    - RCTTypeSafety
+    - React-Core
+    - React-cxxreact
+    - React-debug
+    - React-graphics
+    - React-jsi
+    - React-jsiexecutor
+    - React-logger
+    - React-rendererdebug
+    - React-runtimescheduler
+    - React-utils
+    - ReactCommon/turbomodule/core
+  - React-FabricImage (0.73.5):
+    - DoubleConversion
+    - fmt (~> 6.2.1)
+    - glog
+    - hermes-engine
+    - RCT-Folly/Fabric (= 2022.05.16.00)
+    - RCTRequired (= 0.73.5)
+    - RCTTypeSafety (= 0.73.5)
     - React-Fabric
     - React-graphics
     - React-ImageManager
     - React-jsi
-    - React-jsiexecutor (= 0.73.4)
+    - React-jsiexecutor (= 0.73.5)
     - React-logger
     - React-rendererdebug
     - React-utils
     - ReactCommon
     - Yoga
-  - React-graphics (0.73.4):
-    - glog
-    - RCT-Folly/Fabric (= 2022.05.16.00)
-    - React-Core/Default (= 0.73.4)
-    - React-utils
-  - React-hermes (0.73.4):
+  - React-graphics (0.73.5):
+    - glog
+    - RCT-Folly/Fabric (= 2022.05.16.00)
+    - React-Core/Default (= 0.73.5)
+    - React-utils
+  - React-hermes (0.73.5):
     - DoubleConversion
     - fmt (~> 6.2.1)
     - glog
     - hermes-engine
     - RCT-Folly (= 2022.05.16.00)
     - RCT-Folly/Futures (= 2022.05.16.00)
-    - React-cxxreact (= 0.73.4)
-    - React-jsi
-    - React-jsiexecutor (= 0.73.4)
-    - React-jsinspector (= 0.73.4)
-    - React-perflogger (= 0.73.4)
-  - React-ImageManager (0.73.4):
+    - React-cxxreact (= 0.73.5)
+    - React-jsi
+    - React-jsiexecutor (= 0.73.5)
+    - React-jsinspector (= 0.73.5)
+    - React-perflogger (= 0.73.5)
+  - React-ImageManager (0.73.5):
     - glog
     - RCT-Folly/Fabric
     - React-Core/Default
@@ -872,31 +872,31 @@
     - React-graphics
     - React-rendererdebug
     - React-utils
-  - React-jserrorhandler (0.73.4):
+  - React-jserrorhandler (0.73.5):
     - RCT-Folly/Fabric (= 2022.05.16.00)
     - React-debug
     - React-jsi
     - React-Mapbuffer
-  - React-jsi (0.73.4):
+  - React-jsi (0.73.5):
     - boost (= 1.83.0)
     - DoubleConversion
     - fmt (~> 6.2.1)
     - glog
     - hermes-engine
     - RCT-Folly (= 2022.05.16.00)
-  - React-jsiexecutor (0.73.4):
-    - DoubleConversion
-    - fmt (~> 6.2.1)
-    - glog
-    - hermes-engine
-    - RCT-Folly (= 2022.05.16.00)
-    - React-cxxreact (= 0.73.4)
-    - React-jsi (= 0.73.4)
-    - React-perflogger (= 0.73.4)
-  - React-jsinspector (0.73.4)
-  - React-logger (0.73.4):
-    - glog
-  - React-Mapbuffer (0.73.4):
+  - React-jsiexecutor (0.73.5):
+    - DoubleConversion
+    - fmt (~> 6.2.1)
+    - glog
+    - hermes-engine
+    - RCT-Folly (= 2022.05.16.00)
+    - React-cxxreact (= 0.73.5)
+    - React-jsi (= 0.73.5)
+    - React-perflogger (= 0.73.5)
+  - React-jsinspector (0.73.5)
+  - React-logger (0.73.5):
+    - glog
+  - React-Mapbuffer (0.73.5):
     - glog
     - React-debug
   - react-native-biometrics (3.0.1):
@@ -932,8 +932,8 @@
     - React-Core
   - react-native-widget-center (0.0.9):
     - React
-  - React-nativeconfig (0.73.4)
-  - React-NativeModulesApple (0.73.4):
+  - React-nativeconfig (0.73.5)
+  - React-NativeModulesApple (0.73.5):
     - glog
     - hermes-engine
     - React-callinvoker
@@ -943,10 +943,10 @@
     - React-runtimeexecutor
     - ReactCommon/turbomodule/bridging
     - ReactCommon/turbomodule/core
-  - React-perflogger (0.73.4)
-  - React-RCTActionSheet (0.73.4):
-    - React-Core/RCTActionSheetHeaders (= 0.73.4)
-  - React-RCTAnimation (0.73.4):
+  - React-perflogger (0.73.5)
+  - React-RCTActionSheet (0.73.5):
+    - React-Core/RCTActionSheetHeaders (= 0.73.5)
+  - React-RCTAnimation (0.73.5):
     - RCT-Folly (= 2022.05.16.00)
     - RCTTypeSafety
     - React-Codegen
@@ -954,7 +954,7 @@
     - React-jsi
     - React-NativeModulesApple
     - ReactCommon
-  - React-RCTAppDelegate (0.73.4):
+  - React-RCTAppDelegate (0.73.5):
     - RCT-Folly
     - RCTRequired
     - RCTTypeSafety
@@ -968,7 +968,7 @@
     - React-RCTNetwork
     - React-runtimescheduler
     - ReactCommon
-  - React-RCTBlob (0.73.4):
+  - React-RCTBlob (0.73.5):
     - hermes-engine
     - RCT-Folly (= 2022.05.16.00)
     - React-Codegen
@@ -978,7 +978,7 @@
     - React-NativeModulesApple
     - React-RCTNetwork
     - ReactCommon
-  - React-RCTFabric (0.73.4):
+  - React-RCTFabric (0.73.5):
     - glog
     - hermes-engine
     - RCT-Folly/Fabric (= 2022.05.16.00)
@@ -996,7 +996,7 @@
     - React-runtimescheduler
     - React-utils
     - Yoga
-  - React-RCTImage (0.73.4):
+  - React-RCTImage (0.73.5):
     - RCT-Folly (= 2022.05.16.00)
     - RCTTypeSafety
     - React-Codegen
@@ -1005,14 +1005,14 @@
     - React-NativeModulesApple
     - React-RCTNetwork
     - ReactCommon
-  - React-RCTLinking (0.73.4):
+  - React-RCTLinking (0.73.5):
     - React-Codegen
-    - React-Core/RCTLinkingHeaders (= 0.73.4)
-    - React-jsi (= 0.73.4)
+    - React-Core/RCTLinkingHeaders (= 0.73.5)
+    - React-jsi (= 0.73.5)
     - React-NativeModulesApple
     - ReactCommon
-    - ReactCommon/turbomodule/core (= 0.73.4)
-  - React-RCTNetwork (0.73.4):
+    - ReactCommon/turbomodule/core (= 0.73.5)
+  - React-RCTNetwork (0.73.5):
     - RCT-Folly (= 2022.05.16.00)
     - RCTTypeSafety
     - React-Codegen
@@ -1020,7 +1020,7 @@
     - React-jsi
     - React-NativeModulesApple
     - ReactCommon
-  - React-RCTSettings (0.73.4):
+  - React-RCTSettings (0.73.5):
     - RCT-Folly (= 2022.05.16.00)
     - RCTTypeSafety
     - React-Codegen
@@ -1028,25 +1028,25 @@
     - React-jsi
     - React-NativeModulesApple
     - ReactCommon
-  - React-RCTText (0.73.4):
-    - React-Core/RCTTextHeaders (= 0.73.4)
-    - Yoga
-  - React-RCTVibration (0.73.4):
+  - React-RCTText (0.73.5):
+    - React-Core/RCTTextHeaders (= 0.73.5)
+    - Yoga
+  - React-RCTVibration (0.73.5):
     - RCT-Folly (= 2022.05.16.00)
     - React-Codegen
     - React-Core/RCTVibrationHeaders
     - React-jsi
     - React-NativeModulesApple
     - ReactCommon
-  - React-rendererdebug (0.73.4):
-    - DoubleConversion
-    - fmt (~> 6.2.1)
-    - RCT-Folly (= 2022.05.16.00)
-    - React-debug
-  - React-rncore (0.73.4)
-  - React-runtimeexecutor (0.73.4):
-    - React-jsi (= 0.73.4)
-  - React-runtimescheduler (0.73.4):
+  - React-rendererdebug (0.73.5):
+    - DoubleConversion
+    - fmt (~> 6.2.1)
+    - RCT-Folly (= 2022.05.16.00)
+    - React-debug
+  - React-rncore (0.73.5)
+  - React-runtimeexecutor (0.73.5):
+    - React-jsi (= 0.73.5)
+  - React-runtimescheduler (0.73.5):
     - glog
     - hermes-engine
     - RCT-Folly (= 2022.05.16.00)
@@ -1057,48 +1057,48 @@
     - React-rendererdebug
     - React-runtimeexecutor
     - React-utils
-  - React-utils (0.73.4):
-    - glog
-    - RCT-Folly (= 2022.05.16.00)
-    - React-debug
-  - ReactCommon (0.73.4):
-    - React-logger (= 0.73.4)
-    - ReactCommon/turbomodule (= 0.73.4)
-  - ReactCommon/turbomodule (0.73.4):
-    - DoubleConversion
-    - fmt (~> 6.2.1)
-    - glog
-    - hermes-engine
-    - RCT-Folly (= 2022.05.16.00)
-    - React-callinvoker (= 0.73.4)
-    - React-cxxreact (= 0.73.4)
-    - React-jsi (= 0.73.4)
-    - React-logger (= 0.73.4)
-    - React-perflogger (= 0.73.4)
-    - ReactCommon/turbomodule/bridging (= 0.73.4)
-    - ReactCommon/turbomodule/core (= 0.73.4)
-  - ReactCommon/turbomodule/bridging (0.73.4):
-    - DoubleConversion
-    - fmt (~> 6.2.1)
-    - glog
-    - hermes-engine
-    - RCT-Folly (= 2022.05.16.00)
-    - React-callinvoker (= 0.73.4)
-    - React-cxxreact (= 0.73.4)
-    - React-jsi (= 0.73.4)
-    - React-logger (= 0.73.4)
-    - React-perflogger (= 0.73.4)
-  - ReactCommon/turbomodule/core (0.73.4):
-    - DoubleConversion
-    - fmt (~> 6.2.1)
-    - glog
-    - hermes-engine
-    - RCT-Folly (= 2022.05.16.00)
-    - React-callinvoker (= 0.73.4)
-    - React-cxxreact (= 0.73.4)
-    - React-jsi (= 0.73.4)
-    - React-logger (= 0.73.4)
-    - React-perflogger (= 0.73.4)
+  - React-utils (0.73.5):
+    - glog
+    - RCT-Folly (= 2022.05.16.00)
+    - React-debug
+  - ReactCommon (0.73.5):
+    - React-logger (= 0.73.5)
+    - ReactCommon/turbomodule (= 0.73.5)
+  - ReactCommon/turbomodule (0.73.5):
+    - DoubleConversion
+    - fmt (~> 6.2.1)
+    - glog
+    - hermes-engine
+    - RCT-Folly (= 2022.05.16.00)
+    - React-callinvoker (= 0.73.5)
+    - React-cxxreact (= 0.73.5)
+    - React-jsi (= 0.73.5)
+    - React-logger (= 0.73.5)
+    - React-perflogger (= 0.73.5)
+    - ReactCommon/turbomodule/bridging (= 0.73.5)
+    - ReactCommon/turbomodule/core (= 0.73.5)
+  - ReactCommon/turbomodule/bridging (0.73.5):
+    - DoubleConversion
+    - fmt (~> 6.2.1)
+    - glog
+    - hermes-engine
+    - RCT-Folly (= 2022.05.16.00)
+    - React-callinvoker (= 0.73.5)
+    - React-cxxreact (= 0.73.5)
+    - React-jsi (= 0.73.5)
+    - React-logger (= 0.73.5)
+    - React-perflogger (= 0.73.5)
+  - ReactCommon/turbomodule/core (0.73.5):
+    - DoubleConversion
+    - fmt (~> 6.2.1)
+    - glog
+    - hermes-engine
+    - RCT-Folly (= 2022.05.16.00)
+    - React-callinvoker (= 0.73.5)
+    - React-cxxreact (= 0.73.5)
+    - React-jsi (= 0.73.5)
+    - React-logger (= 0.73.5)
+    - React-perflogger (= 0.73.5)
   - ReactNativeCameraKit (13.0.0):
     - React-Core
   - RealmJS (12.6.0):
@@ -1137,14 +1137,9 @@
     - React-Core
   - RNReactNativeHapticFeedback (2.2.0):
     - React-Core
-<<<<<<< HEAD
-  - RNReanimated (3.7.0):
-    - glog
-    - RCT-Folly (= 2022.05.16.00)
-=======
   - RNReanimated (3.7.1):
-    - RCT-Folly (= 2021.07.22.00)
->>>>>>> d06ff140
+    - glog
+    - RCT-Folly (= 2022.05.16.00)
     - React-Core
     - ReactCommon/turbomodule/core
   - RNScreens (3.29.0):
@@ -1285,7 +1280,7 @@
     :podspec: "../node_modules/react-native/third-party-podspecs/glog.podspec"
   hermes-engine:
     :podspec: "../node_modules/react-native/sdks/hermes-engine/hermes-engine.podspec"
-    :tag: hermes-2023-11-17-RNv0.73.0-21043a3fc062be445e56a2c10ecd8be028dd9cc5
+    :tag: hermes-2024-02-20-RNv0.73.5-18f99ace4213052c5e7cdbcd39ee9766cd5df7e4
   lottie-react-native:
     :path: "../node_modules/lottie-react-native"
   PasscodeAuth:
@@ -1457,75 +1452,70 @@
   BVLinearGradient: 880f91a7854faff2df62518f0281afb1c60d49a3
   CocoaAsyncSocket: 065fd1e645c7abab64f7a6a2007a48038fdc6a99
   DoubleConversion: fea03f2699887d960129cc54bba7e52542b6f953
-  FBLazyVector: 84f6edbe225f38aebd9deaf1540a4160b1f087d7
-  FBReactNativeSpec: d0086a479be91c44ce4687a962956a352d2dc697
+  FBLazyVector: 56e0e498dbb513b96c40bac6284729ba4e62672d
+  FBReactNativeSpec: 146c741a3f40361f6bc13a4ba284678cbedb5881
   fmt: ff9d55029c625d3757ed641535fd4a75fedc7ce9
   glog: c5d68082e772fa1c511173d6b30a9de2c05a69a2
-  hermes-engine: b2669ce35fc4ac14f523b307aff8896799829fe2
+  hermes-engine: 1d1835b2cc54c381909d94d1b3c8e0a2f1a94a0e
   libevent: 4049cae6c81cdb3654a443be001fb9bdceff7913
-<<<<<<< HEAD
-  lottie-ios: ef1be1f90d54255f08e09d767950e43714661178
-  lottie-react-native: 34cfb1db79d0feb7bf7b200d4a4e2f164b0c5f58
-=======
   lottie-ios: e047b1d2e6239b787cc5e9755b988869cf190494
-  lottie-react-native: 00ac19344296ae018260aabd14d6b36dd816b0e2
->>>>>>> d06ff140
+  lottie-react-native: b24edb4537f3cb3259c0ec512ed899d14e6e96d3
   PasscodeAuth: 3e88093ff46c31a952d8b36c488240de980517be
   RCT-Folly: 7169b2b1c44399c76a47b5deaaba715eeeb476c0
-  RCTRequired: ab7f915c15569f04a49669e573e6e319a53f9faa
-  RCTTypeSafety: 63b97ced7b766865057e7154db0e81ce4ee6cf1e
-  React: 1c87497e50fa40ba9c54e5ea5e53483a0f8eecc0
-  React-callinvoker: e3a52a9a93e3eb004d7282c26a4fb27003273fe6
-  React-Codegen: 50c0f8f073e71b929b057b68bf31be604f1dccc8
-  React-Core: d0ecde72894b792cb8922efaa0990199cbe85169
-  React-CoreModules: 2ff1684dd517f0c441495d90a704d499f05e9d0a
-  React-cxxreact: d9be2fac926741052395da0a6d0bab8d71e2f297
-  React-debug: 4678e73a37cb501d784e99ff0f219b4940362a3b
-  React-Fabric: 460ee9d4b8b9de3382504a711430bfead1d5be1e
-  React-FabricImage: d0a0631bc8ad9143f42bfccf9d3d533a144cc3d6
-  React-graphics: f0d5040263a9649e2a70ebe27b3120c49411afef
-  React-hermes: b9ac2f7b0c1eeb206eb883583cab7a973d570a6e
-  React-ImageManager: 6c4bf9d5ed363ead7b5aaf820a3feab221b7063e
-  React-jserrorhandler: 6e7a7e187583e14dc7a0053a2bdd66c252ea3b21
-  React-jsi: 380cd24dd81a705dd042c18989fb10b07182210c
-  React-jsiexecutor: 8ed7a18b9f119440efdcd424c8257dc7e18067e2
-  React-jsinspector: 9ac353eccf6ab54d1e0a33862ba91221d1e88460
-  React-logger: 0a57b68dd2aec7ff738195f081f0520724b35dab
-  React-Mapbuffer: 63913773ed7f96b814a2521e13e6d010282096ad
+  RCTRequired: 2544c0f1081a5fa12e108bb8cb40e5f4581ccd87
+  RCTTypeSafety: 50efabe2b115c11ed03fbf3fd79e2f163ddb5d7c
+  React: 84221d5e0ce297bc57c4b6af539a62d812d89f10
+  React-callinvoker: 5d17577ecc7f784535ebedf3aad4bcbf8f4b5117
+  React-Codegen: 857e7984fc277aadde2a7a427288b6918ece7b2b
+  React-Core: 8e782e7e24c7843871a0d9c3c8d7c5b3ebb73832
+  React-CoreModules: 7875ee247e3e6e0e683b52cd1cdda1b71618bd55
+  React-cxxreact: 788cd771c6e94d44f8d472fdfae89b67226067ea
+  React-debug: 55c7f2b8463bfe85567c9f4ede904085601130c9
+  React-Fabric: 8cb43853496bb8032420edf62e7281c53109e682
+  React-FabricImage: fbdc0ef7ed58a87c77600017c19a751932de3e47
+  React-graphics: dc8307b615f14e13f1081ac23ea66697808bcd29
+  React-hermes: d9acaa4ebf2118d9bd8a541af8c620c467b356b6
+  React-ImageManager: 2a97ddc9b1f459121697d629cfbe69712997d76f
+  React-jserrorhandler: b97b16674258ccaeff5a70047a097a140e76d12d
+  React-jsi: 1d59d0a148c76641ac577729e0268bafa494152c
+  React-jsiexecutor: 262b66928ad948491d03fd328bb5b822cce94647
+  React-jsinspector: 32db5e364bcae8fca8cdf8891830636275add0c5
+  React-logger: 0331362115f0f5b392bd7ed14636d1a3ea612479
+  React-Mapbuffer: 7c35cd53a22d0be04d3f26f7881c7fb7dd230216
   react-native-biometrics: 352e5a794bfffc46a0c86725ea7dc62deb085bdc
   react-native-blue-crypto: 23f1558ad3d38d7a2edb7e2f6ed1bc520ed93e56
   react-native-bw-file-access: b232fd1d902521ca046f3fc5990ab1465e1878d7
   react-native-document-picker: 3599b238843369026201d2ef466df53f77ae0452
   react-native-idle-timer: f7f651542b39dce9b9473e4578cb64a255075f17
-  react-native-image-picker: 6c51359eca7a7df9f07e297218c25696eb9da976
+  react-native-image-picker: e8f292d7d7f04778cfd0fa91466ac66acea96b1a
   react-native-ios-context-menu: e529171ba760a1af7f2ef0729f5a7f4d226171c5
   react-native-qrcode-local-image: 35ccb306e4265bc5545f813e54cc830b5d75bcfc
   react-native-randombytes: 421f1c7d48c0af8dbcd471b0324393ebf8fe7846
   react-native-safe-area-context: b97eb6f9e3b7f437806c2ce5983f479f8eb5de4b
   react-native-secure-key-store: 910e6df6bc33cb790aba6ee24bc7818df1fe5898
   react-native-tcp-socket: e724380c910c2e704816ec817ed28f1342246ff7
-  react-native-webview: 0f93dc8f4208ae5365884922c3cd14da5037ca4c
+  react-native-webview: 05fa0e766f1c408e8c293cbcb84b2c199711cfd1
   react-native-widget-center: 12dfba20a4fa995850b52cf0afecf734397f4b9c
-  React-nativeconfig: d7af5bae6da70fa15ce44f045621cf99ed24087c
-  React-NativeModulesApple: 0123905d5699853ac68519607555a9a4f5c7b3ac
-  React-perflogger: 8a1e1af5733004bdd91258dcefbde21e0d1faccd
-  React-RCTActionSheet: 64bbff3a3963664c2d0146f870fe8e0264aee4c4
-  React-RCTAnimation: b698168a7269265a4694727196484342d695f0c1
-  React-RCTAppDelegate: dcd8e955116eb1d1908dfaf08b4c970812e6a1e6
-  React-RCTBlob: 47f8c3b2b4b7fa2c5f19c43f0b7f77f57fb9d953
-  React-RCTFabric: 6067a32d683d0c2b84d444548bc15a263c64abed
-  React-RCTImage: ac0e77a44c290b20db783649b2b9cddc93e3eb99
-  React-RCTLinking: e626fd2900913fe5d25922ea1be394b7aafa09c9
-  React-RCTNetwork: d3114bce3977dafe8bd06421b29812f5a8527ba0
-  React-RCTSettings: a53511f90d8df637a1a11ac729179a4d2f734481
-  React-RCTText: f0176f5f5952f9a4a2c7354f5ae71f7c420aaf34
-  React-RCTVibration: 8160223c6eda5b187079fec204f80eca8b8f3177
-  React-rendererdebug: ed286b4da8648c27d6ed3ae1410d4b21ba890d5a
-  React-rncore: 43f133b89ac10c4b6ab43702a541dee1c292a3bf
-  React-runtimeexecutor: e6ab6bb083dbdbdd489cff426ed0bce0652e6edf
-  React-runtimescheduler: ed48e5faac6751e66ee1261c4bd01643b436f112
-  React-utils: 6e5ad394416482ae21831050928ae27348f83487
-  ReactCommon: 840a955d37b7f3358554d819446bffcf624b2522
+  React-nativeconfig: 1166714a4f7ea57a0df5c2cb44fbc70f98d580f9
+  React-NativeModulesApple: 726664e9829eb5eed8170241000e46ead269a05f
+  React-perflogger: 0dd9f1725d55f8264b81efadd373fe1d9cca7dc2
+  React-RCTActionSheet: 05656d2102b0d0a2676d58bad4d80106af5367b2
+  React-RCTAnimation: 6c66beae98730fb7615df28caf651e295f2401e5
+  React-RCTAppDelegate: 891b80c596fffcb3f90431739495d606a9a0d610
+  React-RCTBlob: 8ecee445ec5fa9ed8a8621a136183c1045165100
+  React-RCTFabric: f291e06bc63fef26cdd105537bae5c6a8d3bdca8
+  React-RCTImage: 585b16465146cb839da02f3179ce7cb19d332642
+  React-RCTLinking: 09ba11f7df62946e7ddca1b51aa3bf47b230e008
+  React-RCTNetwork: e070f8d2fca60f1e9571936ce54d165e77129e76
+  React-RCTSettings: b08c7ff191f0a5421aab198ea1086c9a8d513bde
+  React-RCTText: f6cc5a3cf0f1a4f3d1256657dca1025e4cfe45e0
+  React-RCTVibration: d9948962139f9924ef87f23ab240e045e496213b
+  React-rendererdebug: ee05480666415f7a76e6cf0a7a50363423f44809
+  React-rncore: 010565651e9cf2e4fac9517a348446789dd55e01
+  React-runtimeexecutor: 56f562a608056fb0c1711d900a992e26f375d817
+  React-runtimescheduler: 814b644a5f456c7df1fba7bcd9914707152527c6
+  React-utils: 987a4526a2fc0acdfaf87888adfe0bf9d0452066
+  ReactCommon: 2947b0bffd82ea0e58ca7928881152d4c6dae9af
   ReactNativeCameraKit: 9d46a5d7dd544ca64aa9c03c150d2348faf437eb
   RealmJS: a62dc7a1f94b888fe9e8712cd650167ad97dc636
   rn-ldk: 0d8749d98cc5ce67302a32831818c116b67f7643
@@ -1535,7 +1525,7 @@
   RNDefaultPreference: 08bdb06cfa9188d5da97d4642dac745218d7fb31
   RNDeviceInfo: 5e4695f906aeb624855cee8d568a46037e4a50f7
   RNFS: 4ac0f0ea233904cb798630b3c077808c06931688
-  RNGestureHandler: deda62b8339496ba721a45e0f3e2d7a319932cee
+  RNGestureHandler: 67fb54b3e6ca338a8044e85cd6f340265aa41091
   RNHandoff: d3b0754cca3a6bcd9b25f544f733f7f033ccf5fa
   RNKeychain: f1b48665a4646f61191eb048c4c05c58d9a7596f
   RNLocalize: 4222a3756cdbe2dc9a5bdf445765a4d2572107cb
@@ -1544,19 +1534,14 @@
   RNQuickAction: 6d404a869dc872cde841ad3147416a670d13fa93
   RNRate: ef3bcff84f39bb1d1e41c5593d3eea4aab2bd73a
   RNReactNativeHapticFeedback: ec56a5f81c3941206fd85625fa669ffc7b4545f9
-<<<<<<< HEAD
-  RNReanimated: 7d6d32f238f914f13d9d6fb45c0aef557f7f901e
-  RNScreens: b582cb834dc4133307562e930e8fa914b8c04ef2
-=======
-  RNReanimated: 43675f1f0e704abe8ebf953fd79b00e66302cda2
-  RNScreens: 3c5b9f4a9dcde752466854b6109b79c0e205dad3
->>>>>>> d06ff140
+  RNReanimated: 15a855719335a6b655a214531e86d806edfd49da
+  RNScreens: 17e2f657f1b09a71ec3c821368a04acbb7ebcb46
   RNShare: 859ff710211285676b0bcedd156c12437ea1d564
   RNSVG: d00c8f91c3cbf6d476451313a18f04d220d4f396
-  RNVectorIcons: 210f910e834e3485af40693ad4615c1ec22fc02b
+  RNVectorIcons: 73ab573085f65a572d3b6233e68996d4707fd505
   RNWatch: fd30ca40a5b5ef58dcbc195638e68219bc455236
   SocketRocket: f32cd54efbe0f095c4d7594881e52619cfe80b17
-  Yoga: 64cd2a583ead952b0315d5135bf39e053ae9be70
+  Yoga: 9e6a04eacbd94f97d94577017e9f23b3ab41cf6c
 
 PODFILE CHECKSUM: e37285b261a7c50ae0e35dbbe93b348d8d28a465
 
