--- conflicted
+++ resolved
@@ -203,7 +203,6 @@
     - React
   - react-native-blur (0.8.0):
     - React
-<<<<<<< HEAD
   - react-native-camera (3.31.0):
     - React
     - react-native-camera/RCT (= 3.31.0)
@@ -211,15 +210,6 @@
   - react-native-camera/RCT (3.31.0):
     - React
   - react-native-camera/RN (3.31.0):
-=======
-  - react-native-camera (3.38.0):
-    - React
-    - react-native-camera/RCT (= 3.38.0)
-    - react-native-camera/RN (= 3.38.0)
-  - react-native-camera/RCT (3.38.0):
-    - React
-  - react-native-camera/RN (3.38.0):
->>>>>>> 0b38692a
     - React
   - react-native-document-picker (3.5.4):
     - React
@@ -595,11 +585,7 @@
   react-native-biometrics: c892904948a32295b128f633bcc11eda020645c5
   react-native-blue-crypto: 23f1558ad3d38d7a2edb7e2f6ed1bc520ed93e56
   react-native-blur: cad4d93b364f91e7b7931b3fa935455487e5c33c
-<<<<<<< HEAD
   react-native-camera: 679479bfe0f59103aca704e8dc39b0cedf5e2f65
-=======
-  react-native-camera: 9a0db39fc97a479fe472e86ce424545478133a2f
->>>>>>> 0b38692a
   react-native-document-picker: c5752781fbc0c126c627c1549b037c139444a4cf
   react-native-geolocation: cbd9d6bd06bac411eed2671810f454d4908484a8
   react-native-image-picker: 21dfd898395b663680e987496f6c3431eea49fdb
@@ -619,7 +605,7 @@
   React-RCTVibration: 4d2e726957f4087449739b595f107c0d4b6c2d2d
   ReactCommon: a0a1edbebcac5e91338371b72ffc66aa822792ce
   ReactNativePrivacySnapshot: cc295e45dc22810e9ff2c93380d643de20a77015
-  RealmJS: 8eb77f54c3a36f04bece7c38ad864ef7c40373bc
+  RealmJS: c8645e0d65b676780f7e6c393d327527a2eb15e8
   RemobileReactNativeQrcodeLocalImage: 57aadc12896b148fb5e04bc7c6805f3565f5c3fa
   RNCAsyncStorage: db711e29e5e0500d9bd21aa0c2e397efa45302b1
   RNCClipboard: 5f3218dcdc28405aa2ae72b78e388f150b826dd3
