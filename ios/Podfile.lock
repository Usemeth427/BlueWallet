--- conflicted
+++ resolved
@@ -267,15 +267,13 @@
   - React-jsinspector (0.64.2)
   - react-native-blue-crypto (1.0.0):
     - React
-  - react-native-blur (0.8.0):
-    - React
-  - react-native-camera (4.1.1):
-    - React-Core
-    - react-native-camera/RCT (= 4.1.1)
-    - react-native-camera/RN (= 4.1.1)
-  - react-native-camera/RCT (4.1.1):
-    - React-Core
-  - react-native-camera/RN (4.1.1):
+  - react-native-camera (4.2.0):
+    - React-Core
+    - react-native-camera/RCT (= 4.2.0)
+    - react-native-camera/RN (= 4.2.0)
+  - react-native-camera/RCT (4.2.0):
+    - React-Core
+  - react-native-camera/RN (4.2.0):
     - React-Core
   - react-native-document-picker (3.5.4):
     - React
@@ -291,9 +289,11 @@
     - React-Core
   - react-native-safe-area-context (3.3.2):
     - React-Core
-  - react-native-tcp-socket (5.3.0):
+  - react-native-tcp-socket (5.3.1):
     - CocoaAsyncSocket
     - React-Core
+  - react-native-tor (0.1.7):
+    - React
   - react-native-webview (11.13.0):
     - React-Core
   - react-native-widget-center (0.0.7):
@@ -362,24 +362,18 @@
     - React-cxxreact (= 0.64.2)
     - React-jsi (= 0.64.2)
     - React-perflogger (= 0.64.2)
-  - RealmJS (10.7.0):
+  - RealmJS (10.8.0):
     - GCDWebServer
     - React
   - RemobileReactNativeQrcodeLocalImage (1.0.4):
     - React
-<<<<<<< HEAD
-  - RNCAsyncStorage (1.15.5):
-=======
   - rn-ldk (0.2.13):
     - React-Core
   - RNCAsyncStorage (1.15.8):
->>>>>>> 06b96276
     - React-Core
   - RNCClipboard (1.8.4):
     - React-Core
-  - RNCMaskedView (0.1.11):
-    - React
-  - RNCPushNotificationIOS (1.10.0):
+  - RNCPushNotificationIOS (1.10.1):
     - React-Core
   - RNDefaultPreference (1.4.3):
     - React
@@ -399,11 +393,11 @@
     - React
   - RNQuickAction (0.3.13):
     - React
-  - RNRate (1.2.6):
+  - RNRate (1.2.9):
     - React-Core
   - RNReactNativeHapticFeedback (1.11.0):
     - React-Core
-  - RNReanimated (2.2.0):
+  - RNReanimated (2.2.2):
     - DoubleConversion
     - FBLazyVector
     - FBReactNativeSpec
@@ -437,7 +431,7 @@
     - React-RCTImage
   - RNSecureKeyStore (1.0.0):
     - React
-  - RNShare (7.0.2):
+  - RNShare (7.1.0):
     - React-Core
   - RNSVG (12.1.1):
     - React
@@ -451,6 +445,7 @@
     - Yoga (~> 1.14)
 
 DEPENDENCIES:
+  - Bugsnag
   - "BugsnagReactNative (from `../node_modules/@bugsnag/react-native`)"
   - BVLinearGradient (from `../node_modules/react-native-linear-gradient`)
   - DoubleConversion (from `../node_modules/react-native/third-party-podspecs/DoubleConversion.podspec`)
@@ -493,7 +488,6 @@
   - React-jsiexecutor (from `../node_modules/react-native/ReactCommon/jsiexecutor`)
   - React-jsinspector (from `../node_modules/react-native/ReactCommon/jsinspector`)
   - react-native-blue-crypto (from `../node_modules/react-native-blue-crypto`)
-  - "react-native-blur (from `../node_modules/@react-native-community/blur`)"
   - react-native-camera (from `../node_modules/react-native-camera`)
   - react-native-document-picker (from `../node_modules/react-native-document-picker`)
   - react-native-fingerprint-scanner (from `../node_modules/react-native-fingerprint-scanner`)
@@ -503,6 +497,7 @@
   - react-native-randombytes (from `../node_modules/react-native-randombytes`)
   - react-native-safe-area-context (from `../node_modules/react-native-safe-area-context`)
   - react-native-tcp-socket (from `../node_modules/react-native-tcp-socket`)
+  - react-native-tor (from `../node_modules/react-native-tor`)
   - react-native-webview (from `../node_modules/react-native-webview`)
   - react-native-widget-center (from `../node_modules/react-native-widget-center`)
   - React-perflogger (from `../node_modules/react-native/ReactCommon/reactperflogger`)
@@ -519,9 +514,9 @@
   - ReactCommon/turbomodule/core (from `../node_modules/react-native/ReactCommon`)
   - RealmJS (from `../node_modules/realm`)
   - "RemobileReactNativeQrcodeLocalImage (from `../node_modules/@remobile/react-native-qrcode-local-image`)"
+  - rn-ldk (from `../node_modules/rn-ldk`)
   - "RNCAsyncStorage (from `../node_modules/@react-native-async-storage/async-storage`)"
   - "RNCClipboard (from `../node_modules/@react-native-clipboard/clipboard`)"
-  - "RNCMaskedView (from `../node_modules/@react-native-community/masked-view`)"
   - "RNCPushNotificationIOS (from `../node_modules/@react-native-community/push-notification-ios`)"
   - RNDefaultPreference (from `../node_modules/react-native-default-preference`)
   - RNDeviceInfo (from `../node_modules/react-native-device-info`)
@@ -603,8 +598,6 @@
     :path: "../node_modules/react-native/ReactCommon/jsinspector"
   react-native-blue-crypto:
     :path: "../node_modules/react-native-blue-crypto"
-  react-native-blur:
-    :path: "../node_modules/@react-native-community/blur"
   react-native-camera:
     :path: "../node_modules/react-native-camera"
   react-native-document-picker:
@@ -623,6 +616,8 @@
     :path: "../node_modules/react-native-safe-area-context"
   react-native-tcp-socket:
     :path: "../node_modules/react-native-tcp-socket"
+  react-native-tor:
+    :path: "../node_modules/react-native-tor"
   react-native-webview:
     :path: "../node_modules/react-native-webview"
   react-native-widget-center:
@@ -655,12 +650,12 @@
     :path: "../node_modules/realm"
   RemobileReactNativeQrcodeLocalImage:
     :path: "../node_modules/@remobile/react-native-qrcode-local-image"
+  rn-ldk:
+    :path: "../node_modules/rn-ldk"
   RNCAsyncStorage:
     :path: "../node_modules/@react-native-async-storage/async-storage"
   RNCClipboard:
     :path: "../node_modules/@react-native-clipboard/clipboard"
-  RNCMaskedView:
-    :path: "../node_modules/@react-native-community/masked-view"
   RNCPushNotificationIOS:
     :path: "../node_modules/@react-native-community/push-notification-ios"
   RNDefaultPreference:
@@ -744,8 +739,7 @@
   React-jsiexecutor: 80c46bd381fd06e418e0d4f53672dc1d1945c4c3
   React-jsinspector: cc614ec18a9ca96fd275100c16d74d62ee11f0ae
   react-native-blue-crypto: 23f1558ad3d38d7a2edb7e2f6ed1bc520ed93e56
-  react-native-blur: cad4d93b364f91e7b7931b3fa935455487e5c33c
-  react-native-camera: 457a5279a12864bc241c28518fecd5db2838754c
+  react-native-camera: 384df93277a5ccdc800ca9f86daac7107598365e
   react-native-document-picker: c5752781fbc0c126c627c1549b037c139444a4cf
   react-native-fingerprint-scanner: c68136ca57e3704d7bdf5faa554ea535ce15b1d0
   react-native-idle-timer: 97b8283237d45146a7a5c25bdebe9e1e85f3687b
@@ -753,7 +747,8 @@
   react-native-ios-context-menu: c787c9a764525d07dff9bd75a191f67de7176e9f
   react-native-randombytes: 5fc412efe7b5c55b9002c0004d75fe5fabcaa507
   react-native-safe-area-context: 5cf05f49df9d17261e40e518481f2e334c6cd4b5
-  react-native-tcp-socket: b476f3045ead29f491a3affb644527b4cb7b6910
+  react-native-tcp-socket: 029f7bdaf113df22cbe07347cc65a19abaa9672d
+  react-native-tor: 4f389f5719dad633542b57ea32744e954730e7ef
   react-native-webview: b176c6404ad40d10cfc818be41c053f85a72d751
   react-native-widget-center: 5e63193fce272aa3c2aa4f1a33e129b06a962f47
   React-perflogger: 25373e382fed75ce768a443822f07098a15ab737
@@ -768,17 +763,12 @@
   React-RCTVibration: 24600e3b1aaa77126989bc58b6747509a1ba14f3
   React-runtimeexecutor: a9904c6d0218fb9f8b19d6dd88607225927668f9
   ReactCommon: 149906e01aa51142707a10665185db879898e966
-  RealmJS: e6691dbdccd8b5666c2271ef95616befe68a8b7e
+  RealmJS: 7271bc9f8579716260511cb43b0fb6b0321ce206
   RemobileReactNativeQrcodeLocalImage: 57aadc12896b148fb5e04bc7c6805f3565f5c3fa
-<<<<<<< HEAD
-  RNCAsyncStorage: 8324611026e8dc3706f829953aa6e3899f581589
-=======
   rn-ldk: a3a010b974396ecc55e1c8178bd83dd202c6f8c4
   RNCAsyncStorage: 0f655864a81214d1c5a9bf0faf79d86dc25c383e
->>>>>>> 06b96276
   RNCClipboard: 5df122bc31f95f2b37de9bbadc1dbef5a79cb1b0
-  RNCMaskedView: f127cd9652acfa31b91dcff613e07ba18b774db6
-  RNCPushNotificationIOS: b83387e59e3b7fc48bead4b79b23f9bbbc432663
+  RNCPushNotificationIOS: 089da3b657e1e3d464f38195fd2e3069608ef5af
   RNDefaultPreference: 21816c0a6f61a2829ccc0cef034392e9b509ee5f
   RNDeviceInfo: 0d6865ab0a57d9192bdd4e4f5894340b846c3e53
   RNFS: 3ab21fa6c56d65566d1fb26c2228e2b6132e5e32
@@ -788,17 +778,12 @@
   RNLocalize: 8bc7ebf44e0f18898cc62f0061561d07fabf6ff9
   RNPrivacySnapshot: 71919dde3c6a29dd332115409c2aec564afee8f4
   RNQuickAction: 6d404a869dc872cde841ad3147416a670d13fa93
-  RNRate: e0af7e724e5fcf89578dbd22ab6395c85402ef29
+  RNRate: 622db602051b6abf6ec467cdcc3c5e3112076745
   RNReactNativeHapticFeedback: 653a8c126a0f5e88ce15ffe280b3ff37e1fbb285
-<<<<<<< HEAD
-  RNReanimated: 9c13c86454bfd54dab7505c1a054470bfecd2563
-  RNScreens: 01ab149b5dd5c27f5ff26741b1d2bdf2cee1af35
-=======
   RNReanimated: 241c586663f44f19a53883c63375fdd041253960
   RNScreens: 0591543e343c7444ea1756b6265d81a4295922c9
->>>>>>> 06b96276
   RNSecureKeyStore: f1ad870e53806453039f650720d2845c678d89c8
-  RNShare: 3acd1ed34a4baba2fd8541ba409045c37e5f62ff
+  RNShare: 072f63d19c2b90da3742adac614396d805e7ae22
   RNSVG: 551acb6562324b1d52a4e0758f7ca0ec234e278f
   RNVectorIcons: 31cebfcf94e8cf8686eb5303ae0357da64d7a5a4
   RNWatch: 99637948ec9b5c9ec5a41920642594ad5ba07e80
@@ -806,6 +791,6 @@
   Yoga: 575c581c63e0d35c9a83f4b46d01d63abc1100ac
   YogaKit: f782866e155069a2cca2517aafea43200b01fd5a
 
-PODFILE CHECKSUM: d190822228dafb8d4bccaddd003676c563d92dce
+PODFILE CHECKSUM: 39afb2c1727531c14ee301938165dcf7a6f6ca0f
 
-COCOAPODS: 1.10.2+COCOAPODS: 1.10.1