import React, { useCallback, useContext, useEffect, useRef, useState } from 'react';
import {
  BackHandler,
  InteractionManager,
  Keyboard,
  KeyboardAvoidingView,
  Platform,
  ScrollView,
  StatusBar,
  StyleSheet,
  TextInput,
  View,
} from 'react-native';
import LottieView from 'lottie-react-native';
import QRCodeComponent from '../../components/QRCodeComponent';
import { useNavigation, useRoute, useTheme, useFocusEffect } from '@react-navigation/native';
import Share from 'react-native-share';

import {
  BlueLoading,
  BlueCopyTextToClipboard,
  BlueButton,
  BlueButtonLink,
  BlueText,
  BlueSpacing20,
  BlueAlertWalletExportReminder,
  BlueCard,
  BlueSpacing40,
} from '../../BlueComponents';
import navigationStyle from '../../components/navigationStyle';
import BottomModal from '../../components/BottomModal';
import Privacy from '../../blue_modules/Privacy';
import { Chain, BitcoinUnit } from '../../models/bitcoinUnits';
import HandoffComponent from '../../components/handoff';
import AmountInput from '../../components/AmountInput';
import DeeplinkSchemaMatch from '../../class/deeplink-schema-match';
import loc, { formatBalance } from '../../loc';
import { BlueStorageContext } from '../../blue_modules/storage-context';
import Notifications from '../../blue_modules/notifications';
<<<<<<< HEAD
import ToolTipMenu from '../../components/TooltipMenu';
import { TouchableWithoutFeedback } from 'react-native-gesture-handler';
import NFCComponent, { NFCComponentProxy } from '../../class/nfcmanager';
=======
import ReactNativeHapticFeedback from 'react-native-haptic-feedback';
import { TransactionPendingIconBig } from '../../components/TransactionPendingIconBig';
import * as BlueElectrum from '../../blue_modules/BlueElectrum';
>>>>>>> 08a5b4f1
const currency = require('../../blue_modules/currency');

const ReceiveDetails = () => {
  const { walletID, address } = useRoute().params;
  const { wallets, saveToDisk, sleep, isElectrumDisabled, fetchAndSaveWalletTransactions } = useContext(BlueStorageContext);
  const wallet = wallets.find(w => w.getID() === walletID);
  const [customLabel, setCustomLabel] = useState();
  const [customAmount, setCustomAmount] = useState();
  const [customUnit, setCustomUnit] = useState(BitcoinUnit.BTC);
  const [bip21encoded, setBip21encoded] = useState();
  const [isCustom, setIsCustom] = useState(false);
  const [isCustomModalVisible, setIsCustomModalVisible] = useState(false);
  const [showPendingBalance, setShowPendingBalance] = useState(false);
  const [showConfirmedBalance, setShowConfirmedBalance] = useState(false);
  const [showAddress, setShowAddress] = useState(false);
  const [showNFCButton, setShowNFCButton] = useState(false);
  const nfcComponentRef = useRef();
  const { navigate, goBack, setParams } = useNavigation();
  const { colors } = useTheme();
  const [intervalMs, setIntervalMs] = useState(5000);
  const [eta, setEta] = useState('');
  const [initialConfirmed, setInitialConfirmed] = useState(0);
  const [initialUnconfirmed, setInitialUnconfirmed] = useState(0);
  const [displayBalance, setDisplayBalance] = useState('');
  const fetchAddressInterval = useRef();
  const stylesHook = StyleSheet.create({
    modalContent: {
      backgroundColor: colors.modal,
      padding: 22,
      justifyContent: 'center',
      alignItems: 'center',
      borderTopLeftRadius: 16,
      borderTopRightRadius: 16,
      borderTopColor: colors.foregroundColor,
      borderWidth: colors.borderWidth,
      minHeight: 350,
      height: 350,
    },
    customAmount: {
      flexDirection: 'row',
      borderColor: colors.formBorder,
      borderBottomColor: colors.formBorder,
      borderWidth: 1.0,
      borderBottomWidth: 0.5,
      backgroundColor: colors.inputBackgroundColor,
      minHeight: 44,
      height: 44,
      marginHorizontal: 20,
      alignItems: 'center',
      marginVertical: 8,
      borderRadius: 4,
    },
    customAmountText: {
      flex: 1,
      marginHorizontal: 8,
      color: colors.foregroundColor,
      minHeight: 33,
    },
    root: {
      flexGrow: 1,
      backgroundColor: colors.elevated,
      justifyContent: 'space-between',
    },
    rootBackgroundColor: {
      backgroundColor: colors.elevated,
    },
    scrollBody: {
      marginTop: 32,
      flexGrow: 1,
      alignItems: 'center',
      paddingHorizontal: 16,
    },
    share: {
      justifyContent: 'flex-end',
      paddingVertical: 16,
      alignItems: 'center',
      marginBottom: 8,
    },
    link: {
      marginVertical: 16,
      paddingHorizontal: 32,
    },
    amount: {
      color: colors.foregroundColor,
      fontWeight: '600',
      fontSize: 36,
      textAlign: 'center',
    },
    label: {
      color: colors.foregroundColor,
      fontWeight: '600',
      textAlign: 'center',
      paddingBottom: 24,
    },
    loading: {
      alignItems: 'center',
      width: 300,
      height: 300,
      backgroundColor: colors.elevated,
    },
    modalButton: {
      backgroundColor: colors.modalButton,
      paddingVertical: 14,
      paddingHorizontal: 70,
      maxWidth: '80%',
      borderRadius: 50,
      fontWeight: '700',
    },
  });

  useEffect(() => {
    if (showConfirmedBalance) {
      ReactNativeHapticFeedback.trigger('notificationSuccess', { ignoreAndroidSystemSettings: false });
    }
  }, [showConfirmedBalance]);

  // re-fetching address balance periodically
  useEffect(() => {
    console.log('receive/defails - useEffect');

    if (fetchAddressInterval.current) {
      // interval already exists, lets cleanup it and recreate, so theres no duplicate intervals
      clearInterval(fetchAddressInterval.current);
      fetchAddressInterval.current = undefined;
    }

    fetchAddressInterval.current = setInterval(async () => {
      try {
        const decoded = DeeplinkSchemaMatch.bip21decode(bip21encoded);
        const address2use = address || decoded.address;
        if (!address2use) return;

        console.log('checking address', address2use, 'for balance...');
        const balance = await BlueElectrum.getBalanceByAddress(address2use);
        console.log('...got', balance);

        if (balance.unconfirmed > 0) {
          if (initialConfirmed === 0 && initialUnconfirmed === 0) {
            // saving initial values for later (when tx gets confirmed)
            setInitialConfirmed(balance.confirmed);
            setInitialUnconfirmed(balance.unconfirmed);
            setIntervalMs(25000);
            ReactNativeHapticFeedback.trigger('impactHeavy', { ignoreAndroidSystemSettings: false });
          }

          const txs = await BlueElectrum.getMempoolTransactionsByAddress(address2use);
          const tx = txs.pop();
          if (tx) {
            const rez = await BlueElectrum.multiGetTransactionByTxid([tx.tx_hash], 10, true);
            if (rez && rez[tx.tx_hash] && rez[tx.tx_hash].vsize) {
              const satPerVbyte = Math.round(tx.fee / rez[tx.tx_hash].vsize);
              const fees = await BlueElectrum.estimateFees();
              if (satPerVbyte >= fees.fast) {
                setEta(loc.formatString(loc.transactions.eta_10m));
              }
              if (satPerVbyte >= fees.medium && satPerVbyte < fees.fast) {
                setEta(loc.formatString(loc.transactions.eta_3h));
              }
              if (satPerVbyte < fees.medium) {
                setEta(loc.formatString(loc.transactions.eta_1d));
              }
            }
          }

          setDisplayBalance(
            loc.formatString(loc.transactions.pending_with_amount, {
              amt1: formatBalance(balance.unconfirmed, BitcoinUnit.LOCAL_CURRENCY, true).toString(),
              amt2: formatBalance(balance.unconfirmed, BitcoinUnit.BTC, true).toString(),
            }),
          );
          setShowPendingBalance(true);
          setShowAddress(false);
        } else if (balance.unconfirmed === 0 && initialUnconfirmed !== 0) {
          // now, handling a case when unconfirmed == 0, but in past it wasnt (i.e. it changed while user was
          // staring at the screen)

          const balanceToShow = balance.confirmed - initialConfirmed;

          if (balanceToShow > 0) {
            // address has actually more coins then initially, so we definately gained something
            setShowConfirmedBalance(true);
            setShowPendingBalance(false);
            setShowAddress(false);

            clearInterval(fetchAddressInterval.current);
            fetchAddressInterval.current = undefined;

            setDisplayBalance(
              loc.formatString(loc.transactions.received_with_amount, {
                amt1: formatBalance(balanceToShow, BitcoinUnit.LOCAL_CURRENCY, true).toString(),
                amt2: formatBalance(balanceToShow, BitcoinUnit.BTC, true).toString(),
              }),
            );

            fetchAndSaveWalletTransactions(walletID);
          } else {
            // rare case, but probable. transaction evicted from mempool (maybe cancelled by the sender)
            setShowConfirmedBalance(false);
            setShowPendingBalance(false);
            setShowAddress(true);
          }
        }
      } catch (error) {
        console.log(error);
      }
    }, intervalMs);
  }, [bip21encoded, address, initialConfirmed, initialUnconfirmed, intervalMs, fetchAndSaveWalletTransactions, walletID]);

  const renderConfirmedBalance = () => {
    return (
      <ScrollView style={stylesHook.rootBackgroundColors} centerContent keyboardShouldPersistTaps="always">
        <View style={stylesHook.scrollBody}>
          {isCustom && (
            <>
              <BlueText style={stylesHook.label} numberOfLines={1}>
                {customLabel}
              </BlueText>
            </>
          )}
          <LottieView style={styles.icon} source={require('../../img/bluenice.json')} autoPlay loop={false} />
          <BlueText style={stylesHook.label} numberOfLines={1}>
            {displayBalance}
          </BlueText>
        </View>
      </ScrollView>
    );
  };

<<<<<<< HEAD
  const handleWriteToNFCTag = () => {
    nfcComponentRef.current?.writeNdef(isCustom ? bip21encoded : address);
  };

  const showToolTipMenu = () => {
    toolTip.current.showMenu();
=======
  const renderPendingBalance = () => {
    return (
      <ScrollView contentContainerStyle={stylesHook.rootBackgroundColor} centerContent keyboardShouldPersistTaps="always">
        <View style={stylesHook.scrollBody}>
          {isCustom && (
            <>
              <BlueText style={stylesHook.label} numberOfLines={1}>
                {customLabel}
              </BlueText>
            </>
          )}
          <TransactionPendingIconBig />
          <BlueSpacing40 />
          <BlueText style={stylesHook.label} numberOfLines={1}>
            {displayBalance}
          </BlueText>
          <BlueText style={stylesHook.label} numberOfLines={1}>
            {eta}
          </BlueText>
        </View>
      </ScrollView>
    );
  };

  const handleBackButton = () => {
    goBack(null);
    return true;
>>>>>>> 08a5b4f1
  };

  useEffect(() => {
    BackHandler.addEventListener('hardwareBackPress', handleBackButton);

    return () => {
      BackHandler.removeEventListener('hardwareBackPress', handleBackButton);
      clearInterval(fetchAddressInterval.current);
      fetchAddressInterval.current = undefined;
    };
    // eslint-disable-next-line react-hooks/exhaustive-deps
  }, []);

  const renderReceiveDetails = () => {
    return (
      <ScrollView contentContainerStyle={stylesHook.root} keyboardShouldPersistTaps="always">
        <View style={stylesHook.scrollBody}>
          {isCustom && (
            <>
              <BlueText testID="CustomAmountText" style={stylesHook.amount} numberOfLines={1}>
                {getDisplayAmount()}
              </BlueText>
              <BlueText testID="CustomAmountDescriptionText" style={stylesHook.label} numberOfLines={1}>
                {customLabel}
              </BlueText>
            </>
          )}

          <QRCodeComponent value={bip21encoded} />
          <BlueCopyTextToClipboard text={isCustom ? bip21encoded : address} />
        </View>
        <View style={stylesHook.share}>
          <BlueCard>
            <BlueButtonLink
              style={stylesHook.link}
              testID="SetCustomAmountButton"
              title={loc.receive.details_setAmount}
              onPress={showCustomAmountModal}
            />
            <BlueButton onPress={handleShareButtonPressed} title={loc.receive.details_share} />

            {showNFCButton && (
              <>
                <BlueSpacing20 />
                <BlueButton onPress={handleWriteToNFCTag} title={loc.wallets.write_to_nfc} />
              </>
            )}
          </BlueCard>
        </View>
        {renderCustomAmountModal()}
      </ScrollView>
    );
  };

  const obtainWalletAddress = useCallback(async () => {
    Privacy.enableBlur();
    console.log('receive/details - componentDidMount');
    wallet.setUserHasSavedExport(true);
    await saveToDisk();
    let newAddress;
    if (address) {
      setAddressBIP21Encoded(address);
      await Notifications.tryToObtainPermissions();
      Notifications.majorTomToGroundControl([address], [], []);
    } else {
      if (wallet.chain === Chain.ONCHAIN) {
        try {
          if (!isElectrumDisabled) newAddress = await Promise.race([wallet.getAddressAsync(), sleep(1000)]);
        } catch (_) {}
        if (newAddress === undefined) {
          // either sleep expired or getAddressAsync threw an exception
          console.warn('either sleep expired or getAddressAsync threw an exception');
          newAddress = wallet._getExternalAddressByIndex(wallet.getNextFreeAddressIndex());
        } else {
          saveToDisk(); // caching whatever getAddressAsync() generated internally
        }
      } else if (wallet.chain === Chain.OFFCHAIN) {
        try {
          await Promise.race([wallet.getAddressAsync(), sleep(1000)]);
          newAddress = wallet.getAddress();
        } catch (_) {}
        if (newAddress === undefined) {
          // either sleep expired or getAddressAsync threw an exception
          console.warn('either sleep expired or getAddressAsync threw an exception');
          newAddress = wallet.getAddress();
        } else {
          saveToDisk(); // caching whatever getAddressAsync() generated internally
        }
      }
      setAddressBIP21Encoded(newAddress);
      await Notifications.tryToObtainPermissions();
      Notifications.majorTomToGroundControl([newAddress], [], []);
    }
    NFCComponentProxy.isSupportedAndEnabled().then(setShowNFCButton);
    // eslint-disable-next-line react-hooks/exhaustive-deps
  }, []);

  const setAddressBIP21Encoded = address => {
    const bip21encoded = DeeplinkSchemaMatch.bip21encode(address);
    setParams({ address });
    setBip21encoded(bip21encoded);
    setShowAddress(true);
  };

  useFocusEffect(
    useCallback(() => {
      const task = InteractionManager.runAfterInteractions(async () => {
        if (wallet) {
          if (!wallet.getUserHasSavedExport()) {
            BlueAlertWalletExportReminder({
              onSuccess: obtainWalletAddress,
              onFailure: () => {
                goBack();
                navigate('WalletExportRoot', {
                  screen: 'WalletExport',
                  params: {
                    walletID: wallet.getID(),
                  },
                });
              },
            });
          } else {
            obtainWalletAddress();
          }
        }
      });
      return () => {
        task.cancel();
        Privacy.disableBlur();
      };
      // eslint-disable-next-line react-hooks/exhaustive-deps
    }, [wallet]),
  );

  const dismissCustomAmountModal = () => {
    Keyboard.dismiss();
    setIsCustomModalVisible(false);
  };

  const showCustomAmountModal = () => {
    setIsCustomModalVisible(true);
  };

  const createCustomAmountAddress = () => {
    setIsCustom(true);
    setIsCustomModalVisible(false);
    let amount = customAmount;
    switch (customUnit) {
      case BitcoinUnit.BTC:
        // nop
        break;
      case BitcoinUnit.SATS:
        amount = currency.satoshiToBTC(customAmount);
        break;
      case BitcoinUnit.LOCAL_CURRENCY:
        if (AmountInput.conversionCache[amount + BitcoinUnit.LOCAL_CURRENCY]) {
          // cache hit! we reuse old value that supposedly doesnt have rounding errors
          amount = currency.satoshiToBTC(AmountInput.conversionCache[amount + BitcoinUnit.LOCAL_CURRENCY]);
        } else {
          amount = currency.fiatToBTC(customAmount);
        }
        break;
    }
    setBip21encoded(DeeplinkSchemaMatch.bip21encode(address, { amount, label: customLabel }));
    setShowAddress(true);
  };

  const renderCustomAmountModal = () => {
    return (
      <BottomModal isVisible={isCustomModalVisible} onClose={dismissCustomAmountModal}>
        <KeyboardAvoidingView enabled={!Platform.isPad} behavior={Platform.OS === 'ios' ? 'position' : null}>
          <View style={stylesHook.modalContent}>
            <AmountInput unit={customUnit} amount={customAmount || ''} onChangeText={setCustomAmount} onAmountUnitChange={setCustomUnit} />
            <View style={stylesHook.customAmount}>
              <TextInput
                onChangeText={setCustomLabel}
                placeholderTextColor="#81868e"
                placeholder={loc.receive.details_label}
                value={customLabel || ''}
                numberOfLines={1}
                style={stylesHook.customAmountText}
                testID="CustomAmountDescription"
              />
            </View>
            <BlueSpacing20 />
            <View>
              <BlueButton
                testID="CustomAmountSaveButton"
                style={stylesHook.modalButton}
                title={loc.receive.details_create}
                onPress={createCustomAmountAddress}
              />
              <BlueSpacing20 />
            </View>
            <BlueSpacing20 />
          </View>
        </KeyboardAvoidingView>
      </BottomModal>
    );
  };

  const handleShareButtonPressed = () => {
    Share.open({ message: bip21encoded }).catch(error => console.log(error));
  };

  /**
   * @returns {string} BTC amount, accounting for current `customUnit` and `customUnit`
   */
  const getDisplayAmount = () => {
    switch (customUnit) {
      case BitcoinUnit.BTC:
        return customAmount + ' BTC';
      case BitcoinUnit.SATS:
        return currency.satoshiToBTC(customAmount) + ' BTC';
      case BitcoinUnit.LOCAL_CURRENCY:
        return currency.fiatToBTC(customAmount) + ' BTC';
    }
    return customAmount + ' ' + customUnit;
  };

  return (
    <View style={stylesHook.root}>
      <StatusBar barStyle="light-content" />
      {address !== undefined && showAddress && (
        <HandoffComponent
          title={`Bitcoin Transaction ${address}`}
          type="io.bluewallet.bluewallet"
          url={`https://blockstream.info/address/${address}`}
        />
      )}
<<<<<<< HEAD
      {showAddress ? renderReceiveDetails() : <BlueLoading />}
      <NFCComponent ref={nfcComponentRef} />
=======
      {showConfirmedBalance ? renderConfirmedBalance() : null}
      {showPendingBalance ? renderPendingBalance() : null}
      {showAddress ? renderReceiveDetails() : null}
      {!showAddress && !showPendingBalance && !showConfirmedBalance ? <BlueLoading /> : null}
>>>>>>> 08a5b4f1
    </View>
  );
};

const styles = StyleSheet.create({
  icon: {
    width: 400,
    height: 400,
  },
});

ReceiveDetails.navigationOptions = navigationStyle(
  {
    closeButton: true,
    headerLeft: null,
  },
  opts => ({ ...opts, title: loc.receive.header }),
);

export default ReceiveDetails;<|MERGE_RESOLUTION|>--- conflicted
+++ resolved
@@ -37,15 +37,10 @@
 import loc, { formatBalance } from '../../loc';
 import { BlueStorageContext } from '../../blue_modules/storage-context';
 import Notifications from '../../blue_modules/notifications';
-<<<<<<< HEAD
-import ToolTipMenu from '../../components/TooltipMenu';
-import { TouchableWithoutFeedback } from 'react-native-gesture-handler';
-import NFCComponent, { NFCComponentProxy } from '../../class/nfcmanager';
-=======
 import ReactNativeHapticFeedback from 'react-native-haptic-feedback';
 import { TransactionPendingIconBig } from '../../components/TransactionPendingIconBig';
 import * as BlueElectrum from '../../blue_modules/BlueElectrum';
->>>>>>> 08a5b4f1
+import NFCComponent, { NFCComponentProxy } from '../../class/nfcmanager';
 const currency = require('../../blue_modules/currency');
 
 const ReceiveDetails = () => {
@@ -274,14 +269,10 @@
     );
   };
 
-<<<<<<< HEAD
   const handleWriteToNFCTag = () => {
     nfcComponentRef.current?.writeNdef(isCustom ? bip21encoded : address);
   };
 
-  const showToolTipMenu = () => {
-    toolTip.current.showMenu();
-=======
   const renderPendingBalance = () => {
     return (
       <ScrollView contentContainerStyle={stylesHook.rootBackgroundColor} centerContent keyboardShouldPersistTaps="always">
@@ -309,7 +300,6 @@
   const handleBackButton = () => {
     goBack(null);
     return true;
->>>>>>> 08a5b4f1
   };
 
   useEffect(() => {
@@ -540,15 +530,11 @@
           url={`https://blockstream.info/address/${address}`}
         />
       )}
-<<<<<<< HEAD
-      {showAddress ? renderReceiveDetails() : <BlueLoading />}
-      <NFCComponent ref={nfcComponentRef} />
-=======
       {showConfirmedBalance ? renderConfirmedBalance() : null}
       {showPendingBalance ? renderPendingBalance() : null}
       {showAddress ? renderReceiveDetails() : null}
       {!showAddress && !showPendingBalance && !showConfirmedBalance ? <BlueLoading /> : null}
->>>>>>> 08a5b4f1
+      <NFCComponent ref={nfcComponentRef} />
     </View>
   );
 };
