--- conflicted
+++ resolved
@@ -19,7 +19,6 @@
   TouchableHighlight,
   TouchableOpacity,
   View,
-  Dimensions,
   StatusBar,
 } from 'react-native';
 import { BlueButtonLink, BlueNavigationStyle, SafeBlueArea } from '../../BlueComponents';
@@ -483,11 +482,7 @@
 
     return (
       <Modal
-<<<<<<< HEAD
-        deviceHeight={Dimensions.get('window').height}
-=======
         deviceHeight={windowHeight}
->>>>>>> c5292905
         isVisible={this.state.isChooseCountryModalVisible}
         style={styles.bottomModal}
         onBackdropPress={() => {
@@ -850,12 +845,8 @@
       <SafeBlueArea>
         <StatusBar barStyle="default" />
         <SectionList
-<<<<<<< HEAD
-          onRefresh={this.state.showShowFlatListRefreshControl}
-=======
           onRefresh={this._onRefreshOffers}
           refreshing={this.state.showShowFlatListRefreshControl}
->>>>>>> c5292905
           renderItem={this.renderItem}
           keyExtractor={this.sectionListKeyExtractor}
           renderSectionHeader={this.renderHeader}
