--- conflicted
+++ resolved
@@ -122,16 +122,6 @@
   }
 
   async fetchMyCountry() {
-<<<<<<< HEAD
-    const myCountryCode = await this.state.HodlApi.getMyCountryCode();
-    if (myCountryCode === 'US') {
-      alert('This service is not available in the USA.');
-      this.props.navigation.goBack();
-    }
-    this.setState({
-      myCountryCode,
-      country: myCountryCode, // we start with orders from current country
-=======
     return new Promise(resolve => {
       Geolocation.getCurrentPosition(
         async _position => {
@@ -155,7 +145,6 @@
           ),
         { enableHighAccuracy: false, timeout: 20000, maximumAge: 1000 },
       );
->>>>>>> 7b9db269
     });
   }
 
