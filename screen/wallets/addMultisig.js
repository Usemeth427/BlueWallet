import React, { useState, useRef, useEffect, useContext } from 'react';
import {
  Keyboard,
  KeyboardAvoidingView,
  Platform,
  StatusBar,
  StyleSheet,
  Text,
  TouchableOpacity,
  useWindowDimensions,
  View,
} from 'react-native';
import LottieView from 'lottie-react-native';
import { Icon } from 'react-native-elements';
import { BlueButton, BlueListItem, BlueNavigationStyle, BlueSpacing20 } from '../../BlueComponents';
import { MultisigHDWallet } from '../../class';
import { useNavigation, useTheme } from '@react-navigation/native';
import loc from '../../loc';
import Modal from 'react-native-modal';
import { SafeAreaView } from 'react-native-safe-area-context';
import { BlueStorageContext } from '../../blue_modules/storage-context';

const WalletsAddMultisig = () => {
  const { colors } = useTheme();
  const { navigate } = useNavigation();
  const loadingAnimation = useRef();

  const [m, setM] = useState(2);
  const [n, setN] = useState(3);
  const [isModalVisible, setIsModalVisible] = useState(false);
  const [format, setFormat] = useState(MultisigHDWallet.FORMAT_P2WSH);
  const { isAdancedModeEnabled } = useContext(BlueStorageContext);
  const [isAdvancedModeEnabledRender, setIsAdvancedModeEnabledRender] = useState(false);
  const windowHeight = useWindowDimensions().height;
  const windowWidth = useWindowDimensions().width;

  const stylesHook = StyleSheet.create({
    root: {
      backgroundColor: colors.elevated,
      justifyContent: 'space-between',
      flex: 1,
    },
    textdesc: {
      color: colors.alternativeTextColor,
    },
    whiteBackground: { backgroundColor: colors.background },
    itemNameWrapper: { backgroundColor: colors.elevated },
    nativeName: { color: colors.foregroundColor },
    filteTextWrapper: { color: colors.foregroundColor, right: 0, position: 'absolute' },
    modalContentShort: {
      backgroundColor: colors.elevated,
    },
    textSubtitle: {
      color: colors.alternativeTextColor,
    },
    selectedItem: {
      backgroundColor: colors.elevated,
    },
    deSelectedItem: {
      backgroundColor: 'transparent',
    },
    textHeader: {
      color: colors.outputValue,
    },
  });

  useEffect(() => {
    isAdancedModeEnabled().then(setIsAdvancedModeEnabledRender);
    // eslint-disable-next-line react-hooks/exhaustive-deps
  }, []);

  const onLetsStartPress = () => {
    navigate('WalletsAddMultisigStep2', { m, n, format });
  };

  const setFormatP2wsh = () => setFormat(MultisigHDWallet.FORMAT_P2WSH);

  const setFormatP2shP2wsh = () => setFormat(MultisigHDWallet.FORMAT_P2SH_P2WSH);

  const setFormatP2sh = () => setFormat(MultisigHDWallet.FORMAT_P2SH);

  const isP2wsh = () => format === MultisigHDWallet.FORMAT_P2WSH;

  const isP2shP2wsh = () => format === MultisigHDWallet.FORMAT_P2SH_P2WSH;

  const isP2sh = () => format === MultisigHDWallet.FORMAT_P2SH;

  const increaseM = () => {
    if (n === m) return;
    if (m === 7) return;
    setM(m + 1);
  };
  const decreaseM = () => {
    if (m === 2) return;
    setM(m - 1);
  };

  const increaseN = () => {
    if (n === 7) return;
    setN(n + 1);
  };
  const decreaseN = () => {
    if (n === m) return;
    setN(n - 1);
  };

  const closeModal = () => {
    Keyboard.dismiss();
    setIsModalVisible(false);
  };

  const renderModal = () => {
    return (
<<<<<<< HEAD
      <Modal isVisible={isModalVisible} style={styles.bottomModal} onBackdropPress={closeModal} onBackButtonPress={closeModal}>
=======
      <Modal
        isVisible={isModalVisible}
        style={styles.bottomModal}
        onBackdropPress={() => {
          Keyboard.dismiss();
          setIsModalVisible(false);
        }}
        deviceHeight={windowHeight}
        deviceWidth={windowWidth}
      >
>>>>>>> 36e2dc14
        <KeyboardAvoidingView behavior={Platform.OS === 'ios' ? 'position' : null}>
          <View style={[styles.modalContentShort, stylesHook.modalContentShort]}>
            <Text style={[styles.textHeader, stylesHook.textHeader]}>{loc.multisig.quorum_header}</Text>
            <Text style={[styles.textSubtitle, stylesHook.textSubtitle]}>{loc.multisig.required_keys_out_of_total}</Text>
            <View style={styles.rowCenter}>
              <View style={styles.column}>
                <TouchableOpacity onPress={increaseM} disabled={n === m || m === 7} style={styles.chevron}>
                  <Icon
                    name="chevron-up"
                    size={22}
                    type="octicon"
                    color={n === m || m === 7 ? colors.buttonDisabledTextColor : '#007AFF'}
                  />
                </TouchableOpacity>
                <Text style={[styles.textM, stylesHook.textHeader]}>{m}</Text>
                <TouchableOpacity onPress={decreaseM} disabled={m === 2} style={styles.chevron}>
                  <Icon name="chevron-down" size={22} type="octicon" color={m === 2 ? colors.buttonDisabledTextColor : '#007AFF'} />
                </TouchableOpacity>
              </View>

              <View style={styles.columnOf}>
                <Text style={styles.textOf}>{loc.multisig.of}</Text>
              </View>

              <View style={styles.column}>
                <TouchableOpacity disabled={n === 7} onPress={increaseN} style={styles.chevron}>
                  <Icon name="chevron-up" size={22} type="octicon" color={n === 7 ? colors.buttonDisabledTextColor : '#007AFF'} />
                </TouchableOpacity>
                <Text style={[styles.textM, stylesHook.textHeader]}>{n}</Text>
                <TouchableOpacity onPress={decreaseN} disabled={n === m} style={styles.chevron}>
                  <Icon name="chevron-down" size={22} type="octicon" color={n === m ? colors.buttonDisabledTextColor : '#007AFF'} />
                </TouchableOpacity>
              </View>
            </View>

            <BlueSpacing20 />

            <Text style={[styles.textHeader, stylesHook.textHeader]}>{loc.multisig.wallet_type}</Text>
            <BlueSpacing20 />
            <BlueListItem
              bottomDivider={false}
              onPress={setFormatP2wsh}
              title={`${loc.multisig.native_segwit_title} (${MultisigHDWallet.FORMAT_P2WSH})`}
              checkmark={isP2wsh()}
              containerStyle={[styles.borderRadius6, styles.item, isP2wsh() ? stylesHook.selectedItem : stylesHook.deSelectedItem]}
            />
            <BlueListItem
              bottomDivider={false}
              onPress={setFormatP2shP2wsh}
              title={`${loc.multisig.wrapped_segwit_title} (${MultisigHDWallet.FORMAT_P2SH_P2WSH})`}
              checkmark={isP2shP2wsh()}
              containerStyle={[styles.borderRadius6, styles.item, isP2shP2wsh() ? stylesHook.selectedItem : stylesHook.deSelectedItem]}
            />
            <BlueListItem
              bottomDivider={false}
              onPress={setFormatP2sh}
              title={`${loc.multisig.legacy_title} (${MultisigHDWallet.FORMAT_P2SH})`}
              checkmark={isP2sh()}
              containerStyle={[styles.borderRadius6, styles.item, isP2sh() ? stylesHook.selectedItem : stylesHook.deSelectedItem]}
            />
          </View>
        </KeyboardAvoidingView>
      </Modal>
    );
  };

  const showAdvancedOptionsModal = () => {
    setIsModalVisible(true);
  };

  const getCurrentlySelectedFormat = code => {
    switch (code) {
      case 'format':
        return WalletsAddMultisig.getCurrentFormatReadable(format);
      case 'quorum':
        return loc.formatString(loc.multisig.quorum, { m, n });
      default:
        throw new Error('This should never happen');
    }
  };

  return (
    <SafeAreaView style={stylesHook.root}>
      <StatusBar barStyle="light-content" />
      <View style={styles.descriptionContainer}>
        <View style={styles.imageWrapper}>
          <LottieView source={require('../../img/msvault.json')} autoPlay ref={loadingAnimation} loop={false} />
        </View>
        <BlueSpacing20 />
        <Text style={[styles.textdesc, stylesHook.textdesc]}>
          {loc.multisig.what_is_vault}
          <Text style={[styles.textdescBold, stylesHook.textdesc]}>
            {loc.formatString(loc.multisig.what_is_vault_numberOfWallets, { m, n })}
          </Text>
          <Text style={[styles.textdesc, stylesHook.textdesc]}>{loc.multisig.what_is_vault_wallet}</Text>
        </Text>

        <BlueSpacing20 />

        <Text style={[styles.textdesc, stylesHook.textdesc]}>
          {loc.multisig.needs}
          <Text style={[styles.textdescBold, stylesHook.textdesc]}>
            {loc.formatString(loc.multisig.what_is_vault_description_number_of_vault_keys, { m })}
          </Text>
          <Text style={[styles.textdesc, stylesHook.textdesc]}>{loc.multisig.what_is_vault_description_to_spend}</Text>
        </Text>
      </View>
      {isAdvancedModeEnabledRender && (
        <View style={styles.advancedOptionsContainer}>
          <BlueListItem
            onPress={showAdvancedOptionsModal}
            title={loc.multisig.vault_advanced_customize}
            subtitle={`${getCurrentlySelectedFormat('format')}, ${getCurrentlySelectedFormat('quorum')}`}
            chevron
          />
        </View>
      )}
      <View style={styles.buttonContainer}>
        <BlueButton buttonTextColor={colors.buttonAlternativeTextColor} title={loc.multisig.lets_start} onPress={onLetsStartPress} />
      </View>
      {renderModal()}
    </SafeAreaView>
  );
};

const styles = StyleSheet.create({
  modalFlatList: { width: '100%' },
  itemNameWrapper: { flexDirection: 'row', paddingTop: 20, paddingBottom: 0 },
  textWrapper: { paddingLeft: 10, flex: 1, flexDirection: 'row' },
  nativeName: { fontSize: 16 },
  filteTextWrapper: { right: 0, position: 'absolute' },
  filterText: { fontSize: 16, color: 'gray' },
  advancedOptionsContainer: {},
  bottomModal: {
    justifyContent: 'flex-end',
    margin: 0,
  },
  item: {
    paddingHorizontal: 0,
  },
  descriptionContainer: {
    alignContent: 'center',
    justifyContent: 'center',
    flex: 0.8,
  },
  modalContentShort: {
    padding: 24,
    justifyContent: 'center',
    borderTopLeftRadius: 16,
    borderTopRightRadius: 16,
    borderColor: 'rgba(0, 0, 0, 0.1)',
    minHeight: 350,
  },
  formatSelectorTextWrapper: {
    borderRadius: 6,
    paddingVertical: 12,
    paddingHorizontal: 8,
    borderColor: 0,
  },
  borderRadius6: {
    borderRadius: 6,
  },
  formatSelectorTextWrapperSelected: {
    backgroundColor: '#EEF0F4',
    borderRadius: 6,
    paddingVertical: 12,
    paddingHorizontal: 8,
    borderColor: 0,
  },
  buttonContainer: {
    flexDirection: 'row',
    margin: 24,
    alignItems: 'center',
    justifyContent: 'flex-end',
  },
  formatSelectorText: {
    color: '#13244D',
    fontSize: 16,
    fontWeight: '500',
  },
  column: {
    paddingRight: 20,
    paddingLeft: 20,
  },
  chevron: {
    paddingBottom: 10,
    paddingTop: 10,
    fontSize: 24,
  },
  columnOf: {
    paddingRight: 20,
    paddingLeft: 20,
    justifyContent: 'center',
  },
  textdesc: {
    fontWeight: '500',
    alignSelf: 'center',
    textAlign: 'center',
  },
  textdescBold: {
    fontWeight: '700',
    alignSelf: 'center',
    textAlign: 'center',
  },
  textM: {
    fontSize: 50,
    fontWeight: '700',
  },
  textOf: {
    fontSize: 30,
    color: '#9AA0AA',
  },
  textHeader: {
    fontSize: 18,
    fontWeight: 'bold',
  },
  textSubtitle: {
    fontSize: 13,
    fontWeight: '500',
    marginTop: 4,
  },
  imageWrapper: {
    borderWidth: 0,
    flexDirection: 'row',
    height: 160,
  },
  rowCenter: {
    flexDirection: 'row',
    justifyContent: 'center',
    paddingVertical: 40,
  },
});

WalletsAddMultisig.getCurrentFormatReadable = f => {
  switch (f) {
    case MultisigHDWallet.FORMAT_P2WSH:
      return loc.multisig.native_segwit_title;
    case MultisigHDWallet.FORMAT_P2SH_P2WSH:
    case MultisigHDWallet.FORMAT_P2SH_P2WSH_ALT:
      return loc.multisig.wrapped_segwit_title;
    case MultisigHDWallet.FORMAT_P2SH:
      return loc.multisig.legacy_title;
    default:
      throw new Error('This should never happen');
  }
};

WalletsAddMultisig.navigationOptions = () => ({
  ...BlueNavigationStyle(),
  headerTitle: null,
});

export default WalletsAddMultisig;<|MERGE_RESOLUTION|>--- conflicted
+++ resolved
@@ -111,20 +111,14 @@
 
   const renderModal = () => {
     return (
-<<<<<<< HEAD
-      <Modal isVisible={isModalVisible} style={styles.bottomModal} onBackdropPress={closeModal} onBackButtonPress={closeModal}>
-=======
       <Modal
         isVisible={isModalVisible}
         style={styles.bottomModal}
-        onBackdropPress={() => {
-          Keyboard.dismiss();
-          setIsModalVisible(false);
-        }}
         deviceHeight={windowHeight}
         deviceWidth={windowWidth}
+        onBackdropPress={closeModal}
+        onBackButtonPress={closeModal}
       >
->>>>>>> 36e2dc14
         <KeyboardAvoidingView behavior={Platform.OS === 'ios' ? 'position' : null}>
           <View style={[styles.modalContentShort, stylesHook.modalContentShort]}>
             <Text style={[styles.textHeader, stylesHook.textHeader]}>{loc.multisig.quorum_header}</Text>
