--- conflicted
+++ resolved
@@ -127,8 +127,6 @@
   const { goBack, navigate, setOptions, popToTop } = useNavigation();
   const { colors } = useTheme();
   const [masterFingerprint, setMasterFingerprint] = useState();
-<<<<<<< HEAD
-=======
   const derivationPath = useMemo(() => {
     try {
       return wallet.getDerivationPath();
@@ -136,8 +134,6 @@
       return null;
     }
   }, [wallet]);
-  const [lightningWalletInfo, setLightningWalletInfo] = useState({});
->>>>>>> 2d332f87
 
   useEffect(() => {
     if (isAdvancedModeEnabledRender && wallet.allowMasterFingerprint()) {
