import React, { useState, useEffect, useContext } from 'react';
import {
  Text,
  ScrollView,
  ActivityIndicator,
  Keyboard,
  KeyboardAvoidingView,
  Platform,
  View,
  StatusBar,
  TextInput,
  StyleSheet,
  useColorScheme,
} from 'react-native';
import AsyncStorage from '@react-native-async-storage/async-storage';
import {
  BlueText,
  BlueListItem,
  LightningButton,
  BitcoinButton,
  VaultButton,
  BlueFormLabel,
  BlueButton,
  BlueButtonLink,
  BlueSpacing20,
} from '../../BlueComponents';
import navigationStyle from '../../components/navigationStyle';
import { HDSegwitBech32Wallet, SegwitP2SHWallet, HDSegwitP2SHWallet, LightningCustodianWallet, AppStorage } from '../../class';
import ReactNativeHapticFeedback from 'react-native-haptic-feedback';
import { useTheme, useNavigation } from '@react-navigation/native';
import { Chain } from '../../models/bitcoinUnits';
import loc from '../../loc';
import { BlueStorageContext } from '../../blue_modules/storage-context';
<<<<<<< HEAD
=======
import { LdkButton } from '../../components/LdkButton';
import alert from '../../components/Alert';
>>>>>>> c5f3097b
const A = require('../../blue_modules/analytics');

const ButtonSelected = Object.freeze({
  ONCHAIN: Chain.ONCHAIN,
  OFFCHAIN: Chain.OFFCHAIN,
  VAULT: 'VAULT',
  LDK: 'LDK',
});

const WalletsAdd = () => {
  const { colors } = useTheme();
  const { addWallet, saveToDisk, isAdancedModeEnabled } = useContext(BlueStorageContext);
  const [isLoading, setIsLoading] = useState(true);
  const [walletBaseURI, setWalletBaseURI] = useState('');
  const [selectedIndex, setSelectedIndex] = useState(0);
  const [label, setLabel] = useState('');
  const [isAdvancedOptionsEnabled, setIsAdvancedOptionsEnabled] = useState(false);
  const [selectedWalletType, setSelectedWalletType] = useState(false);
  const { navigate, goBack } = useNavigation();
  const [entropy, setEntropy] = useState();
  const [entropyButtonText, setEntropyButtonText] = useState(loc.wallets.add_entropy_provide);
  const stylesHook = {
    advancedText: {
      color: colors.feeText,
    },
    label: {
      borderColor: colors.formBorder,
      borderBottomColor: colors.formBorder,
      backgroundColor: colors.inputBackgroundColor,
    },
    noPadding: {
      backgroundColor: colors.elevated,
    },
    root: {
      backgroundColor: colors.elevated,
    },
    lndUri: {
      borderColor: colors.formBorder,
      borderBottomColor: colors.formBorder,
      backgroundColor: colors.inputBackgroundColor,
    },
  };

  useEffect(() => {
    AsyncStorage.getItem(AppStorage.LNDHUB)
      .then(url => setWalletBaseURI(url || 'https://lndhub.io'))
      .catch(() => setWalletBaseURI(''));
    isAdancedModeEnabled()
      .then(setIsAdvancedOptionsEnabled)
      .finally(() => setIsLoading(false));
    // eslint-disable-next-line react-hooks/exhaustive-deps
  }, [isAdvancedOptionsEnabled]);

  const entropyGenerated = newEntropy => {
    let entropyTitle;
    if (!newEntropy) {
      entropyTitle = loc.wallets.add_entropy_provide;
    } else if (newEntropy.length < 32) {
      entropyTitle = loc.formatString(loc.wallets.add_entropy_remain, {
        gen: newEntropy.length,
        rem: 32 - newEntropy.length,
      });
    } else {
      entropyTitle = loc.formatString(loc.wallets.add_entropy_generated, {
        gen: newEntropy.length,
      });
    }
    setEntropy(newEntropy);
    setEntropyButtonText(entropyTitle);
  };

  const createWallet = async () => {
    setIsLoading(true);

    let w;

    if (selectedWalletType === ButtonSelected.OFFCHAIN) {
      createLightningWallet(w);
    } else if (selectedWalletType === ButtonSelected.ONCHAIN) {
      if (selectedIndex === 2) {
        // zero index radio - HD segwit
        w = new HDSegwitP2SHWallet();
        w.setLabel(label || loc.wallets.details_title);
      } else if (selectedIndex === 1) {
        // btc was selected
        // index 1 radio - segwit single address
        w = new SegwitP2SHWallet();
        w.setLabel(label || loc.wallets.details_title);
      } else {
        // btc was selected
        // index 2 radio - hd bip84
        w = new HDSegwitBech32Wallet();
        w.setLabel(label || loc.wallets.details_title);
      }
      if (selectedWalletType === ButtonSelected.ONCHAIN) {
        if (entropy) {
          try {
            await w.generateFromEntropy(entropy);
          } catch (e) {
            console.log(e.toString());
            alert(e.toString());
            goBack();
            return;
          }
        } else {
          await w.generate();
        }
        addWallet(w);
        await saveToDisk();
        A(A.ENUM.CREATED_WALLET);
        ReactNativeHapticFeedback.trigger('notificationSuccess', { ignoreAndroidSystemSettings: false });
        if (w.type === HDSegwitP2SHWallet.type || w.type === HDSegwitBech32Wallet.type) {
          navigate('PleaseBackup', {
            walletID: w.getID(),
          });
        } else {
          goBack();
        }
      }
    } else if (selectedWalletType === ButtonSelected.VAULT) {
      setIsLoading(false);
      navigate('WalletsAddMultisig', { walletLabel: label.trim().length > 0 ? label : loc.multisig.default_label });
    } else if (selectedWalletType === ButtonSelected.LDK) {
      setIsLoading(false);
    }
  };

  const createLightningWallet = async wallet => {
    wallet = new LightningCustodianWallet();
    wallet.setLabel(label || loc.wallets.details_title);

    try {
      const lndhub = walletBaseURI?.trim();
      if (lndhub) {
        const isValidNodeAddress = await LightningCustodianWallet.isValidNodeAddress(lndhub);
        if (isValidNodeAddress) {
          wallet.setBaseURI(lndhub);
          await wallet.init();
        } else {
          throw new Error('The provided node address is not valid LNDHub node.');
        }
      }
      await wallet.createAccount();
      await wallet.authorize();
    } catch (Err) {
      setIsLoading(false);
      console.warn('lnd create failure', Err);
      return alert(Err);
      // giving app, not adding anything
    }
    A(A.ENUM.CREATED_LIGHTNING_WALLET);
    await wallet.generate();
    addWallet(wallet);
    await saveToDisk();

    A(A.ENUM.CREATED_WALLET);
    ReactNativeHapticFeedback.trigger('notificationSuccess', { ignoreAndroidSystemSettings: false });
    navigate('PleaseBackupLNDHub', {
      walletID: wallet.getID(),
    });
  };

  const navigateToEntropy = () => {
    navigate('ProvideEntropy', { onGenerated: entropyGenerated });
  };

  const navigateToImportWallet = () => {
    navigate('ImportWallet');
  };

  const handleOnVaultButtonPressed = () => {
    Keyboard.dismiss();
    setSelectedWalletType(ButtonSelected.VAULT);
  };

  const handleOnBitcoinButtonPressed = () => {
    Keyboard.dismiss();
    setSelectedWalletType(ButtonSelected.ONCHAIN);
  };

  const handleOnLightningButtonPressed = () => {
    Keyboard.dismiss();
    setSelectedWalletType(ButtonSelected.OFFCHAIN);
  };

  return (
    <ScrollView style={stylesHook.root}>
      <StatusBar
        barStyle={Platform.select({ ios: 'light-content', default: useColorScheme() === 'dark' ? 'light-content' : 'dark-content' })}
      />
      <BlueSpacing20 />
      <KeyboardAvoidingView enabled behavior={Platform.OS === 'ios' ? 'padding' : null} keyboardVerticalOffset={62}>
        <BlueFormLabel>{loc.wallets.add_wallet_name}</BlueFormLabel>
        <View style={[styles.label, stylesHook.label]}>
          <TextInput
            testID="WalletNameInput"
            value={label}
            placeholderTextColor="#81868e"
            placeholder="my first wallet"
            onChangeText={setLabel}
            style={styles.textInputCommon}
            editable={!isLoading}
            underlineColorAndroid="transparent"
          />
        </View>
        <BlueFormLabel>{loc.wallets.add_wallet_type}</BlueFormLabel>
        <View style={styles.buttons}>
          <BitcoinButton
            testID="ActivateBitcoinButton"
            active={selectedWalletType === ButtonSelected.ONCHAIN}
            onPress={handleOnBitcoinButtonPressed}
            style={styles.button}
          />
          <LightningButton
            active={selectedWalletType === ButtonSelected.OFFCHAIN}
            onPress={handleOnLightningButtonPressed}
            style={styles.button}
          />
          <VaultButton active={selectedWalletType === ButtonSelected.VAULT} onPress={handleOnVaultButtonPressed} style={styles.button} />
        </View>

        <View style={styles.advanced}>
          {(() => {
            if (selectedWalletType === ButtonSelected.ONCHAIN && isAdvancedOptionsEnabled) {
              return (
                <View>
                  <BlueSpacing20 />
                  <Text style={[styles.advancedText, stylesHook.advancedText]}>{loc.settings.advanced_options}</Text>
                  <BlueListItem
                    containerStyle={[styles.noPadding, stylesHook.noPadding]}
                    bottomDivider={false}
                    onPress={() => setSelectedIndex(0)}
                    title={HDSegwitBech32Wallet.typeReadable}
                    checkmark={selectedIndex === 0}
                  />
                  <BlueListItem
                    containerStyle={[styles.noPadding, stylesHook.noPadding]}
                    bottomDivider={false}
                    onPress={() => setSelectedIndex(1)}
                    title={SegwitP2SHWallet.typeReadable}
                    checkmark={selectedIndex === 1}
                  />
                  <BlueListItem
                    containerStyle={[styles.noPadding, stylesHook.noPadding]}
                    bottomDivider={false}
                    onPress={() => setSelectedIndex(2)}
                    title={HDSegwitP2SHWallet.typeReadable}
                    checkmark={selectedIndex === 2}
                  />
                </View>
              );
            } else if (selectedWalletType === ButtonSelected.OFFCHAIN) {
              return (
                <>
                  <BlueSpacing20 />
                  <Text style={[styles.advancedText, stylesHook.advancedText]}>{loc.settings.advanced_options}</Text>
                  <BlueSpacing20 />
                  <BlueText>{loc.wallets.add_lndhub}</BlueText>
                  <View style={[styles.lndUri, stylesHook.lndUri]}>
                    <TextInput
                      value={walletBaseURI}
                      onChangeText={setWalletBaseURI}
                      onSubmitEditing={Keyboard.dismiss}
                      placeholder={loc.wallets.add_lndhub_placeholder}
                      clearButtonMode="while-editing"
                      autoCapitalize="none"
                      textContentType="URL"
                      autoCorrect={false}
                      placeholderTextColor="#81868e"
                      style={styles.textInputCommon}
                      editable={!isLoading}
                      underlineColorAndroid="transparent"
                    />
                  </View>
                </>
              );
            }
          })()}
          {isAdvancedOptionsEnabled && selectedWalletType === ButtonSelected.ONCHAIN && !isLoading && (
            <BlueButtonLink style={styles.import} title={entropyButtonText} onPress={navigateToEntropy} />
          )}
          <BlueSpacing20 />
          <View style={styles.createButton}>
            {!isLoading ? (
              <BlueButton
                testID="Create"
                title={loc.wallets.add_create}
                disabled={!selectedWalletType || (selectedWalletType === Chain.OFFCHAIN && (walletBaseURI ?? '').trim().length === 0)}
                onPress={createWallet}
              />
            ) : (
              <ActivityIndicator />
            )}
          </View>
          {!isLoading && (
            <BlueButtonLink
              testID="ImportWallet"
              style={styles.import}
              title={loc.wallets.add_import_wallet}
              onPress={navigateToImportWallet}
            />
          )}
        </View>
      </KeyboardAvoidingView>
    </ScrollView>
  );
};

WalletsAdd.navigationOptions = navigationStyle(
  {
    closeButton: true,
    headerHideBackButton: true,
  },
  opts => ({ ...opts, title: loc.wallets.add_title }),
);

const styles = StyleSheet.create({
  createButton: {
    flex: 1,
  },
  loading: {
    flex: 1,
    paddingTop: 20,
  },
  label: {
    flexDirection: 'row',
    borderWidth: 1,
    borderBottomWidth: 0.5,
    minHeight: 44,
    height: 44,
    marginHorizontal: 20,
    alignItems: 'center',
    marginVertical: 16,
    borderRadius: 4,
  },
  textInputCommon: {
    flex: 1,
    marginHorizontal: 8,
    color: '#81868e',
  },
  buttons: {
    flexDirection: 'column',
    marginHorizontal: 20,
    marginTop: 16,
    borderWidth: 0,
    minHeight: 100,
  },
  button: {
    width: '100%',
    height: 'auto',
  },
  advanced: {
    marginHorizontal: 20,
  },
  advancedText: {
    fontWeight: '500',
  },
  lndUri: {
    flexDirection: 'row',
    borderWidth: 1,
    borderBottomWidth: 0.5,
    minHeight: 44,
    height: 44,
    alignItems: 'center',
    marginVertical: 16,
    borderRadius: 4,
  },
  import: {
    marginBottom: 0,
    marginTop: 24,
  },
  noPadding: {
    paddingHorizontal: 0,
  },
  typeMargin: {
    marginTop: 8,
  },
});

export default WalletsAdd;<|MERGE_RESOLUTION|>--- conflicted
+++ resolved
@@ -31,11 +31,7 @@
 import { Chain } from '../../models/bitcoinUnits';
 import loc from '../../loc';
 import { BlueStorageContext } from '../../blue_modules/storage-context';
-<<<<<<< HEAD
-=======
-import { LdkButton } from '../../components/LdkButton';
 import alert from '../../components/Alert';
->>>>>>> c5f3097b
 const A = require('../../blue_modules/analytics');
 
 const ButtonSelected = Object.freeze({
