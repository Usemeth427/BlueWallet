--- conflicted
+++ resolved
@@ -467,16 +467,10 @@
     const isClipboardEmpty = (await Clipboard.getString()).replace(' ', '').length === 0;
     let copyFromClipboardIndex;
     if (Platform.OS === 'ios') {
-<<<<<<< HEAD
-      const options = [loc.send.details.cancel, 'Take Photo', 'Choose Photo'];
-      if (!isClipboardEmpty) {
-        options.push('Copy from Clipboard');
-        copyFromClipboardIndex = options.length - 1;
-=======
       const options = [loc._.cancel, loc.wallets.list_long_choose, loc.wallets.list_long_scan];
       if (!isClipboardEmpty) {
         options.push(loc.wallets.list_long_clipboard);
->>>>>>> 0792add3
+        copyFromClipboardIndex = options.length - 1;
       }
       ActionSheet.showActionSheetWithOptions({ options, cancelButtonIndex: 0 }, buttonIndex => {
         if (buttonIndex === 1) {
