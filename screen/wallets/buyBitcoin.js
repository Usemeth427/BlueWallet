import React, { Component } from 'react';
import PropTypes from 'prop-types';
<<<<<<< HEAD
import { StatusBar, Linking } from 'react-native';
=======
import { StatusBar } from 'react-native';
import { WebView } from 'react-native-webview';
>>>>>>> 84aa07f8
import { BlueLoading, SafeBlueArea } from '../../BlueComponents';
import navigationStyle from '../../components/navigationStyle';
import { LightningCustodianWallet, WatchOnlyWallet } from '../../class';
import { BlueStorageContext } from '../../blue_modules/storage-context';
import * as NavigationService from '../../NavigationService';

const currency = require('../../blue_modules/currency');

export default class BuyBitcoin extends Component {
  static contextType = BlueStorageContext;
  constructor(props, context) {
    super(props);
    const wallet = context.wallets.find(w => w.getID() === props.route.params.walletID);
    if (!wallet) console.warn('wallet was not passed to buyBitcoin');

    this.state = {
      isLoading: true,
      wallet,
      uri: '',
    };
  }

  static async generateURL(wallet) {
    let preferredCurrency = await currency.getPreferredCurrency();
    preferredCurrency = preferredCurrency.endPointKey;

    /**  @type {AbstractHDWallet|WatchOnlyWallet|LightningCustodianWallet}   */

    let address = '';

    if (WatchOnlyWallet.type === wallet.type && !wallet.isHd()) {
      // plain watchonly - just get the address
      address = wallet.getAddress();
    } else {
      // otherwise, lets call widely-used getAddressAsync()
      try {
        address = await Promise.race([wallet.getAddressAsync(), new Promise(resolve => setTimeout(resolve, 2000))]);
      } catch (_) {}

      if (!address) {
        // either sleep expired or getAddressAsync threw an exception
        if (LightningCustodianWallet.type === wallet.type) {
          // not much we can do, lets hope refill address was cached previously
          address = wallet.getAddress() || '';
        } else {
          // plain hd wallet (either HD or watchonly-wrapped). trying next free address
          address = wallet._getExternalAddressByIndex(wallet.getNextFreeAddressIndex());
        }
      }
    }

    let uri = 'https://bluewallet.io/buy-bitcoin-redirect.html?address=' + address;

    if (preferredCurrency) {
      uri += '&currency=' + preferredCurrency;
    }
    return uri;
  }

  async componentDidMount() {
    console.log('buyBitcoin - componentDidMount');

    let uri = await BuyBitcoin.generateURL(this.state.wallet);

    const { safelloStateToken } = this.props.route.params;
    if (safelloStateToken) {
      uri += '&safelloStateToken=' + safelloStateToken;
    }
    this.setState({ uri, isLoading: false });
  }

  render() {
    if (this.state.isLoading) {
      return <BlueLoading />;
    }

    return (
      <SafeBlueArea>
        <StatusBar barStyle="default" />

        {/* <WebView
          mediaPlaybackRequiresUserAction={false}
          enableApplePay
          source={{
            uri: this.state.uri,
          }}
        /> */}
      </SafeBlueArea>
    );
  }
}

BuyBitcoin.propTypes = {
  route: PropTypes.shape({
    name: PropTypes.string,
    params: PropTypes.shape({
      walletID: PropTypes.string.isRequired,
      safelloStateToken: PropTypes.string,
    }),
  }),
};

BuyBitcoin.navigationOptions = navigationStyle({
  closeButton: true,
  title: '',
  headerLeft: null,
});

BuyBitcoin.navigate = async wallet => {
  NavigationService.navigate('BuyBitcoin', {
    walletID: wallet.getID(),
  });
};<|MERGE_RESOLUTION|>--- conflicted
+++ resolved
@@ -1,11 +1,6 @@
 import React, { Component } from 'react';
 import PropTypes from 'prop-types';
-<<<<<<< HEAD
 import { StatusBar, Linking } from 'react-native';
-=======
-import { StatusBar } from 'react-native';
-import { WebView } from 'react-native-webview';
->>>>>>> 84aa07f8
 import { BlueLoading, SafeBlueArea } from '../../BlueComponents';
 import navigationStyle from '../../components/navigationStyle';
 import { LightningCustodianWallet, WatchOnlyWallet } from '../../class';
