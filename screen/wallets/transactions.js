--- conflicted
+++ resolved
@@ -600,10 +600,6 @@
         if (buttonIndex === 1) {
           this.takePhoto();
         } else if (buttonIndex === 2) {
-<<<<<<< HEAD
-          this.choosePhoto();
-        } else if (buttonIndex === copyFromClipboardIndex) {
-=======
           this.props.navigation.navigate('ScanQRCodeRoot', {
             screen: 'ScanQRCode',
             params: {
@@ -612,8 +608,7 @@
               showFileImportButton: false,
             },
           });
-        } else if (buttonIndex === 3) {
->>>>>>> 33a0701c
+        } else if (buttonIndex === copyFromClipboardIndex) {
           this.copyFromClipbard();
         }
       });
