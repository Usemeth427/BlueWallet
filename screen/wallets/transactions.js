/* global alert */
import React, { useEffect, useState, useCallback, useContext, useRef } from 'react';
import {
  ActivityIndicator,
  Alert,
  Dimensions,
  FlatList,
  InteractionManager,
  Linking,
  PixelRatio,
  Platform,
  ScrollView,
  StatusBar,
  StyleSheet,
  Text,
  findNodeHandle,
  TouchableOpacity,
  View,
  I18nManager,
} from 'react-native';
import { Icon } from 'react-native-elements';
import { useRoute, useNavigation, useTheme, useFocusEffect } from '@react-navigation/native';
import { Chain } from '../../models/bitcoinUnits';
import { BlueAlertWalletExportReminder } from '../../BlueComponents';
import WalletGradient from '../../class/wallet-gradient';
import navigationStyle from '../../components/navigationStyle';
<<<<<<< HEAD
import { LightningCustodianWallet, MultisigHDWallet, WatchOnlyWallet } from '../../class';
import HandoffComponent from '../../components/handoff';
=======
import { LightningCustodianWallet, LightningLdkWallet, MultisigHDWallet, WatchOnlyWallet } from '../../class';
>>>>>>> 80aa4537
import ActionSheet from '../ActionSheet';
import loc from '../../loc';
import { FContainer, FButton } from '../../components/FloatButtons';
import BuyBitcoin from './buyBitcoin';
import { BlueStorageContext } from '../../blue_modules/storage-context';
import { isDesktop, isMacCatalina } from '../../blue_modules/environment';
import BlueClipboard from '../../blue_modules/clipboard';
import TransactionsNavigationHeader from '../../components/TransactionsNavigationHeader';
import { TransactionListItem } from '../../components/TransactionListItem';

const fs = require('../../blue_modules/fs');
const BlueElectrum = require('../../blue_modules/BlueElectrum');

const buttonFontSize =
  PixelRatio.roundToNearestPixel(Dimensions.get('window').width / 26) > 22
    ? 22
    : PixelRatio.roundToNearestPixel(Dimensions.get('window').width / 26);

const WalletTransactions = () => {
  const { wallets, saveToDisk, setSelectedWallet, walletTransactionUpdateStatus, isElectrumDisabled } = useContext(BlueStorageContext);
  const [isLoading, setIsLoading] = useState(false);
  const { walletID } = useRoute().params;
  const { name } = useRoute();
  const wallet = wallets.find(w => w.getID() === walletID);
  const [itemPriceUnit, setItemPriceUnit] = useState(wallet.getPreferredBalanceUnit());
  const [dataSource, setDataSource] = useState(wallet.getTransactions(15));
  const [timeElapsed, setTimeElapsed] = useState(0);
  const [limit, setLimit] = useState(15);
  const [pageSize, setPageSize] = useState(20);
  const { setParams, setOptions, navigate } = useNavigation();
  const { colors } = useTheme();
  const walletActionButtonsRef = useRef();

  const stylesHook = StyleSheet.create({
    advancedTransactionOptionsModalContent: {
      backgroundColor: colors.elevated,
    },
    listHeaderText: {
      color: colors.foregroundColor,
    },
    marketplaceButton1: {
      backgroundColor: colors.lightButton,
    },
    marketplaceButton2: {
      backgroundColor: colors.lightButton,
    },
    marketpalceText1: {
      color: colors.cta2,
    },
    marketpalceText2: {
      color: colors.cta2,
    },
    list: {
      backgroundColor: colors.background,
    },
  });

  /**
   * Simple wrapper for `wallet.getTransactions()`, where `wallet` is current wallet.
   * Sorts. Provides limiting.
   *
   * @param limit {Integer} How many txs return, starting from the earliest. Default: all of them.
   * @returns {Array}
   */
  const getTransactionsSliced = (limit = Infinity) => {
    let txs = wallet.getTransactions();
    for (const tx of txs) {
      tx.sort_ts = +new Date(tx.received);
    }
    txs = txs.sort(function (a, b) {
      return b.sort_ts - a.sort_ts;
    });
    return txs.slice(0, limit);
  };

  useEffect(() => {
    const interval = setInterval(() => setTimeElapsed(prev => prev + 1), 60000);
    return () => {
      clearInterval(interval);
    };
    // eslint-disable-next-line react-hooks/exhaustive-deps
  }, []);

  useEffect(() => {
    setOptions({ headerTitle: walletTransactionUpdateStatus === walletID ? loc.transactions.updating : '' });
    // eslint-disable-next-line react-hooks/exhaustive-deps
  }, [walletTransactionUpdateStatus]);

  useEffect(() => {
    setIsLoading(true);
    setLimit(15);
    setPageSize(20);
    setTimeElapsed(0);
    setItemPriceUnit(wallet.getPreferredBalanceUnit());
    setIsLoading(false);
    setSelectedWallet(wallet.getID());
    setDataSource(wallet.getTransactions(15));
    setOptions({
      headerStyle: {
        backgroundColor: WalletGradient.headerColorFor(wallet.type),
        borderBottomWidth: 0,
        elevation: 0,
        // shadowRadius: 0,
        shadowOffset: { height: 0, width: 0 },
      },
    });
    // eslint-disable-next-line react-hooks/exhaustive-deps
  }, [wallets, wallet, walletID]);

  useEffect(() => {
    const newWallet = wallets.find(w => w.getID() === walletID);
    if (newWallet) {
      setParams({ walletID, isLoading: false });
    }
    // eslint-disable-next-line react-hooks/exhaustive-deps
  }, [walletID]);

  // refresh transactions if it never hasn't been done. It could be a fresh imported wallet
  useEffect(() => {
    if (wallet.getLastTxFetch() === 0) {
      refreshTransactions();
    }
    // eslint-disable-next-line react-hooks/exhaustive-deps
  }, []);

  // if description of transaction has been changed we want to show new one
  useFocusEffect(
    useCallback(() => {
      setTimeElapsed(prev => prev + 1);
    }, []),
  );

  const isLightning = () => {
    const w = wallet;
    if (w && w.chain === Chain.OFFCHAIN) {
      return true;
    }

    return false;
  };

  /**
   * Forcefully fetches TXs and balance for wallet
   */
  const refreshTransactions = async () => {
    if (isElectrumDisabled) return setIsLoading(false);
    if (isLoading) return;
    setIsLoading(true);
    let noErr = true;
    let smthChanged = false;
    try {
      // await BlueElectrum.ping();
      await BlueElectrum.waitTillConnected();
      /** @type {LegacyWallet} */
      const balanceStart = +new Date();
      const oldBalance = wallet.getBalance();
      await wallet.fetchBalance();
      if (oldBalance !== wallet.getBalance()) smthChanged = true;
      const balanceEnd = +new Date();
      console.log(wallet.getLabel(), 'fetch balance took', (balanceEnd - balanceStart) / 1000, 'sec');
      const start = +new Date();
      const oldTxLen = wallet.getTransactions().length;
      await wallet.fetchTransactions();
      if (wallet.fetchPendingTransactions) {
        await wallet.fetchPendingTransactions();
      }
      if (wallet.fetchUserInvoices) {
        await wallet.fetchUserInvoices();
      }
      if (oldTxLen !== wallet.getTransactions().length) smthChanged = true;
      const end = +new Date();
      console.log(wallet.getLabel(), 'fetch tx took', (end - start) / 1000, 'sec');
    } catch (err) {
      noErr = false;
      alert(err.message);
      setIsLoading(false);
      setTimeElapsed(prev => prev + 1);
    }
    if (noErr && smthChanged) {
      console.log('saving to disk');
      await saveToDisk(); // caching
      //    setDataSource([...getTransactionsSliced(limit)]);
    }
    setIsLoading(false);
    setTimeElapsed(prev => prev + 1);
  };

  const _keyExtractor = (_item, index) => index.toString();

  const renderListFooterComponent = () => {
    // if not all txs rendered - display indicator
    return (getTransactionsSliced(Infinity).length > limit && <ActivityIndicator style={styles.activityIndicator} />) || <View />;
  };

  const renderListHeaderComponent = () => {
    const style = {};
    if (!isDesktop) {
      // we need this button for testing
      style.opacity = 0;
      style.height = 1;
      style.width = 1;
    } else if (isLoading) {
      style.opacity = 0.5;
    } else {
      style.opacity = 1.0;
    }

    return (
      <View style={styles.flex}>
        <View style={styles.listHeader}>
          {/*
            Current logic - Onchain:
            - Shows buy button on middle when empty
            - Show buy button on top when not empty
            - Shows Marketplace button on details screen, open in browser (iOS)
            - Shows Marketplace button on details screen, open in in-app (android)
            Current logic - Offchain:
            - Shows Lapp Browser empty (iOS)
            - Shows Lapp Browser with marketplace (android)
            - Shows Marketplace button to open in browser (iOS)

            The idea is to avoid showing on iOS an appstore/market style app that goes against the TOS.

           */}
<<<<<<< HEAD
          {wallet.getTransactions().length > 0 && wallet.chain !== Chain.OFFCHAIN && renderSellFiat()}
=======
          {wallet.getTransactions().length > 0 &&
            wallet.chain !== Chain.OFFCHAIN &&
            wallet.type !== LightningLdkWallet.type &&
            renderSellFiat()}
>>>>>>> 80aa4537
          {wallet.chain === Chain.OFFCHAIN && renderMarketplaceButton()}
          {wallet.chain === Chain.OFFCHAIN && Platform.OS === 'ios' && renderLappBrowserButton()}
        </View>

        <View style={[styles.listHeaderTextRow, stylesHook.listHeaderTextRow]}>
          <Text style={[styles.listHeaderText, stylesHook.listHeaderText]}>{loc.transactions.list_title}</Text>
          <TouchableOpacity
            accessibilityRole="button"
            testID="refreshTransactions"
            style={style}
            onPress={refreshTransactions}
            disabled={isLoading}
          >
            <Icon name="refresh" type="font-awesome" color={colors.feeText} />
          </TouchableOpacity>
        </View>
      </View>
    );
  };

  const navigateToBuyBitcoin = () => {
    BuyBitcoin.navigate(wallet);
  };

  const renderMarketplaceButton = () => {
    return (
      wallet.chain === Chain.OFFCHAIN &&
      Platform.select({
        android: (
          <TouchableOpacity
            accessibilityRole="button"
            onPress={() => {
              if (wallet.chain === Chain.OFFCHAIN) {
                navigate('LappBrowserRoot', {
                  screen: 'LappBrowser',
                  params: { walletID },
                });
              } else {
                navigate('Marketplace', { walletID });
              }
            }}
            style={[styles.marketplaceButton1, stylesHook.marketplaceButton1]}
          >
            <Text style={[styles.marketpalceText1, stylesHook.marketpalceText1]}>{loc.wallets.list_marketplace}</Text>
          </TouchableOpacity>
        ),
        ios:
          wallet.getBalance() > 0 ? (
            <TouchableOpacity
              accessibilityRole="button"
              onPress={async () => {
                Linking.openURL('https://bluewallet.io/marketplace/');
              }}
              style={[styles.marketplaceButton1, stylesHook.marketplaceButton1]}
            >
              <Icon name="external-link" size={18} type="font-awesome" color="#9aa0aa" />
              <Text style={[styles.marketpalceText2, stylesHook.marketpalceText2]}>{loc.wallets.list_marketplace}</Text>
            </TouchableOpacity>
          ) : null,
      })
    );
  };

  const renderLappBrowserButton = () => {
    return (
      <TouchableOpacity
        accessibilityRole="button"
        onPress={() => {
          navigate('LappBrowserRoot', {
            screen: 'LappBrowser',
            params: {
              walletID,
              url: 'https://duckduckgo.com',
            },
          });
        }}
        style={[styles.marketplaceButton2, stylesHook.marketplaceButton2]}
      >
        <Text style={[styles.marketpalceText1, stylesHook.marketpalceText1]}>{loc.wallets.list_ln_browser}</Text>
      </TouchableOpacity>
    );
  };

  const renderSellFiat = () => {
    return (
      <TouchableOpacity
        accessibilityRole="button"
        onPress={navigateToBuyBitcoin}
        style={[styles.marketplaceButton2, stylesHook.marketplaceButton2]}
      >
        <Text style={[styles.marketpalceText1, stylesHook.marketpalceText1]}>{loc.wallets.list_tap_here_to_buy}</Text>
      </TouchableOpacity>
    );
  };

  const onWalletSelect = async selectedWallet => {
    if (selectedWallet) {
      navigate('WalletTransactions', {
        walletType: wallet.type,
        walletID: wallet.getID(),
        key: `WalletTransactions-${wallet.getID()}`,
      });
      /** @type {LightningCustodianWallet} */
      let toAddress = false;
      if (wallet.refill_addressess.length > 0) {
        toAddress = wallet.refill_addressess[0];
      } else {
        try {
          await wallet.fetchBtcAddress();
          toAddress = wallet.refill_addressess[0];
        } catch (Err) {
          return alert(Err.message);
        }
      }
      navigate('SendDetailsRoot', {
        screen: 'SendDetails',
        params: {
          memo: loc.lnd.refill_lnd_balance,
          address: toAddress,
          walletID: selectedWallet.getID(),
        },
      });
    }
  };
  const navigateToSendScreen = () => {
    navigate('SendDetailsRoot', {
      screen: 'SendDetails',
      params: {
        walletID: wallet.getID(),
      },
    });
  };

  const renderItem = item => <TransactionListItem item={item.item} itemPriceUnit={itemPriceUnit} timeElapsed={timeElapsed} />;

  const onBarCodeRead = ret => {
    if (!isLoading) {
      setIsLoading(true);
      const params = {
        walletID: wallet.getID(),
        uri: ret.data ? ret.data : ret,
      };
      if (wallet.chain === Chain.ONCHAIN) {
        navigate('SendDetailsRoot', { screen: 'SendDetails', params });
      } else {
        navigate('ScanLndInvoiceRoot', { screen: 'ScanLndInvoice', params });
      }
    }
    setIsLoading(false);
  };

  const choosePhoto = () => {
    fs.showImagePickerAndReadImage().then(onBarCodeRead);
  };

  const copyFromClipboard = async () => {
    onBarCodeRead({ data: await BlueClipboard.getClipboardContent() });
  };

  const sendButtonPress = () => {
    if (wallet.chain === Chain.OFFCHAIN) {
      return navigate('ScanLndInvoiceRoot', { screen: 'ScanLndInvoice', params: { walletID: wallet.getID() } });
    }

    if (wallet.type === WatchOnlyWallet.type && wallet.isHd() && !wallet.useWithHardwareWalletEnabled()) {
      return Alert.alert(
        loc.wallets.details_title,
        loc.transactions.enable_offline_signing,
        [
          {
            text: loc._.ok,
            onPress: async () => {
              wallet.setUseWithHardwareWalletEnabled(true);
              await saveToDisk();
              navigateToSendScreen();
            },
            style: 'default',
          },

          { text: loc._.cancel, onPress: () => {}, style: 'cancel' },
        ],
        { cancelable: false },
      );
    }

    navigateToSendScreen();
  };

  const sendButtonLongPress = async () => {
    if (isMacCatalina) {
      fs.showActionSheet({ anchor: walletActionButtonsRef.current }).then(onBarCodeRead);
    } else {
      const isClipboardEmpty = (await BlueClipboard.getClipboardContent()).trim().length === 0;
      if (Platform.OS === 'ios') {
        const options = [loc._.cancel, loc.wallets.list_long_choose, loc.wallets.list_long_scan];
        if (!isClipboardEmpty) {
          options.push(loc.wallets.list_long_clipboard);
        }
        ActionSheet.showActionSheetWithOptions(
          { options, cancelButtonIndex: 0, anchor: findNodeHandle(walletActionButtonsRef.current) },
          buttonIndex => {
            if (buttonIndex === 1) {
              choosePhoto();
            } else if (buttonIndex === 2) {
              navigate('ScanQRCodeRoot', {
                screen: 'ScanQRCode',
                params: {
                  launchedBy: name,
                  onBarScanned: onBarCodeRead,
                  showFileImportButton: false,
                },
              });
            } else if (buttonIndex === 3) {
              copyFromClipboard();
            }
          },
        );
      } else if (Platform.OS === 'android') {
        const buttons = [
          {
            text: loc._.cancel,
            onPress: () => {},
            style: 'cancel',
          },
          {
            text: loc.wallets.list_long_choose,
            onPress: choosePhoto,
          },
          {
            text: loc.wallets.list_long_scan,
            onPress: () =>
              navigate('ScanQRCodeRoot', {
                screen: 'ScanQRCode',
                params: {
                  launchedBy: name,
                  onBarScanned: onBarCodeRead,
                  showFileImportButton: false,
                },
              }),
          },
        ];
        if (!isClipboardEmpty) {
          buttons.push({
            text: loc.wallets.list_long_clipboard,
            onPress: copyFromClipboard,
          });
        }
        ActionSheet.showActionSheetWithOptions({
          title: '',
          message: '',
          buttons,
        });
      }
    }
  };

  const navigateToViewEditCosigners = () => {
    navigate('ViewEditMultisigCosignersRoot', {
      screen: 'ViewEditMultisigCosigners',
      params: {
        walletId: wallet.getID(),
      },
    });
  };

  const onManageFundsPressed = ({ id }) => {
    if (id === TransactionsNavigationHeader.actionKeys.Exchange) {
      Linking.openURL('https://zigzag.io/?utm_source=integration&utm_medium=bluewallet&utm_campaign=withdrawLink');
    } else if (id === TransactionsNavigationHeader.actionKeys.Refill) {
      const availableWallets = [...wallets.filter(item => item.chain === Chain.ONCHAIN && item.allowSend())];
      if (availableWallets.length === 0) {
        alert(loc.lnd.refill_create);
      } else {
        navigate('SelectWallet', { onWalletSelect, chainType: Chain.ONCHAIN });
      }
    } else if (id === TransactionsNavigationHeader.actionKeys.RefillWithExternalWallet) {
      if (wallet.getUserHasSavedExport()) {
        navigate('ReceiveDetailsRoot', {
          screen: 'ReceiveDetails',
          params: {
            walletID: wallet.getID(),
          },
        });
      }
    } else if (id === TransactionsNavigationHeader.actionKeys.RefillWithBank) {
      navigateToBuyBitcoin();
    }
  };

  return (
    <View style={styles.flex}>
      <StatusBar barStyle="light-content" backgroundColor={WalletGradient.headerColorFor(wallet.type)} animated />
      <TransactionsNavigationHeader
        wallet={wallet}
        onWalletUnitChange={passedWallet =>
          InteractionManager.runAfterInteractions(async () => {
            setItemPriceUnit(passedWallet.getPreferredBalanceUnit());
            saveToDisk();
          })
        }
        onManageFundsPressed={id => {
          if (wallet.type === MultisigHDWallet.type) {
            navigateToViewEditCosigners();
          } else if (wallet.type === LightningCustodianWallet.type) {
            if (wallet.getUserHasSavedExport()) {
              onManageFundsPressed({ id });
            } else {
              BlueAlertWalletExportReminder({
                onSuccess: async () => {
                  wallet.setUserHasSavedExport(true);
                  await saveToDisk();
                  onManageFundsPressed({ id });
                },
                onFailure: () =>
                  navigate('WalletExportRoot', {
                    screen: 'WalletExport',
                    params: {
                      walletID: wallet.getID(),
                    },
                  }),
              });
            }
          }
        }}
      />
      <View style={[styles.list, stylesHook.list]}>
        <FlatList
          ListHeaderComponent={renderListHeaderComponent}
          onEndReachedThreshold={0.3}
          onEndReached={async () => {
            // pagination in works. in this block we will add more txs to FlatList
            // so as user scrolls closer to bottom it will render mode transactions

            if (getTransactionsSliced(Infinity).length < limit) {
              // all list rendered. nop
              return;
            }

            setDataSource(getTransactionsSliced(limit + pageSize));
            setLimit(prev => prev + pageSize);
            setPageSize(prev => prev * 2);
          }}
          ListFooterComponent={renderListFooterComponent}
          ListEmptyComponent={
            <ScrollView style={styles.flex} contentContainerStyle={styles.scrollViewContent}>
              <Text numberOfLines={0} style={styles.emptyTxs}>
                {(isLightning() && loc.wallets.list_empty_txs1_lightning) || loc.wallets.list_empty_txs1}
              </Text>
              {isLightning() && <Text style={styles.emptyTxsLightning}>{loc.wallets.list_empty_txs2_lightning}</Text>}

              {!isLightning() && (
                <TouchableOpacity onPress={navigateToBuyBitcoin} style={styles.buyBitcoin} accessibilityRole="button">
                  <Text testID="NoTxBuyBitcoin" style={styles.buyBitcoinText}>
                    {loc.wallets.list_tap_here_to_buy}
                  </Text>
                </TouchableOpacity>
              )}
            </ScrollView>
          }
          {...(isElectrumDisabled ? {} : { refreshing: isLoading, onRefresh: refreshTransactions })}
          data={dataSource}
          extraData={[timeElapsed, dataSource, wallets]}
          keyExtractor={_keyExtractor}
          renderItem={renderItem}
          contentInset={{ top: 0, left: 0, bottom: 90, right: 0 }}
        />
      </View>

      <FContainer ref={walletActionButtonsRef}>
        {wallet.allowReceive() && (
          <FButton
            testID="ReceiveButton"
            text={loc.receive.header}
            onPress={() => {
              if (wallet.chain === Chain.OFFCHAIN) {
                navigate('LNDCreateInvoiceRoot', { screen: 'LNDCreateInvoice', params: { walletID: wallet.getID() } });
              } else {
                navigate('ReceiveDetailsRoot', { screen: 'ReceiveDetails', params: { walletID: wallet.getID() } });
              }
            }}
            icon={
              <View style={styles.receiveIcon}>
                <Icon name="arrow-down" size={buttonFontSize} type="font-awesome" color={colors.buttonAlternativeTextColor} />
              </View>
            }
          />
        )}
        {(wallet.allowSend() || (wallet.type === WatchOnlyWallet.type && wallet.isHd())) && (
          <FButton
            onLongPress={sendButtonLongPress}
            onPress={sendButtonPress}
            text={loc.send.header}
            testID="SendButton"
            icon={
              <View style={styles.sendIcon}>
                <Icon name="arrow-down" size={buttonFontSize} type="font-awesome" color={colors.buttonAlternativeTextColor} />
              </View>
            }
          />
        )}
      </FContainer>
    </View>
  );
};

export default WalletTransactions;

WalletTransactions.navigationOptions = navigationStyle({}, (options, { theme, navigation, route }) => {
  return {
    headerRight: () => (
      <TouchableOpacity
        accessibilityRole="button"
        testID="WalletDetails"
        disabled={route.params.isLoading === true}
        style={styles.walletDetails}
        onPress={() =>
          navigation.navigate('WalletDetails', {
            walletID: route.params.walletID,
          })
        }
      >
        <Icon name="kebab-horizontal" type="octicon" size={22} color="#FFFFFF" />
      </TouchableOpacity>
    ),
    title: '',
    headerStyle: {
      backgroundColor: WalletGradient.headerColorFor(route.params.walletType),
      borderBottomWidth: 0,
      elevation: 0,
      // shadowRadius: 0,
      shadowOffset: { height: 0, width: 0 },
    },
    headerTintColor: '#FFFFFF',
    headerBackTitleVisible: false,
  };
});

const styles = StyleSheet.create({
  flex: {
    flex: 1,
  },
  scrollViewContent: {
    flex: 1,
    justifyContent: 'center',
    paddingHorizontal: 16,
    paddingBottom: 40,
  },
  marginHorizontal18: {
    marginHorizontal: 18,
  },
  marginBottom18: {
    marginBottom: 18,
  },
  modalContent: {
    backgroundColor: '#FFFFFF',
    padding: 22,
    justifyContent: 'center',
    alignItems: 'center',
    borderTopLeftRadius: 16,
    borderTopRightRadius: 16,
    borderColor: 'rgba(0, 0, 0, 0.1)',
    minHeight: 200,
    height: 200,
  },
  advancedTransactionOptionsModalContent: {
    padding: 22,
    borderTopLeftRadius: 16,
    borderTopRightRadius: 16,
    borderColor: 'rgba(0, 0, 0, 0.1)',
    minHeight: 130,
  },
  walletDetails: {
    minWidth: 150,
    justifyContent: 'center',
    alignItems: 'flex-end',
  },
  activityIndicator: {
    marginVertical: 20,
  },
  listHeader: {
    marginLeft: 16,
    marginRight: 16,
    marginVertical: 16,
    flex: 1,
    flexDirection: 'row',
    justifyContent: 'space-around',
  },
  listHeaderTextRow: {
    flex: 1,
    marginHorizontal: 16,
    flexDirection: 'row',
    justifyContent: 'space-between',
  },
  listHeaderText: {
    marginTop: 8,
    marginBottom: 8,
    fontWeight: 'bold',
    fontSize: 24,
  },
  marketplaceButton1: {
    borderRadius: 9,
    minHeight: 49,
    paddingHorizontal: 8,
    justifyContent: 'center',
    alignItems: 'center',
    flexDirection: 'row',
    alignSelf: 'auto',
    flexGrow: 1,
    marginHorizontal: 4,
  },
  marketplaceButton2: {
    borderRadius: 9,
    minHeight: 49,
    paddingHorizontal: 8,
    justifyContent: 'center',
    alignItems: 'center',
    flexDirection: 'row',
    alignSelf: 'auto',
    flexGrow: 1,
    marginHorizontal: 4,
  },
  marketpalceText1: {
    fontSize: 18,
  },
  marketpalceText2: {
    fontSize: 18,
    marginHorizontal: 8,
  },
  list: {
    flex: 1,
  },
  emptyTxs: {
    fontSize: 18,
    color: '#9aa0aa',
    textAlign: 'center',
    marginVertical: 16,
  },
  emptyTxsLightning: {
    fontSize: 18,
    color: '#9aa0aa',
    textAlign: 'center',
    fontWeight: '600',
  },
  buyBitcoin: {
    backgroundColor: '#007AFF',
    minWidth: 260,
    borderRadius: 8,
    alignSelf: 'center',
    paddingVertical: 14,
    paddingHorizontal: 32,
  },
  buyBitcoinText: {
    fontSize: 15,
    color: '#fff',
    textAlign: 'center',
    fontWeight: '600',
  },
  sendIcon: {
    transform: [{ rotate: I18nManager.isRTL ? '-225deg' : '225deg' }],
  },
  receiveIcon: {
    transform: [{ rotate: I18nManager.isRTL ? '45deg' : '-45deg' }],
  },
});<|MERGE_RESOLUTION|>--- conflicted
+++ resolved
@@ -24,12 +24,8 @@
 import { BlueAlertWalletExportReminder } from '../../BlueComponents';
 import WalletGradient from '../../class/wallet-gradient';
 import navigationStyle from '../../components/navigationStyle';
-<<<<<<< HEAD
 import { LightningCustodianWallet, MultisigHDWallet, WatchOnlyWallet } from '../../class';
 import HandoffComponent from '../../components/handoff';
-=======
-import { LightningCustodianWallet, LightningLdkWallet, MultisigHDWallet, WatchOnlyWallet } from '../../class';
->>>>>>> 80aa4537
 import ActionSheet from '../ActionSheet';
 import loc from '../../loc';
 import { FContainer, FButton } from '../../components/FloatButtons';
@@ -254,14 +250,7 @@
             The idea is to avoid showing on iOS an appstore/market style app that goes against the TOS.
 
            */}
-<<<<<<< HEAD
           {wallet.getTransactions().length > 0 && wallet.chain !== Chain.OFFCHAIN && renderSellFiat()}
-=======
-          {wallet.getTransactions().length > 0 &&
-            wallet.chain !== Chain.OFFCHAIN &&
-            wallet.type !== LightningLdkWallet.type &&
-            renderSellFiat()}
->>>>>>> 80aa4537
           {wallet.chain === Chain.OFFCHAIN && renderMarketplaceButton()}
           {wallet.chain === Chain.OFFCHAIN && Platform.OS === 'ios' && renderLappBrowserButton()}
         </View>
