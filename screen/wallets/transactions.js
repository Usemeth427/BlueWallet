/* global alert */
import React, { Component } from 'react';
<<<<<<< HEAD
import {
  Text,
  View,
  ActivityIndicator,
  InteractionManager,
  FlatList,
  RefreshControl,
  TouchableOpacity,
  StatusBar,
} from 'react-native';
=======
import { Text, View, ActivityIndicator, InteractionManager, FlatList, RefreshControl, TouchableOpacity, StatusBar } from 'react-native';
>>>>>>> ae519ace
import PropTypes from 'prop-types';
import { NavigationEvents } from 'react-navigation';
import { BlueSendButtonIcon, BlueReceiveButtonIcon, BlueTransactionListItem, BlueWalletNavigationHeader } from '../../BlueComponents';
import { Icon } from 'react-native-elements';
import { LightningCustodianWallet } from '../../class';
/** @type {AppStorage} */
let BlueApp = require('../../BlueApp');
let loc = require('../../loc');
let EV = require('../../events');
let BlueElectrum = require('../../BlueElectrum');

export default class WalletTransactions extends Component {
  static navigationOptions = ({ navigation }) => {
    return {
      headerRight: (
        <TouchableOpacity
          disabled={navigation.getParam('isLoading') === true}
          style={{ marginHorizontal: 16, minWidth: 150, justifyContent: 'center', alignItems: 'flex-end' }}
          onPress={() =>
            navigation.navigate('WalletDetails', {
              wallet: navigation.state.params.wallet,
            })
          }
        >
          <Icon name="ellipsis-h" type="font-awesome" size={22} color="#FFFFFF" />
        </TouchableOpacity>
      ),
      headerStyle: {
        backgroundColor: navigation.getParam('headerColor'),
        borderBottomWidth: 0,
        elevation: 0,
        shadowRadius: 0,
      },
      headerTintColor: '#FFFFFF',
    };
  };

  walletBalanceText = null;

  constructor(props) {
    super(props);

    // here, when we receive REMOTE_TRANSACTIONS_COUNT_CHANGED we fetch TXs and balance for current wallet
    EV(EV.enum.REMOTE_TRANSACTIONS_COUNT_CHANGED, this.refreshTransactionsFunction.bind(this));
    const wallet = props.navigation.getParam('wallet');
    this.props.navigation.setParams({ wallet: wallet, isLoading: true });
    this.state = {
      isLoading: true,
      showShowFlatListRefreshControl: false,
      wallet: wallet,
      dataSource: this.getTransactions(15),
      limit: 15,
      pageSize: 20,
    };
  }

  componentDidMount() {
    // nop
    this.props.navigation.setParams({ isLoading: false });
  }

  /**
   * Forcefully fetches TXs and balance for wallet
   */
  refreshTransactionsFunction() {
    let that = this;
    setTimeout(function() {
      that.refreshTransactions();
    }, 4000); // giving a chance to remote server to propagate
  }

  /**
   * Simple wrapper for `wallet.getTransactions()`, where `wallet` is current wallet.
   * Sorts. Provides limiting.
   *
   * @param limit {Integer} How many txs return, starting from the earliest. Default: all of them.
   * @returns {Array}
   */
  getTransactions(limit = Infinity) {
    let wallet = this.props.navigation.getParam('wallet');
    let txs = wallet.getTransactions();
    for (let tx of txs) {
      tx.sort_ts = +new Date(tx.received);
    }
    txs = txs.sort(function(a, b) {
      return b.sort_ts - a.sort_ts;
    });
    return txs.slice(0, limit);
  }

  redrawScreen() {
    InteractionManager.runAfterInteractions(async () => {
      console.log('wallets/transactions redrawScreen()');

      this.setState({
        isLoading: false,
        showShowFlatListRefreshControl: false,
        dataSource: this.getTransactions(this.state.limit),
      });
    });
  }

  isLightning() {
    let w = this.state.wallet;
    if (w && w.type === LightningCustodianWallet.type) {
      return true;
    }

    return false;
  }

  /**
   * Forcefully fetches TXs and balance for wallet
   */
  refreshTransactions() {
    if (this.state.isLoading) return;
    this.setState(
      {
        showShowFlatListRefreshControl: true,
        isLoading: true,
      },
      async () => {
        let noErr = true;
        let smthChanged = false;
        try {
          await BlueElectrum.ping();
          await BlueElectrum.waitTillConnected();
          /** @type {LegacyWallet} */
          let wallet = this.state.wallet;
          let balanceStart = +new Date();
          const oldBalance = wallet.getBalance();
          await wallet.fetchBalance();
          if (oldBalance !== wallet.getBalance()) smthChanged = true;
          let balanceEnd = +new Date();
          console.log(wallet.getLabel(), 'fetch balance took', (balanceEnd - balanceStart) / 1000, 'sec');
          let start = +new Date();
          const oldTxLen = wallet.getTransactions().length;
          await wallet.fetchTransactions();
          if (oldTxLen !== wallet.getTransactions().length) smthChanged = true;
          if (wallet.fetchPendingTransactions) {
            await wallet.fetchPendingTransactions();
          }
          if (wallet.fetchUserInvoices) {
            await wallet.fetchUserInvoices();
          }
          let end = +new Date();
          console.log(wallet.getLabel(), 'fetch tx took', (end - start) / 1000, 'sec');
        } catch (err) {
          noErr = false;
          alert(err.message);
          this.setState({
            isLoading: false,
            showShowFlatListRefreshControl: false,
          });
        }
        if (noErr && smthChanged) {
          console.log('saving to disk');
          await BlueApp.saveToDisk(); // caching
          EV(EV.enum.TRANSACTIONS_COUNT_CHANGED); // let other components know they should redraw
        }
        this.redrawScreen();
      },
    );
  }

  _keyExtractor = (_item, index) => index.toString();

  renderListFooterComponent = () => {
    // if not all txs rendered - display indicator
    return (this.getTransactions(Infinity).length > this.state.limit && <ActivityIndicator />) || <View />;
  };

  renderListHeaderComponent = () => {
    return (
      <View style={{ flex: 1, flexDirection: 'row', height: 50 }}>
        <Text
          style={{
            flex: 1,
            marginLeft: 15,
            marginTop: 10,
            fontWeight: 'bold',
            fontSize: 24,
            color: BlueApp.settings.foregroundColor,
          }}
        >
          {loc.transactions.list.title}
        </Text>
      </View>
    );
  };

  async onWillBlur() {
    StatusBar.setBarStyle('dark-content');
  }

  componentWillUnmount() {
    this.onWillBlur();
  }

  renderItem = item => {
    return <BlueTransactionListItem item={item.item} itemPriceUnit={this.state.wallet.getPreferredBalanceUnit()} />;
  };

  render() {
    const { navigate } = this.props.navigation;
    return (
      <View style={{ flex: 1 }}>
        <NavigationEvents
          onWillFocus={() => {
            StatusBar.setBarStyle('light-content');
            this.redrawScreen();
          }}
          onWillBlur={() => this.onWillBlur()}
          onDidFocus={() => this.props.navigation.setParams({ isLoading: false })}
        />
        <BlueWalletNavigationHeader
          wallet={this.state.wallet}
          onWalletUnitChange={wallet =>
            InteractionManager.runAfterInteractions(async () => {
              this.setState({ wallet }, () => BlueApp.saveToDisk());
            })
          }
        />
        <View style={{ flex: 1, backgroundColor: '#FFFFFF' }}>
          {this.state.wallet.type === LightningCustodianWallet.type && (
            <TouchableOpacity
              onPress={() => {
                console.log('navigating to LappBrowser');
                navigate('LappBrowser', { fromSecret: this.state.wallet.getSecret(), fromWallet: this.state.wallet });
              }}
            >
              <View
                style={{
                  margin: 16,
                  backgroundColor: '#f2f2f2',
                  borderRadius: 9,
                  minWidth: 343,
                  minHeight: 49,
                  justifyContent: 'center',
                  alignItems: 'center',
                  alignSelf: 'center',
                }}
              >
                <Text style={{ color: '#062453', fontSize: 18 }}>marketplace</Text>
              </View>
            </TouchableOpacity>
          )}
          <FlatList
            onEndReachedThreshold={0.3}
            onEndReached={() => {
              // pagination in works. in this block we will add more txs to flatlist
              // so as user scrolls closer to bottom it will render mode transactions

              if (this.getTransactions(Infinity).length < this.state.limit) {
                // all list rendered. nop
                return;
              }

              this.setState({
                dataSource: this.getTransactions(this.state.limit + this.state.pageSize),
                limit: this.state.limit + this.state.pageSize,
                pageSize: this.state.pageSize * 2,
              });
            }}
            ListHeaderComponent={this.renderListHeaderComponent}
            ListFooterComponent={this.renderListFooterComponent}
            ListEmptyComponent={
              <View style={{ top: 50, minHeight: 200, paddingHorizontal: 16 }}>
                <Text
                  numberOfLines={0}
                  style={{
                    fontSize: 18,
                    color: '#9aa0aa',
                    textAlign: 'center',
                  }}
                >
                  {(this.isLightning() && loc.wallets.list.empty_txs1_lightning) || loc.wallets.list.empty_txs1}
                </Text>
                <Text
                  style={{
                    fontSize: 18,
                    color: '#9aa0aa',
                    textAlign: 'center',
                  }}
                >
                  {(this.isLightning() && loc.wallets.list.empty_txs2_lightning) || loc.wallets.list.empty_txs2}
                </Text>

                <Text />
                <Text />

                {!this.isLightning() && (
                  <Text
                    style={{
                      fontSize: 18,
                      color: '#9aa0aa',
                      textAlign: 'center',
                      textDecorationLine: 'underline',
                    }}
                    onPress={() =>
                      this.props.navigation.navigate('BuyBitcoin', {
                        address: this.state.wallet.getAddress(),
                        secret: this.state.wallet.getSecret(),
                      })
                    }
                  >
                    {loc.wallets.list.tap_here_to_buy}
                  </Text>
                )}
              </View>
            }
            refreshControl={
              <RefreshControl onRefresh={() => this.refreshTransactions()} refreshing={this.state.showShowFlatListRefreshControl} />
            }
            data={this.state.dataSource}
            keyExtractor={this._keyExtractor}
            renderItem={this.renderItem}
          />
        </View>
        <View
          style={{
            flexDirection: 'row',
            alignSelf: 'center',
            backgroundColor: 'transparent',
            position: 'absolute',
            bottom: 30,
            borderRadius: 30,
            minHeight: 48,
            flex: 0.84,
            overflow: 'hidden',
          }}
        >
          {(() => {
            if (this.state.wallet.allowReceive()) {
              return (
                <BlueReceiveButtonIcon
                  onPress={() => {
                    if (this.state.wallet.type === LightningCustodianWallet.type) {
                      navigate('LNDCreateInvoice', { fromWallet: this.state.wallet });
                    } else {
                      navigate('ReceiveDetails', { address: this.state.wallet.getAddress(), secret: this.state.wallet.getSecret() });
                    }
                  }}
                />
              );
            }
          })()}

          {(() => {
            if (this.state.wallet.allowSend()) {
              return (
                <BlueSendButtonIcon
                  onPress={() => {
                    if (this.state.wallet.type === LightningCustodianWallet.type) {
                      navigate('ScanLndInvoice', { fromSecret: this.state.wallet.getSecret() });
                    } else {
                      navigate('SendDetails', {
                        fromAddress: this.state.wallet.getAddress(),
                        fromSecret: this.state.wallet.getSecret(),
                        fromWallet: this.state.wallet,
                      });
                    }
                  }}
                />
              );
            }
          })()}
        </View>
      </View>
    );
  }
}

WalletTransactions.propTypes = {
  navigation: PropTypes.shape({
    navigate: PropTypes.func,
    goBack: PropTypes.func,
    getParam: PropTypes.func,
    setParams: PropTypes.func,
  }),
};<|MERGE_RESOLUTION|>--- conflicted
+++ resolved
@@ -1,19 +1,6 @@
 /* global alert */
 import React, { Component } from 'react';
-<<<<<<< HEAD
-import {
-  Text,
-  View,
-  ActivityIndicator,
-  InteractionManager,
-  FlatList,
-  RefreshControl,
-  TouchableOpacity,
-  StatusBar,
-} from 'react-native';
-=======
 import { Text, View, ActivityIndicator, InteractionManager, FlatList, RefreshControl, TouchableOpacity, StatusBar } from 'react-native';
->>>>>>> ae519ace
 import PropTypes from 'prop-types';
 import { NavigationEvents } from 'react-navigation';
 import { BlueSendButtonIcon, BlueReceiveButtonIcon, BlueTransactionListItem, BlueWalletNavigationHeader } from '../../BlueComponents';
