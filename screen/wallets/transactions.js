--- conflicted
+++ resolved
@@ -572,33 +572,7 @@
     onBarCodeRead({ data: await Clipboard.getString() });
   };
 
-<<<<<<< HEAD
-  takePhoto = () => {
-    ImagePicker.launchCamera(
-      {
-        title: null,
-        mediaType: 'photo',
-        takePhotoButtonTitle: null,
-      },
-      response => {
-        if (response.uri) {
-          const uri = Platform.OS === 'ios' ? response.uri.toString().replace('file://', '') : response.path.toString();
-          LocalQRCode.decode(uri, (error, result) => {
-            if (!error) {
-              this.onBarScanned(result);
-            } else {
-              alert('The selected image does not contain a QR Code.');
-            }
-          });
-        }
-      },
-    );
-  };
-
-  sendButtonLongPress = async () => {
-=======
   const sendButtonLongPress = async () => {
->>>>>>> 552d520c
     const isClipboardEmpty = (await Clipboard.getString()).replace(' ', '').length === 0;
     if (Platform.OS === 'ios') {
       let copyFromClipboardIndex;
@@ -609,11 +583,7 @@
       }
       ActionSheet.showActionSheetWithOptions({ options, cancelButtonIndex: 0 }, buttonIndex => {
         if (buttonIndex === 1) {
-<<<<<<< HEAD
-          this.takePhoto();
-=======
           choosePhoto();
->>>>>>> 552d520c
         } else if (buttonIndex === 2) {
           navigate('ScanQRCodeRoot', {
             screen: 'ScanQRCode',
@@ -623,13 +593,8 @@
               showFileImportButton: false,
             },
           });
-<<<<<<< HEAD
         } else if (buttonIndex === copyFromClipboardIndex) {
-          this.copyFromClipbard();
-=======
-        } else if (buttonIndex === 3) {
           copyFromClipbard();
->>>>>>> 552d520c
         }
       });
     } else if (Platform.OS === 'android') {
@@ -753,113 +718,6 @@
           renderItem={renderItem}
           contentInset={{ top: 0, left: 0, bottom: 90, right: 0 }}
         />
-<<<<<<< HEAD
-        <View style={styles.list}>
-          <FlatList
-            ListHeaderComponent={this.renderListHeaderComponent}
-            onEndReachedThreshold={0.3}
-            onEndReached={async () => {
-              // pagination in works. in this block we will add more txs to flatlist
-              // so as user scrolls closer to bottom it will render mode transactions
-
-              if (this.getTransactions(Infinity).length < this.state.limit) {
-                // all list rendered. nop
-                return;
-              }
-
-              this.setState({
-                dataSource: this.getTransactions(this.state.limit + this.state.pageSize),
-                limit: this.state.limit + this.state.pageSize,
-                pageSize: this.state.pageSize * 2,
-              });
-            }}
-            ListFooterComponent={this.renderListFooterComponent}
-            ListEmptyComponent={
-              <ScrollView style={styles.flex} contentContainerStyle={styles.scrollViewContent}>
-                <Text numberOfLines={0} style={styles.emptyTxs}>
-                  {(this.isLightning() && loc.wallets.list_empty_txs1_lightning) || loc.wallets.list_empty_txs1}
-                </Text>
-                {this.isLightning() && <Text style={styles.emptyTxsLightning}>{loc.wallets.list_empty_txs2_lightning}</Text>}
-
-                {!this.isLightning() && (
-                  <TouchableOpacity
-                    onPress={() =>
-                      this.props.navigation.navigate('BuyBitcoin', {
-                        wallet: this.state.wallet,
-                      })
-                    }
-                    style={styles.buyBitcoin}
-                  >
-                    <Text style={styles.buyBitcoinText}>{loc.wallets.list_tap_here_to_buy}</Text>
-                  </TouchableOpacity>
-                )}
-              </ScrollView>
-            }
-            onRefresh={() => this.refreshTransactions()}
-            refreshing={this.state.showShowFlatListRefreshControl && this.state.isLoading}
-            data={this.state.dataSource}
-            extraData={this.state.timeElapsed}
-            keyExtractor={this._keyExtractor}
-            renderItem={this.renderItem}
-            contentInset={{ top: 0, left: 0, bottom: 90, right: 0 }}
-          />
-          {this.renderManageFundsModal()}
-        </View>
-        <View style={styles.floatButtons}>
-          {(() => {
-            if (this.state.wallet.allowReceive()) {
-              return (
-                <BlueReceiveButtonIcon
-                  onPress={() => {
-                    if (this.state.wallet.chain === Chain.OFFCHAIN) {
-                      navigate('LNDCreateInvoiceRoot', { screen: 'LNDCreateInvoice', params: { fromWallet: this.state.wallet } });
-                    } else {
-                      navigate('ReceiveDetails', { secret: this.state.wallet.getSecret() });
-                    }
-                  }}
-                />
-              );
-            }
-          })()}
-
-          {(() => {
-            if (
-              this.state.wallet.allowSend() ||
-              (this.state.wallet.type === WatchOnlyWallet.type &&
-                this.state.wallet.isHd() &&
-                this.state.wallet.getSecret().startsWith('zpub'))
-            ) {
-              return (
-                <BlueSendButtonIcon
-                  onLongPress={this.sendButtonLongPress}
-                  onPress={() => {
-                    if (this.state.wallet.chain === Chain.OFFCHAIN) {
-                      navigate('ScanLndInvoiceRoot', { screen: 'ScanLndInvoice', params: { fromSecret: this.state.wallet.getSecret() } });
-                    } else {
-                      if (
-                        this.state.wallet.type === WatchOnlyWallet.type &&
-                        this.state.wallet.isHd() &&
-                        this.state.wallet.getSecret().startsWith('zpub')
-                      ) {
-                        if (this.state.wallet.useWithHardwareWalletEnabled()) {
-                          this.navigateToSendScreen();
-                        } else {
-                          Alert.alert(
-                            loc.wallets.details_title,
-                            loc.transactions.enable_hw,
-                            [
-                              {
-                                text: loc._.ok,
-                                onPress: () => {
-                                  const wallet = this.state.wallet;
-                                  wallet.setUseWithHardwareWalletEnabled(true);
-                                  this.setState({ wallet }, async () => {
-                                    await BlueApp.saveToDisk();
-                                    this.navigateToSendScreen();
-                                  });
-                                },
-                                style: 'default',
-=======
         {renderManageFundsModal()}
       </View>
       <View style={styles.floatButtons}>
@@ -902,7 +760,6 @@
                                 wallet.setUseWithHardwareWalletEnabled(true);
                                 await BlueApp.saveToDisk();
                                 navigateToSendScreen();
->>>>>>> 552d520c
                               },
                               style: 'default',
                             },
