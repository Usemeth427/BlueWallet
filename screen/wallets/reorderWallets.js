import React, { useEffect, useRef, useContext, useState } from 'react';
import { View, Image, Text, StyleSheet, StatusBar, I18nManager, Pressable, useColorScheme, Platform } from 'react-native';
import { BluePrivateBalance } from '../../BlueComponents';
import DraggableFlatList, { ScaleDecorator } from '../../components/react-native-draggable-flatlist';
import LinearGradient from 'react-native-linear-gradient';
import ReactNativeHapticFeedback from 'react-native-haptic-feedback';
import { useNavigation, useTheme } from '@react-navigation/native';
import navigationStyle from '../../components/navigationStyle';
import { LightningCustodianWallet, LightningLdkWallet, MultisigHDWallet } from '../../class';
import WalletGradient from '../../class/wallet-gradient';
import loc, { formatBalance, transactionTimeToReadable } from '../../loc';
import { BlueStorageContext } from '../../blue_modules/storage-context';
import { GestureHandlerRootView } from 'react-native-gesture-handler';

const styles = StyleSheet.create({
  loading: {
    flex: 1,
    paddingTop: 20,
  },
  root: {
    flex: 1,
  },
  itemRoot: {
    backgroundColor: 'transparent',
    padding: 10,
  },
  gradient: {
    padding: 15,
    borderRadius: 10,
    minHeight: 164,
    elevation: 5,
  },
  image: {
    width: 99,
    height: 94,
    position: 'absolute',
    bottom: 0,
    right: 0,
  },
  transparentText: {
    backgroundColor: 'transparent',
  },
  tip: {
    marginHorizontal: 16,
    borderRadius: 12,
    padding: 16,
    marginVertical: 24,
  },
  label: {
    backgroundColor: 'transparent',
    fontSize: 19,
    color: '#fff',
    writingDirection: I18nManager.isRTL ? 'rtl' : 'ltr',
  },
  balance: {
    backgroundColor: 'transparent',
    fontWeight: 'bold',
    fontSize: 36,
    color: '#fff',
    writingDirection: I18nManager.isRTL ? 'rtl' : 'ltr',
  },
  latestTxLabel: {
    backgroundColor: 'transparent',
    fontSize: 13,
    color: '#fff',
    writingDirection: I18nManager.isRTL ? 'rtl' : 'ltr',
  },
  latestTxValue: {
    backgroundColor: 'transparent',
    fontWeight: 'bold',
    fontSize: 16,
    color: '#fff',
    writingDirection: I18nManager.isRTL ? 'rtl' : 'ltr',
  },
});

const ReorderWallets = () => {
  const sortableList = useRef();
  const { colors } = useTheme();
  const { wallets, setWalletsWithNewOrder } = useContext(BlueStorageContext);

  const { navigate } = useNavigation();
  const stylesHook = {
    root: {
      backgroundColor: colors.elevated,
    },
    loading: {
      backgroundColor: colors.elevated,
    },
    tip: {
      backgroundColor: colors.ballOutgoingExpired,
    },
  };
  const [walletData, setWalletData] = useState([]);

  useEffect(() => {
    setWalletData(wallets);
  }, [wallets]);

  const navigateToWallet = wallet => {
    const walletID = wallet.getID();
    navigate('WalletTransactions', {
      walletID,
      walletType: wallet.type,
      key: `WalletTransactions-${walletID}`,
    });
  };

  const renderItem = ({ item, drag, isActive }) => {
    return (
      <ScaleDecorator>
        <Pressable
          disabled={isActive}
          onLongPress={drag}
<<<<<<< HEAD
          onPress={() => navigateToWallet(item)}
=======
>>>>>>> bfed60cd
          shadowOpacity={40 / 100}
          shadowOffset={{ width: 0, height: 0 }}
          shadowRadius={5}
          style={styles.itemRoot}
        >
          <LinearGradient shadowColor="#000000" colors={WalletGradient.gradientsFor(item.type)} style={styles.gradient}>
            <Image
              source={(() => {
                switch (item.type) {
                  case LightningLdkWallet.type:
                  case LightningCustodianWallet.type:
                    return I18nManager.isRTL ? require('../../img/lnd-shape-rtl.png') : require('../../img/lnd-shape.png');
                  case MultisigHDWallet.type:
                    return I18nManager.isRTL ? require('../../img/vault-shape-rtl.png') : require('../../img/vault-shape.png');
                  default:
                    return I18nManager.isRTL ? require('../../img/btc-shape-rtl.png') : require('../../img/btc-shape.png');
                }
              })()}
              style={styles.image}
            />

            <Text style={styles.transparentText} />
            <Text numberOfLines={1} style={styles.label}>
              {item.getLabel()}
            </Text>
            {item.hideBalance ? (
              <BluePrivateBalance />
            ) : (
              <Text numberOfLines={1} adjustsFontSizeToFit style={styles.balance}>
                {formatBalance(Number(item.getBalance()), item.getPreferredBalanceUnit(), true)}
              </Text>
            )}
            <Text style={styles.transparentText} />
            <Text numberOfLines={1} style={styles.latestTxLabel}>
              {loc.wallets.list_latest_transaction}
            </Text>
            <Text numberOfLines={1} style={styles.latestTxValue}>
              {item.getTransactions().find(tx => tx.confirmations === 0)
                ? loc.transactions.pending.toLowerCase()
                : transactionTimeToReadable(item.getLatestTransactionTime())}
            </Text>
          </LinearGradient>
        </Pressable>
      </ScaleDecorator>
    );
  };

  const onChangeOrder = () => {
    ReactNativeHapticFeedback.trigger('impactMedium', { ignoreAndroidSystemSettings: false });
  };

  const onDragBegin = () => {
    ReactNativeHapticFeedback.trigger('selection', { ignoreAndroidSystemSettings: false });
  };

  const onRelease = () => {
    ReactNativeHapticFeedback.trigger('impactLight', { ignoreAndroidSystemSettings: false });
  };

  const onDragEnd = ({ data }) => {
    setWalletsWithNewOrder(data);
    setWalletData(data);
  };

  const _keyExtractor = (_item, index) => index.toString();

  const ListHeaderComponent = (
    <View style={[styles.tip, stylesHook.tip]}>
      <Text style={{ color: colors.foregroundColor }}>{loc.wallets.reorder_instructions}</Text>
    </View>
  );
  return (
    <GestureHandlerRootView style={[styles.root, stylesHook.root]}>
      <StatusBar
        barStyle={Platform.select({ ios: 'light-content', default: useColorScheme() === 'dark' ? 'light-content' : 'dark-content' })}
      />
      <DraggableFlatList
        ListHeaderComponent={ListHeaderComponent}
        ref={sortableList}
        dragItemOverflow
        data={walletData}
        keyExtractor={_keyExtractor}
        renderItem={renderItem}
        onChangeOrder={onChangeOrder}
        onDragBegin={onDragBegin}
        onRelease={onRelease}
        onDragEnd={onDragEnd}
        containerStyle={styles.root}
      />
    </GestureHandlerRootView>
  );
};

ReorderWallets.navigationOptions = navigationStyle(
  {
    headerHideBackButton: true,
    headerLargeTitle: true,
    closeButton: true,
  },
  opts => ({ ...opts, headerTitle: loc.wallets.reorder_title }),
);

export default ReorderWallets;<|MERGE_RESOLUTION|>--- conflicted
+++ resolved
@@ -112,10 +112,7 @@
         <Pressable
           disabled={isActive}
           onLongPress={drag}
-<<<<<<< HEAD
           onPress={() => navigateToWallet(item)}
-=======
->>>>>>> bfed60cd
           shadowOpacity={40 / 100}
           shadowOffset={{ width: 0, height: 0 }}
           shadowRadius={5}
