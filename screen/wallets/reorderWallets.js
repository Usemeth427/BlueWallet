--- conflicted
+++ resolved
@@ -6,7 +6,7 @@
 import ReactNativeHapticFeedback from 'react-native-haptic-feedback';
 import { useNavigation, useTheme } from '@react-navigation/native';
 import navigationStyle from '../../components/navigationStyle';
-import { LightningCustodianWallet, MultisigHDWallet } from '../../class';
+import { LightningCustodianWallet, LightningLdkWallet, MultisigHDWallet } from '../../class';
 import WalletGradient from '../../class/wallet-gradient';
 import loc, { formatBalance, transactionTimeToReadable } from '../../loc';
 import { BlueStorageContext } from '../../blue_modules/storage-context';
@@ -101,23 +101,6 @@
 
   const renderItem = ({ item, drag, isActive }) => {
     return (
-<<<<<<< HEAD
-      <View shadowOpacity={40 / 100} shadowOffset={{ width: 0, height: 0 }} shadowRadius={5} style={styles.itemRoot}>
-        <LinearGradient shadowColor="#000000" colors={WalletGradient.gradientsFor(item.type)} style={styles.gradient}>
-          <Image
-            source={(() => {
-              switch (item.type) {
-                case LightningCustodianWallet.type:
-                  return I18nManager.isRTL ? require('../../img/lnd-shape-rtl.png') : require('../../img/lnd-shape.png');
-                case MultisigHDWallet.type:
-                  return I18nManager.isRTL ? require('../../img/vault-shape-rtl.png') : require('../../img/vault-shape.png');
-                default:
-                  return I18nManager.isRTL ? require('../../img/btc-shape-rtl.png') : require('../../img/btc-shape.png');
-              }
-            })()}
-            style={styles.image}
-          />
-=======
       <ScaleDecorator>
         <Pressable
           disabled={isActive}
@@ -143,7 +126,6 @@
               })()}
               style={styles.image}
             />
->>>>>>> af3d50cc
 
             <Text style={styles.transparentText} />
             <Text numberOfLines={1} style={styles.label}>
