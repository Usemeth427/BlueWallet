--- conflicted
+++ resolved
@@ -1,21 +1,12 @@
 import React, { useEffect, useState } from 'react';
-<<<<<<< HEAD
-import { Image, View, TouchableOpacity, StatusBar, Platform, StyleSheet, TextInput, Alert, PermissionsAndroid } from 'react-native';
+import { Image, View, TouchableOpacity, StatusBar, Platform, StyleSheet, TextInput, Alert } from 'react-native';
 import { Camera } from 'react-native-camera-kit';
-=======
-import { Image, View, TouchableOpacity, StatusBar, Platform, StyleSheet, TextInput, Alert } from 'react-native';
-import { CameraScreen } from 'react-native-camera-kit';
->>>>>>> dddb8dc0
 import { Icon } from 'react-native-elements';
 import { launchImageLibrary } from 'react-native-image-picker';
 import { decodeUR, extractSingleWorkload, BlueURDecoder } from '../../blue_modules/ur';
 import { useNavigation, useRoute, useIsFocused, useTheme } from '@react-navigation/native';
 import loc from '../../loc';
-<<<<<<< HEAD
-import { BlueText, BlueButton } from '../../BlueComponents';
-=======
 import { BlueLoading, BlueText, BlueButton, BlueSpacing40 } from '../../BlueComponents';
->>>>>>> dddb8dc0
 import alert from '../../components/Alert';
 import { openPrivacyDesktopSettings } from '../../class/camera';
 import { isCameraAuthorizationStatusGranted } from '../../helpers/scan-qr';
@@ -310,17 +301,6 @@
     if (onDismiss) onDismiss();
   };
 
-<<<<<<< HEAD
-  return  <View style={styles.root}>
-      <StatusBar hidden />
-      {isFocused && cameraStatus ? (
-        <Camera
-          style={styles.root}
-          scanBarcode
-          onReadCode={event => onBarCodeRead({ data: event?.nativeEvent?.codeStringValue })}
-          showFrame={false}
-        />
-=======
   const render = isLoading ? (
     <BlueLoading />
   ) : (
@@ -332,8 +312,12 @@
           <BlueButton title={loc.send.open_settings} onPress={openPrivacyDesktopSettings} />
         </View>
       ) : isFocused ? (
-        <CameraScreen scanBarcode onReadCode={event => onBarCodeRead({ data: event?.nativeEvent?.codeStringValue })} showFrame={false} />
->>>>>>> dddb8dc0
+        <Camera
+          style={styles.root}
+          scanBarcode
+          onReadCode={event => onBarCodeRead({ data: event?.nativeEvent?.codeStringValue })}
+          showFrame={false}
+        />
       ) : null}
       <TouchableOpacity accessibilityRole="button" accessibilityLabel={loc._.close} style={styles.closeTouch} onPress={dismiss}>
         <Image style={styles.closeImage} source={require('../../img/close-white.png')} />
@@ -415,6 +399,7 @@
       <StatusBar hidden />
       {render}
     </View>
+  );
 };
 
 export default ScanQRCode;