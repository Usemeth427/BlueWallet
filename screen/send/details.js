--- conflicted
+++ resolved
@@ -14,11 +14,7 @@
   Text,
 } from 'react-native';
 import { Icon } from 'react-native-elements';
-<<<<<<< HEAD
-import { BlueNavigationStyle, BlueButton, BlueLoading } from '../../BlueComponents';
-=======
 import { BlueNavigationStyle, BlueButton, BlueBitcoinAmount } from '../../BlueComponents';
->>>>>>> 0220287a
 import PropTypes from 'prop-types';
 import Modal from 'react-native-modal';
 import NetworkTransactionFees, { NetworkTransactionFee } from '../../models/networkTransactionFees';
@@ -26,7 +22,6 @@
 import { BitcoinUnit } from '../../models/bitcoinUnits';
 import { HDLegacyP2PKHWallet, HDSegwitP2SHWallet } from '../../class';
 import ReactNativeHapticFeedback from 'react-native-haptic-feedback';
-import { LightningCustodianWallet } from '../../class/lightning-custodian-wallet';
 const bip21 = require('bip21');
 let EV = require('../../events');
 let BigNumber = require('bignumber.js');
@@ -45,9 +40,6 @@
 
   constructor(props) {
     super(props);
-    this.state = { isLoading: true };
-    const wallets = BlueApp.getWallets();
-
     console.log('props.navigation.state.params=', props.navigation.state.params);
     let address;
     let memo;
@@ -57,39 +49,37 @@
     if (props.navigation.state.params) fromAddress = props.navigation.state.params.fromAddress;
     let fromSecret;
     if (props.navigation.state.params) fromSecret = props.navigation.state.params.fromSecret;
-    let fromWallet;
-    if (!BlueApp.getWallets().some(item => item.type !== LightningCustodianWallet.type) && typeof address === 'undefined') {
-      alert('Before sending Bitcoins, you must first add a Bitcoin wallet.');
-      props.navigation.dismiss();
-    } else {
-      for (let w of wallets) {
-        if (w.getSecret() === fromSecret) {
-          fromWallet = w;
-          break;
-        }
-
-        if (w.getAddress() === fromAddress) {
-          fromWallet = w;
-        }
+    let fromWallet = null;
+
+    const wallets = BlueApp.getWallets();
+
+    for (let w of wallets) {
+      if (w.getSecret() === fromSecret) {
+        fromWallet = w;
+        break;
       }
 
-      // fallback to first wallet if it exists
-      if (!fromWallet && wallets[0]) fromWallet = wallets[0];
-
-      this.state = {
-        isFeeSelectionModalVisible: false,
-        fromAddress,
-        fromWallet,
-        fromSecret,
-        isLoading: false,
-        address,
-        memo,
-        fee: 1,
-        networkTransactionFees: new NetworkTransactionFee(1, 1, 1),
-        feeSliderValue: 1,
-        bip70TransactionExpiration: null,
-      };
-    }
+      if (w.getAddress() === fromAddress) {
+        fromWallet = w;
+      }
+    }
+
+    // fallback to first wallet if it exists
+    if (!fromWallet && wallets[0]) fromWallet = wallets[0];
+
+    this.state = {
+      isFeeSelectionModalVisible: false,
+      fromAddress,
+      fromWallet,
+      fromSecret,
+      isLoading: true,
+      address,
+      memo,
+      fee: 1,
+      networkTransactionFees: new NetworkTransactionFee(1, 1, 1),
+      feeSliderValue: 1,
+      bip70TransactionExpiration: null,
+    };
   }
 
   async componentDidMount() {
@@ -134,7 +124,7 @@
         fee: response.halfHourFee,
         networkTransactionFees: response,
         feeSliderValue: response.halfHourFee,
-        isLoading: typeof this.state.fromWallet !== 'object',
+        isLoading: false,
       });
     });
     if (recommendedFees) {
@@ -142,7 +132,7 @@
         fee: recommendedFees.halfHourFee,
         networkTransactionFees: recommendedFees,
         feeSliderValue: recommendedFees.halfHourFee,
-        isLoading: typeof this.state.fromWallet !== 'object',
+        isLoading: false,
       });
 
       if (this.props.navigation.state.params.uri) {
@@ -482,10 +472,10 @@
   };
 
   render() {
-    if (this.state.isLoading || typeof this.state.fromWallet === 'undefined') {
+    if (!this.state.fromWallet.getAddress) {
       return (
-        <View style={{ flex: 1, justifyContent: 'center', alignItems: 'center' }}>
-          <BlueLoading />
+        <View style={{ flex: 1, paddingTop: 20 }}>
+          <Text>System error: Source wallet not found (this should never happen)</Text>
         </View>
       );
     }
@@ -640,7 +630,6 @@
   navigation: PropTypes.shape({
     goBack: PropTypes.function,
     navigate: PropTypes.func,
-    dismiss: PropTypes.function,
     state: PropTypes.shape({
       params: PropTypes.shape({
         address: PropTypes.string,
