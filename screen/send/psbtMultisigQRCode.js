--- conflicted
+++ resolved
@@ -23,12 +23,9 @@
   const nfcManagerComponent = useRef();
   const { psbtBase64, isShowOpenScanner } = useRoute().params;
   const [isLoading, setIsLoading] = useState(false);
-<<<<<<< HEAD
   const [showNFCButton, setShowNFCButton] = useState(false);
-=======
   const dynamicQRCode = useRef();
   const isFocused = useIsFocused();
->>>>>>> 5a2de624
 
   const psbt = bitcoin.Psbt.fromBase64(psbtBase64);
   const stylesHook = StyleSheet.create({
@@ -45,17 +42,16 @@
   const fileName = `${Date.now()}.psbt`;
 
   useEffect(() => {
-<<<<<<< HEAD
     NFCComponentProxy.isSupportedAndEnabled().then(setShowNFCButton);
   }, []);
-=======
+
+  useEffect(() => {
     if (isFocused) {
       dynamicQRCode.current?.startAutoMove();
     } else {
       dynamicQRCode.current?.stopAutoMove();
     }
   }, [isFocused]);
->>>>>>> 5a2de624
 
   const onBarScanned = ret => {
     if (!ret.data) ret = { data: ret };
