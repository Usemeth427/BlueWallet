import 'react-native-gesture-handler'; // should be on top
import React from 'react';
import { useColorScheme } from 'react-native';
import { NavigationContainer } from '@react-navigation/native';
import { SafeAreaProvider } from 'react-native-safe-area-context';
import { navigationRef } from './NavigationService';
import { BlueDefaultTheme, BlueDarkTheme } from './components/themes';
import { NavigationProvider } from './components/NavigationProvider';
import { BlueStorageProvider } from './blue_modules/storage-context';
import MasterView from './MasterView';
import { SettingsProvider } from './components/Context/SettingsContext';
<<<<<<< HEAD
import { LargeScreenProvider } from './components/Context/LargeScreenProvider';
const { SplashScreen } = NativeModules;
=======
>>>>>>> 1e162933

const App = () => {
  const colorScheme = useColorScheme();

  return (
    <LargeScreenProvider>
      <NavigationContainer ref={navigationRef} theme={colorScheme === 'dark' ? BlueDarkTheme : BlueDefaultTheme}>
        <NavigationProvider>
          <SafeAreaProvider>
            <BlueStorageProvider>
              <SettingsProvider>
                <MasterView />
              </SettingsProvider>
            </BlueStorageProvider>
          </SafeAreaProvider>
        </NavigationProvider>
      </NavigationContainer>
    </LargeScreenProvider>
  );
};

export default App;<|MERGE_RESOLUTION|>--- conflicted
+++ resolved
@@ -9,11 +9,7 @@
 import { BlueStorageProvider } from './blue_modules/storage-context';
 import MasterView from './MasterView';
 import { SettingsProvider } from './components/Context/SettingsContext';
-<<<<<<< HEAD
 import { LargeScreenProvider } from './components/Context/LargeScreenProvider';
-const { SplashScreen } = NativeModules;
-=======
->>>>>>> 1e162933
 
 const App = () => {
   const colorScheme = useColorScheme();
