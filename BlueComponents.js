/* eslint react/prop-types: "off", react-native/no-inline-styles: "off" */
/* global alert */
import React, { Component, useState } from 'react';
import Ionicons from 'react-native-vector-icons/Ionicons';
import PropTypes from 'prop-types';
import { Icon, Input, Text, Header, ListItem } from 'react-native-elements';
import {
  TouchableOpacity,
  TouchableWithoutFeedback,
  Animated,
  Alert,
  ActivityIndicator,
  View,
  KeyboardAvoidingView,
  UIManager,
  StyleSheet,
  Dimensions,
  Image,
  Keyboard,
  SafeAreaView,
  InputAccessoryView,
  Platform,
  FlatList,
  TextInput,
  PixelRatio,
} from 'react-native';
import Clipboard from '@react-native-community/clipboard';
import ActionSheet from './screen/ActionSheet';
import LinearGradient from 'react-native-linear-gradient';
import ActionSheet from './screen/ActionSheet';
import { LightningCustodianWallet, PlaceholderWallet } from './class';
import Carousel from 'react-native-snap-carousel';
import { BitcoinUnit } from './models/bitcoinUnits';
import * as NavigationService from './NavigationService';
import WalletGradient from './class/wallet-gradient';
import ToolTip from 'react-native-tooltip';
import { BlurView } from '@react-native-community/blur';
import ImagePicker from 'react-native-image-picker';
import showPopupMenu from 'react-native-popup-menu-android';
import NetworkTransactionFees, { NetworkTransactionFeeType } from './models/networkTransactionFees';
import Biometric from './class/biometrics';
import { getSystemName } from 'react-native-device-info';
import { encodeUR } from 'bc-ur/dist';
import ImagePicker from 'react-native-image-picker';
import QRCode from 'react-native-qrcode-svg';
import { useTheme } from '@react-navigation/native';
import { BlueCurrentTheme } from './components/themes';
import loc, { formatBalance, formatBalanceWithoutSuffix, formatBalancePlain, removeTrailingZeros, transactionTimeToReadable } from './loc';
import AsyncStorage from '@react-native-community/async-storage';
import Lnurl from './class/lnurl';
/** @type {AppStorage} */
const BlueApp = require('./BlueApp');
const { height, width } = Dimensions.get('window');
const aspectRatio = height / width;
const BigNumber = require('bignumber.js');
const LocalQRCode = require('@remobile/react-native-qrcode-local-image');
const currency = require('./blue_modules/currency');
const LocalQRCode = require('@remobile/react-native-qrcode-local-image');
let isIpad;
if (aspectRatio > 1.6) {
  isIpad = false;
} else {
  isIpad = true;
}

export class BlueButton extends Component {
  render() {
    let backgroundColor = this.props.backgroundColor ? this.props.backgroundColor : BlueCurrentTheme.colors.mainColor;
    let fontColor = BlueCurrentTheme.colors.buttonTextColor;
    if (this.props.disabled === true) {
      backgroundColor = BlueCurrentTheme.colors.buttonDisabledBackgroundColor;
      fontColor = BlueCurrentTheme.colors.buttonDisabledTextColor;
    }
    let buttonWidth = this.props.width ? this.props.width : width / 1.5;
    if ('noMinWidth' in this.props) {
      buttonWidth = 0;
    }
    return (
      <TouchableOpacity
        style={{
          flex: 1,
          borderWidth: 0.7,
          borderColor: 'transparent',
          backgroundColor: backgroundColor,
          minHeight: 45,
          height: 45,
          maxHeight: 45,
          borderRadius: 25,
          minWidth: buttonWidth,
          justifyContent: 'center',
          alignItems: 'center',
        }}
        {...this.props}
      >
        <View style={{ flexDirection: 'row', justifyContent: 'center', alignItems: 'center' }}>
          {this.props.icon && <Icon name={this.props.icon.name} type={this.props.icon.type} color={this.props.icon.color} />}
          {this.props.title && <Text style={{ marginHorizontal: 8, fontSize: 16, color: fontColor }}>{this.props.title}</Text>}
        </View>
      </TouchableOpacity>
    );
  }
}

export const BlueButtonHook = props => {
  const { colors } = useTheme();
  let backgroundColor = props.backgroundColor ? props.backgroundColor : colors.mainColor;
  let fontColor = colors.buttonTextColor;
  if (props.disabled === true) {
    backgroundColor = colors.buttonDisabledBackgroundColor;
    fontColor = colors.buttonDisabledTextColor;
  }
  let buttonWidth = props.width ? props.width : width / 1.5;
  if ('noMinWidth' in props) {
    buttonWidth = 0;
  }
  return (
    <TouchableOpacity
      style={{
        flex: 1,
        borderWidth: 0.7,
        borderColor: 'transparent',
        backgroundColor: backgroundColor,
        minHeight: 45,
        height: 45,
        maxHeight: 45,
        borderRadius: 25,
        minWidth: buttonWidth,
        justifyContent: 'center',
        alignItems: 'center',
      }}
      {...props}
    >
      <View style={{ flexDirection: 'row', justifyContent: 'center', alignItems: 'center' }}>
        {props.icon && <Icon name={props.icon.name} type={props.icon.type} color={props.icon.color} />}
        {props.title && <Text style={{ marginHorizontal: 8, fontSize: 16, color: fontColor }}>{props.title}</Text>}
      </View>
    </TouchableOpacity>
  );
};

export class SecondButton extends Component {
  render() {
    let backgroundColor = this.props.backgroundColor ? this.props.backgroundColor : BlueCurrentTheme.colors.buttonBlueBackgroundColor;
    let fontColor = BlueCurrentTheme.colors.buttonTextColor;
    if (this.props.disabled === true) {
      backgroundColor = BlueCurrentTheme.colors.buttonDisabledBackgroundColor;
      fontColor = BlueCurrentTheme.colors.buttonDisabledTextColor;
    }
    let buttonWidth = this.props.width ? this.props.width : width / 1.5;
    if ('noMinWidth' in this.props) {
      buttonWidth = 0;
    }
    return (
      <TouchableOpacity
        style={{
          flex: 1,
          borderWidth: 0.7,
          borderColor: 'transparent',
          backgroundColor: backgroundColor,
          minHeight: 45,
          height: 45,
          maxHeight: 45,
          borderRadius: 25,
          minWidth: buttonWidth,
          justifyContent: 'center',
          alignItems: 'center',
        }}
        {...this.props}
      >
        <View style={{ flexDirection: 'row', justifyContent: 'center', alignItems: 'center' }}>
          {this.props.icon && <Icon name={this.props.icon.name} type={this.props.icon.type} color={this.props.icon.color} />}
          {this.props.title && <Text style={{ marginHorizontal: 8, fontSize: 16, color: fontColor }}>{this.props.title}</Text>}
        </View>
      </TouchableOpacity>
    );
  }
}

export const BitcoinButton = props => {
  const { colors } = useTheme();
  return (
    <TouchableOpacity testID={props.testID} onPress={props.onPress}>
      <View
        style={{
          borderColor: colors.hdborderColor,
          borderWidth: 1,
          borderRadius: 5,
          backgroundColor: (props.active && colors.hdbackgroundColor) || colors.brandingColor,
          minWidth: props.style.width,
          minHeight: props.style.height,
          height: props.style.height,
          flex: 1,
        }}
      >
        <View style={{ marginTop: 16, marginLeft: 16, marginBottom: 16 }}>
          <Text style={{ color: colors.hdborderColor, fontWeight: 'bold' }}>{loc.wallets.add_bitcoin}</Text>
        </View>
        <Image
          style={{ width: 34, height: 34, marginRight: 8, marginBottom: 8, justifyContent: 'flex-end', alignSelf: 'flex-end' }}
          source={require('./img/addWallet/bitcoin.png')}
        />
      </View>
    </TouchableOpacity>
  );
};

export const LightningButton = props => {
  const { colors } = useTheme();
  return (
    <TouchableOpacity onPress={props.onPress}>
      <View
        style={{
          borderColor: colors.lnborderColor,
          borderWidth: 1,
          borderRadius: 5,
          backgroundColor: (props.active && colors.lnbackgroundColor) || colors.brandingColor,
          minWidth: props.style.width,
          minHeight: props.style.height,
          height: props.style.height,
          flex: 1,
        }}
      >
        <View style={{ marginTop: 16, marginLeft: 16, marginBottom: 16 }}>
          <Text style={{ color: colors.lnborderColor, fontWeight: 'bold' }}>{loc.wallets.add_lightning}</Text>
        </View>
        <Image
          style={{ width: 34, height: 34, marginRight: 8, marginBottom: 8, justifyContent: 'flex-end', alignSelf: 'flex-end' }}
          source={require('./img/addWallet/lightning.png')}
        />
      </View>
    </TouchableOpacity>
  );
};

export class BlueWalletNavigationHeader extends Component {
  static propTypes = {
    wallet: PropTypes.shape().isRequired,
    onWalletUnitChange: PropTypes.func,
  };

  static getDerivedStateFromProps(props, state) {
    return { wallet: props.wallet, onWalletUnitChange: props.onWalletUnitChange, allowOnchainAddress: state.allowOnchainAddress };
  }

  constructor(props) {
    super(props);
    this.state = {
      wallet: props.wallet,
      walletPreviousPreferredUnit: props.wallet.getPreferredBalanceUnit(),
      showManageFundsButton: false,
    };
  }

  handleCopyPress = _item => {
    Clipboard.setString(formatBalance(this.state.wallet.getBalance(), this.state.wallet.getPreferredBalanceUnit()).toString());
  };

  componentDidMount() {
    if (this.state.wallet.type === LightningCustodianWallet.type) {
      this.state.wallet
        .allowOnchainAddress()
        .then(value => this.setState({ allowOnchainAddress: value }))
        .catch(e => console.log('This Lndhub wallet does not have an onchain address API.'));
    }
  }

  handleBalanceVisibility = async _item => {
    const wallet = this.state.wallet;

    const isBiometricsEnabled = await Biometric.isBiometricUseCapableAndEnabled();

    if (isBiometricsEnabled && wallet.hideBalance) {
      if (!(await Biometric.unlockWithBiometrics())) {
        return this.props.navigation.goBack();
      }
    }

    wallet.hideBalance = !wallet.hideBalance;
    this.setState({ wallet });
    await BlueApp.saveToDisk();
  };

  showAndroidTooltip = () => {
    showPopupMenu(this.toolTipMenuOptions(), this.handleToolTipSelection, this.walletBalanceText);
  };

  handleToolTipSelection = item => {
    if (item === loc.transactions.details_copy || item.id === loc.transactions.details.copy) {
      this.handleCopyPress();
    } else if (item === 'balancePrivacy' || item.id === 'balancePrivacy') {
      this.handleBalanceVisibility();
    }
  };

  toolTipMenuOptions() {
    return Platform.select({
      // NOT WORKING ATM.
      // ios: [
      //   { text: this.state.wallet.hideBalance ? 'Show Balance' : 'Hide Balance', onPress: this.handleBalanceVisibility },
      //   { text: loc.transactions.details_copy, onPress: this.handleCopyPress },
      // ],
      android: this.state.wallet.hideBalance
        ? [{ id: 'balancePrivacy', label: this.state.wallet.hideBalance ? 'Show Balance' : 'Hide Balance' }]
        : [
            { id: 'balancePrivacy', label: this.state.wallet.hideBalance ? 'Show Balance' : 'Hide Balance' },
            { id: loc.transactions.details_copy, label: loc.transactions.details.copy },
          ],
    });
  }

  changeWalletBalanceUnit() {
    let walletPreviousPreferredUnit = this.state.wallet.getPreferredBalanceUnit();
    const wallet = this.state.wallet;
    if (walletPreviousPreferredUnit === BitcoinUnit.BTC) {
      wallet.preferredBalanceUnit = BitcoinUnit.SATS;
      walletPreviousPreferredUnit = BitcoinUnit.BTC;
    } else if (walletPreviousPreferredUnit === BitcoinUnit.SATS) {
      wallet.preferredBalanceUnit = BitcoinUnit.LOCAL_CURRENCY;
      walletPreviousPreferredUnit = BitcoinUnit.SATS;
    } else if (walletPreviousPreferredUnit === BitcoinUnit.LOCAL_CURRENCY) {
      wallet.preferredBalanceUnit = BitcoinUnit.BTC;
      walletPreviousPreferredUnit = BitcoinUnit.BTC;
    } else {
      wallet.preferredBalanceUnit = BitcoinUnit.BTC;
      walletPreviousPreferredUnit = BitcoinUnit.BTC;
    }

    this.setState({ wallet, walletPreviousPreferredUnit: walletPreviousPreferredUnit }, () => {
      this.props.onWalletUnitChange(wallet);
    });
  }

  manageFundsPressed = () => {
    this.props.onManageFundsPressed();
  };

  render() {
    return (
      <LinearGradient
        colors={WalletGradient.gradientsFor(this.state.wallet.type)}
        style={{ padding: 15, minHeight: 140, justifyContent: 'center' }}
      >
        <Image
          source={
            (LightningCustodianWallet.type === this.state.wallet.type && require('./img/lnd-shape.png')) || require('./img/btc-shape.png')
          }
          style={{
            width: 99,
            height: 94,
            position: 'absolute',
            bottom: 0,
            right: 0,
          }}
        />

        <Text
          numberOfLines={1}
          style={{
            backgroundColor: 'transparent',
            fontSize: 19,
            color: '#fff',
          }}
        >
          {this.state.wallet.getLabel()}
        </Text>
        {Platform.OS === 'ios' && (
          <ToolTip
            ref={tooltip => (this.tooltip = tooltip)}
            actions={
              this.state.wallet.hideBalance
                ? [{ text: this.state.wallet.hideBalance ? 'Show Balance' : 'Hide Balance', onPress: this.handleBalanceVisibility }]
                : [
                    { text: this.state.wallet.hideBalance ? 'Show Balance' : 'Hide Balance', onPress: this.handleBalanceVisibility },
                    { text: loc.transactions.details_copy, onPress: this.handleCopyPress },
                  ]
            }
          />
        )}
        <TouchableOpacity
          style={styles.balance}
          onPress={() => this.changeWalletBalanceUnit()}
          ref={ref => (this.walletBalanceText = ref)}
          onLongPress={() => (Platform.OS === 'ios' ? this.tooltip.showMenu() : this.showAndroidTooltip())}
        >
          {this.state.wallet.hideBalance ? (
            <BluePrivateBalance />
          ) : (
            <Text
              testID="WalletBalance"
              numberOfLines={1}
              adjustsFontSizeToFit
              style={{
                backgroundColor: 'transparent',
                fontWeight: 'bold',
                fontSize: 36,
                color: '#fff',
              }}
            >
              {formatBalance(this.state.wallet.getBalance(), this.state.wallet.getPreferredBalanceUnit(), true).toString()}
            </Text>
          )}
        </TouchableOpacity>
        {this.state.wallet.type === LightningCustodianWallet.type && this.state.allowOnchainAddress && (
          <TouchableOpacity onPress={this.manageFundsPressed}>
            <View
              style={{
                marginTop: 14,
                marginBottom: 10,
                backgroundColor: 'rgba(255,255,255,0.2)',
                borderRadius: 9,
                minWidth: 119,
                minHeight: 39,
                width: 119,
                height: 39,
                justifyContent: 'center',
                alignItems: 'center',
              }}
            >
              <Text
                style={{
                  fontWeight: '500',
                  fontSize: 14,
                  color: '#FFFFFF',
                }}
              >
                {loc.lnd.title}
              </Text>
            </View>
          </TouchableOpacity>
        )}
      </LinearGradient>
    );
  }
}

export const BlueButtonLinkHook = props => {
  const { colors } = useTheme();
  return (
    <TouchableOpacity
      style={{
        minHeight: 60,
        minWidth: 100,
        height: 60,
        justifyContent: 'center',
      }}
      onPress={props.onPress}
      {...props}
    >
      <Text style={{ color: colors.foregroundColor, textAlign: 'center', fontSize: 16 }}>{props.title}</Text>
    </TouchableOpacity>
  );
};

export class BlueButtonLink extends Component {
  render() {
    return (
      <TouchableOpacity
        style={{
          minHeight: 60,
          minWidth: 100,
          height: 60,
          justifyContent: 'center',
        }}
        {...this.props}
      >
        <Text style={{ color: BlueCurrentTheme.colors.foregroundColor, textAlign: 'center', fontSize: 16 }}>{this.props.title}</Text>
      </TouchableOpacity>
    );
  }
}

export const BlueAlertWalletExportReminder = ({ onSuccess = () => {}, onFailure }) => {
  Alert.alert(
    loc.wallets.details_title,
    loc.pleasebackup.ask,
    [
      { text: loc.pleasebackup.ask_yes, onPress: onSuccess, style: 'cancel' },
      { text: loc.pleasebackup.ask_no, onPress: onFailure },
    ],
    { cancelable: false },
  );
};

export const BlueNavigationStyle = (navigation, withNavigationCloseButton = false, customCloseButtonFunction = undefined) => {
  let headerRight;
  const { colors, closeImage } = useTheme();
  if (withNavigationCloseButton) {
    headerRight = () => (
      <TouchableOpacity
        style={{ width: 40, height: 40, padding: 14 }}
        onPress={
          customCloseButtonFunction === undefined
            ? () => {
                Keyboard.dismiss();
                navigation.goBack(null);
              }
            : customCloseButtonFunction
        }
      >
        <Image style={{ alignSelf: 'center' }} source={closeImage} />
      </TouchableOpacity>
    );
  } else {
    headerRight = null;
  }

  return {
    headerStyle: {
      borderBottomWidth: 0,
      elevation: 0,
      shadowOpacity: 0,
      shadowOffset: { height: 0, width: 0 },
    },
    headerTitleStyle: {
      fontWeight: '600',
      color: colors.foregroundColor,
    },
    headerRight,
    headerBackTitleVisible: false,
    headerTintColor: colors.foregroundColor,
  };
};

export const BlueCreateTxNavigationStyle = (navigation, withAdvancedOptionsMenuButton = false, advancedOptionsMenuButtonAction) => {
  let headerRight;
  if (withAdvancedOptionsMenuButton) {
    headerRight = () => (
      <TouchableOpacity style={{ minWidth: 40, height: 40, justifyContent: 'center' }} onPress={advancedOptionsMenuButtonAction}>
        <Icon size={22} name="kebab-horizontal" type="octicon" color={BlueCurrentTheme.colors.foregroundColor} />
      </TouchableOpacity>
    );
  } else {
    headerRight = null;
  }
  return {
    headerStyle: {
      borderBottomWidth: 0,
      elevation: 0,
      shadowOffset: { height: 0, width: 0 },
    },
    headerTitleStyle: {
      fontWeight: '600',
      color: BlueCurrentTheme.colors.foregroundColor,
    },
    headerTintColor: BlueCurrentTheme.colors.foregroundColor,
    headerLeft: () => (
      <TouchableOpacity
        style={{ minWwidth: 40, height: 40, justifyContent: 'center', paddingHorizontal: 14 }}
        onPress={() => {
          Keyboard.dismiss();
          navigation.goBack(null);
        }}
      >
        <Image style={{}} source={BlueCurrentTheme.closeImage} />
      </TouchableOpacity>
    ),
    headerRight,
    headerBackTitle: null,
  };
};

export const BluePrivateBalance = () => {
  return Platform.select({
    ios: (
      <View style={{ flexDirection: 'row' }}>
        <BlurView style={styles.balanceBlur} blurType="light" blurAmount={25} />
        <Icon name="eye-slash" type="font-awesome" color="#FFFFFF" />
      </View>
    ),
    android: (
      <View style={{ flexDirection: 'row' }}>
        <View style={{ backgroundColor: '#FFFFFF', opacity: 0.5, height: 30, width: 100, marginRight: 8 }} />
        <Icon name="eye-slash" type="font-awesome" color="#FFFFFF" />
      </View>
    ),
  });
};

export const BlueCopyToClipboardButton = ({ stringToCopy, displayText = false }) => {
  return (
    <TouchableOpacity {...this.props} onPress={() => Clipboard.setString(stringToCopy)}>
      <Text style={{ fontSize: 13, fontWeight: '400', color: '#68bbe1' }}>{displayText || loc.transactions.details_copy}</Text>
    </TouchableOpacity>
  );
};

export class BlueCopyTextToClipboard extends Component {
  static propTypes = {
    text: PropTypes.string,
  };

  static defaultProps = {
    text: '',
  };

  constructor(props) {
    super(props);
    if (Platform.OS === 'android') {
      UIManager.setLayoutAnimationEnabledExperimental && UIManager.setLayoutAnimationEnabledExperimental(true);
    }
    this.state = { hasTappedText: false, address: props.text };
  }

  static getDerivedStateFromProps(props, state) {
    if (state.hasTappedText) {
      return { hasTappedText: state.hasTappedText, address: state.address };
    } else {
      return { hasTappedText: state.hasTappedText, address: props.text };
    }
  }

  copyToClipboard = () => {
    this.setState({ hasTappedText: true }, () => {
      Clipboard.setString(this.props.text);
      this.setState({ address: loc.wallets.xpub_copiedToClipboard }, () => {
        setTimeout(() => {
          this.setState({ hasTappedText: false, address: this.props.text });
        }, 1000);
      });
    });
  };

  render() {
    return (
      <View style={{ justifyContent: 'center', alignItems: 'center', paddingHorizontal: 16 }}>
        <TouchableOpacity onPress={this.copyToClipboard} disabled={this.state.hasTappedText}>
          <Animated.Text style={styleCopyTextToClipboard.address} numberOfLines={0}>
            {this.state.address}
          </Animated.Text>
        </TouchableOpacity>
      </View>
    );
  }
}

const styleCopyTextToClipboard = StyleSheet.create({
  address: {
    marginVertical: 32,
    fontSize: 15,
    color: '#9aa0aa',
    textAlign: 'center',
  },
});

export class SafeBlueArea extends Component {
  render() {
    return (
      <SafeAreaView
        forceInset={{ horizontal: 'always' }}
        style={{ flex: 1, backgroundColor: BlueCurrentTheme.colors.background }}
        {...this.props}
      />
    );
  }
}

export class BlueCard extends Component {
  render() {
    return <View {...this.props} style={{ padding: 20 }} />;
  }
}

export class BlueText extends Component {
  render() {
    return (
      <Text
        style={{
          color: BlueCurrentTheme.colors.foregroundColor,
          ...this.props.style,
        }}
        {...this.props}
      />
    );
  }
}

export const BlueTextHooks = props => {
  const { colors } = useTheme();
  return (
    <Text
      style={{
        color: colors.foregroundColor,
        ...props.style,
      }}
      {...props}
    />
  );
};
export class BlueTextCentered extends Component {
  render() {
    return <Text {...this.props} style={{ color: BlueCurrentTheme.colors.foregroundColor, textAlign: 'center' }} />;
  }
}

export const BlueTextCenteredHooks = props => {
  const { colors } = useTheme();
  return <Text {...props} style={{ color: colors.foregroundColor, textAlign: 'center' }} />;
};

export const BlueListItem = React.memo(props => (
  <ListItem
    testID={props.testID}
    bottomDivider
    containerStyle={{
      backgroundColor: 'transparent',
      borderBottomColor: BlueCurrentTheme.colors.lightBorder,
      paddingTop: 16,
      paddingBottom: 16,
    }}
    titleStyle={{
      color: props.disabled ? BlueCurrentTheme.colors.buttonDisabledTextColor : BlueCurrentTheme.colors.foregroundColor,
      fontSize: 16,
      fontWeight: '500',
    }}
    subtitleStyle={{ flexWrap: 'wrap', color: BlueCurrentTheme.colors.alternativeTextColor, fontWeight: '400', fontSize: 14 }}
    subtitleNumberOfLines={1}
    titleNumberOfLines={0}
    Component={TouchableOpacity}
    {...props}
  />
));

export const BlueListItemHooks = props => {
  const { colors } = useTheme();
  return (
    <ListItem
      testID={props.testID}
      bottomDivider
      containerStyle={{
        backgroundColor: 'transparent',
        borderBottomColor: colors.lightBorder,
        paddingTop: 16,
        paddingBottom: 16,
      }}
      titleStyle={{
        color: props.disabled ? colors.buttonDisabledTextColor : colors.foregroundColor,
        fontSize: 16,
        fontWeight: '500',
      }}
      rightTitleStyle={{ flexWrap: 'wrap', color: colors.alternativeTextColor, fontWeight: '400', fontSize: 14 }}
      subtitleStyle={{ flexWrap: 'wrap', color: colors.alternativeTextColor, fontWeight: '400', fontSize: 14 }}
      subtitleNumberOfLines={1}
      titleNumberOfLines={0}
      Component={TouchableOpacity}
      {...props}
    />
  );
};

export const BlueFormLabel = props => {
  const { colors } = useTheme();

  return <Text {...props} style={{ color: colors.foregroundColor, fontWeight: '400', marginLeft: 20 }} />;
};

export class BlueFormInput extends Component {
  render() {
    return (
      <Input
        {...this.props}
        inputStyle={{ color: BlueCurrentTheme.colors.foregroundColor, maxWidth: width - 105 }}
        containerStyle={{
          marginTop: 5,
          borderColor: BlueCurrentTheme.colors.inputBorderColor,
          borderBottomColor: BlueCurrentTheme.colors.inputBorderColor,
          borderWidth: 0.5,
          borderBottomWidth: 0.5,
          backgroundColor: BlueCurrentTheme.colors.inputBackgroundColor,
        }}
      />
    );
  }
}

export class BlueFormMultiInput extends Component {
  render() {
    return (
      <TextInput
        multiline
        underlineColorAndroid="transparent"
        numberOfLines={4}
        style={{
          paddingHorizontal: 8,
          paddingVertical: 16,
          flex: 1,
          marginTop: 5,
          marginHorizontal: 20,
          borderColor: BlueCurrentTheme.colors.formBorder,
          borderBottomColor: BlueCurrentTheme.colors.formBorder,
          borderWidth: 1,
          borderBottomWidth: 0.5,
          borderRadius: 4,
          backgroundColor: BlueCurrentTheme.colors.inputBackgroundColor,
          color: BlueCurrentTheme.colors.foregroundColor,
        }}
        autoCorrect={false}
        autoCapitalize="none"
        spellCheck={false}
        {...this.props}
        selectTextOnFocus={false}
        keyboardType={Platform.OS === 'android' ? 'visible-password' : 'default'}
      />
    );
  }
}

export class BlueHeader extends Component {
  render() {
    return (
      <Header
        {...this.props}
        backgroundColor="transparent"
        outerContainerStyles={{
          borderBottomColor: 'transparent',
          borderBottomWidth: 0,
        }}
      />
    );
  }
}

export class BlueHeaderDefaultSub extends Component {
  render() {
    return (
      <SafeAreaView style={{ backgroundColor: BlueCurrentTheme.colors.brandingColor }}>
        <Header
          backgroundColor={BlueCurrentTheme.colors.background}
          leftContainerStyle={{ minWidth: '100%' }}
          outerContainerStyles={{
            borderBottomColor: 'transparent',
            borderBottomWidth: 0,
          }}
          leftComponent={
            <Text
              adjustsFontSizeToFit
              style={{
                fontWeight: 'bold',
                fontSize: 30,
                color: BlueCurrentTheme.colors.foregroundColor,
              }}
            >
              {this.props.leftText}
            </Text>
          }
          rightComponent={
            <TouchableOpacity
              onPress={() => {
                if (this.props.onClose) this.props.onClose();
              }}
            >
              <View style={stylesBlueIcon.box}>
                <View style={stylesBlueIcon.ballTransparrent}>
                  <Image source={require('./img/close.png')} />
                </View>
              </View>
            </TouchableOpacity>
          }
          {...this.props}
        />
      </SafeAreaView>
    );
  }
}

export const BlueHeaderDefaultSubHooks = props => {
  const { colors } = useTheme();

  return (
    <SafeAreaView>
      <Header
        backgroundColor={colors.background}
        leftContainerStyle={{ minWidth: '100%' }}
        outerContainerStyles={{
          borderBottomColor: 'transparent',
          borderBottomWidth: 0,
        }}
        leftComponent={
          <Text
            adjustsFontSizeToFit
            style={{
              fontWeight: 'bold',
              fontSize: 30,
              color: colors.foregroundColor,
            }}
          >
            {props.leftText}
          </Text>
        }
        {...props}
      />
    </SafeAreaView>
  );
};

export class BlueHeaderDefaultMain extends Component {
  render() {
    return (
      <SafeAreaView style={{ paddingVertical: 8, paddingHorizontal: 4, backgroundColor: BlueCurrentTheme.colors.background }}>
        <Header
          {...this.props}
          leftComponent={{
            text: this.props.leftText,
            style: {
              fontWeight: 'bold',
              fontSize: 34,
              color: BlueCurrentTheme.colors.foregroundColor,
            },
          }}
          leftContainerStyle={{
            minWidth: '70%',
            height: 80,
          }}
          bottomDivider={false}
          topDivider={false}
          containerStyle={{
            height: 44,
            flexDirection: 'row',
            backgroundColor: BlueCurrentTheme.colors.background,
            borderTopColor: BlueCurrentTheme.colors.background,
            borderBottomColor: BlueCurrentTheme.colors.background,
          }}
          rightComponent={
            this.props.onNewWalletPress && (
              <TouchableOpacity
                onPress={this.props.onNewWalletPress}
                style={{
                  height: 100,
                }}
              >
                <BluePlusIcon />
              </TouchableOpacity>
            )
          }
        />
      </SafeAreaView>
    );
  }
}

export class BlueSpacing extends Component {
  render() {
    return <View {...this.props} style={{ height: 60 }} />;
  }
}

export class BlueSpacing40 extends Component {
  render() {
    return <View {...this.props} style={{ height: 50 }} />;
  }
}

export class BlueSpacingVariable extends Component {
  render() {
    if (isIpad) {
      return <BlueSpacing40 {...this.props} />;
    } else {
      return <BlueSpacing {...this.props} />;
    }
  }
}

export class is {
  static ipad() {
    return isIpad;
  }
}

export class BlueSpacing20 extends Component {
  render() {
    return <View {...this.props} style={{ height: 20, opacity: 0 }} />;
  }
}

export class BlueSpacing10 extends Component {
  render() {
    return <View {...this.props} style={{ height: 10, opacity: 0 }} />;
  }
}

export class BlueList extends Component {
  render() {
    return <FlatList {...this.props} />;
  }
}

export class BlueUseAllFundsButton extends Component {
  static InputAccessoryViewID = 'useMaxInputAccessoryViewID';
  static propTypes = {
    wallet: PropTypes.shape().isRequired,
    onUseAllPressed: PropTypes.func.isRequired,
  };

  static defaultProps = {
    unit: BitcoinUnit.BTC,
  };

  render() {
    const inputView = (
      <View
        style={{
          flex: 1,
          flexDirection: 'row',
          maxHeight: 44,
          justifyContent: 'space-between',
          alignItems: 'center',
          backgroundColor: BlueCurrentTheme.colors.inputBackgroundColor,
        }}
      >
        <View style={{ flexDirection: 'row', justifyContent: 'flex-start', alignItems: 'flex-start' }}>
          <Text
            style={{
              color: BlueCurrentTheme.colors.alternativeTextColor,
              fontSize: 16,
              marginLeft: 8,
              marginRight: 0,
              paddingRight: 0,
              paddingLeft: 0,
              paddingTop: 12,
              paddingBottom: 12,
            }}
          >
            {loc.send.input_total}
          </Text>
          {this.props.wallet.allowSendMax() && this.props.wallet.getBalance() > 0 ? (
            <BlueButtonLink
              onPress={this.props.onUseAllPressed}
              style={{ marginLeft: 8, paddingRight: 0, paddingLeft: 0, paddingTop: 12, paddingBottom: 12 }}
              title={`${formatBalanceWithoutSuffix(this.props.wallet.getBalance(), BitcoinUnit.BTC, true).toString()} ${BitcoinUnit.BTC}`}
            />
          ) : (
            <Text
              style={{
                color: BlueCurrentTheme.colors.alternativeTextColor,
                fontSize: 16,
                marginLeft: 8,
                marginRight: 0,
                paddingRight: 0,
                paddingLeft: 0,
                paddingTop: 12,
                paddingBottom: 12,
              }}
            >
              {formatBalanceWithoutSuffix(this.props.wallet.getBalance(), BitcoinUnit.BTC, true).toString()} {BitcoinUnit.BTC}
            </Text>
          )}
        </View>
        <View style={{ flexDirection: 'row', justifyContent: 'flex-end', alignItems: 'flex-end' }}>
          <BlueButtonLink
            style={{ paddingRight: 8, paddingLeft: 0, paddingTop: 12, paddingBottom: 12 }}
            title={loc.send.input_done}
            onPress={() => Keyboard.dismiss()}
          />
        </View>
      </View>
    );
    if (Platform.OS === 'ios') {
      return <InputAccessoryView nativeID={BlueUseAllFundsButton.InputAccessoryViewID}>{inputView}</InputAccessoryView>;
    } else {
      return <KeyboardAvoidingView style={{ height: 44 }}>{inputView}</KeyboardAvoidingView>;
    }
  }
}

export class BlueDismissKeyboardInputAccessory extends Component {
  static InputAccessoryViewID = 'BlueDismissKeyboardInputAccessory';

  render() {
    return Platform.OS !== 'ios' ? null : (
      <InputAccessoryView nativeID={BlueDismissKeyboardInputAccessory.InputAccessoryViewID}>
        <View
          style={{
            backgroundColor: BlueCurrentTheme.colors.inputBackgroundColor,
            height: 44,
            flex: 1,
            flexDirection: 'row',
            justifyContent: 'flex-end',
            alignItems: 'center',
          }}
        >
          <BlueButtonLink title={loc.send.input_done} onPress={() => Keyboard.dismiss()} />
        </View>
      </InputAccessoryView>
    );
  }
}

export class BlueDoneAndDismissKeyboardInputAccessory extends Component {
  static InputAccessoryViewID = 'BlueDoneAndDismissKeyboardInputAccessory';

  onPasteTapped = async () => {
    const clipboard = await Clipboard.getString();
    this.props.onPasteTapped(clipboard);
  };

  render() {
    const inputView = (
      <View
        style={{
          backgroundColor: BlueCurrentTheme.colors.inputBackgroundColor,
          flexDirection: 'row',
          justifyContent: 'flex-end',
          alignItems: 'center',
          maxHeight: 44,
        }}
      >
        <BlueButtonLink title={loc.send.input_clear} onPress={this.props.onClearTapped} />
        <BlueButtonLink title={loc.send.input_paste} onPress={this.onPasteTapped} />
        <BlueButtonLink title={loc.send.input_done} onPress={() => Keyboard.dismiss()} />
      </View>
    );

    if (Platform.OS === 'ios') {
      return <InputAccessoryView nativeID={BlueDoneAndDismissKeyboardInputAccessory.InputAccessoryViewID}>{inputView}</InputAccessoryView>;
    } else {
      return <KeyboardAvoidingView>{inputView}</KeyboardAvoidingView>;
    }
  }
}

export class BlueLoading extends Component {
  render() {
    return (
      <View style={{ flex: 1, paddingTop: 200 }} {...this.props}>
        <ActivityIndicator />
      </View>
    );
  }
}

export const BlueLoadingHook = () => {
  return (
    <View style={{ flex: 1, paddingTop: 200 }}>
      <ActivityIndicator />
    </View>
  );
};

const stylesBlueIcon = StyleSheet.create({
  container: {
    flex: 1,
  },
  box1: {
    alignContent: 'center',
    top: 15,
  },
  box: {
    alignSelf: 'flex-end',
    paddingHorizontal: 14,
    paddingTop: 8,
  },
  boxIncoming: {
    position: 'relative',
  },
  ball: {
    width: 30,
    height: 30,
    alignItems: 'center',
    borderRadius: 15,
    backgroundColor: BlueCurrentTheme.colors.buttonBackgroundColor,
  },
  ballIncoming: {
    width: 30,
    height: 30,
    borderRadius: 15,
    backgroundColor: BlueCurrentTheme.colors.ballReceive,
    transform: [{ rotate: '-45deg' }],
    justifyContent: 'center',
  },
  ballIncomingWithoutRotate: {
    width: 30,
    height: 30,
    borderRadius: 15,
    backgroundColor: BlueCurrentTheme.colors.ballReceive,
  },
  ballReceive: {
    width: 30,
    height: 30,
    borderBottomLeftRadius: 15,
    backgroundColor: BlueCurrentTheme.colors.ballReceive,
    transform: [{ rotate: '-45deg' }],
  },
  ballOutgoing: {
    width: 30,
    height: 30,
    borderRadius: 15,
    backgroundColor: BlueCurrentTheme.colors.ballOutgoing,
    transform: [{ rotate: '225deg' }],
    justifyContent: 'center',
  },
  ballOutgoingWithoutRotate: {
    width: 30,
    height: 30,
    borderRadius: 15,
    backgroundColor: BlueCurrentTheme.colors.ballOutgoing,
  },
  ballOutgoingExpired: {
    width: 30,
    height: 30,
    borderRadius: 15,
    backgroundColor: BlueCurrentTheme.colors.ballOutgoingExpired,
    justifyContent: 'center',
  },
  ballTransparrent: {
    width: 30,
    height: 30,
    borderRadius: 15,
    backgroundColor: 'transparent',
  },
  ballDimmed: {
    width: 30,
    height: 30,
    borderRadius: 15,
    backgroundColor: 'gray',
  },
});
export class BluePlusIcon extends Component {
  render() {
    return (
      <View {...this.props} style={stylesBlueIcon.container}>
        <View style={stylesBlueIcon.box1}>
          <View style={stylesBlueIcon.ball}>
            <Ionicons
              {...this.props}
              name="ios-add"
              size={26}
              style={{
                color: BlueCurrentTheme.colors.foregroundColor,
                backgroundColor: 'transparent',
              }}
            />
          </View>
        </View>
      </View>
    );
  }
}

export class BlueTransactionIncomingIcon extends Component {
  render() {
    return (
      <View {...this.props}>
        <View style={stylesBlueIcon.boxIncoming}>
          <View style={stylesBlueIcon.ballIncoming}>
            <Icon {...this.props} name="arrow-down" size={16} type="font-awesome" color={BlueCurrentTheme.colors.incomingForegroundColor} />
          </View>
        </View>
      </View>
    );
  }
}

export class BlueTransactionPendingIcon extends Component {
  render() {
    return (
      <View {...this.props}>
        <View style={stylesBlueIcon.boxIncoming}>
          <View style={stylesBlueIcon.ball}>
            <Icon
              {...this.props}
              name="kebab-horizontal"
              size={16}
              type="octicon"
              color={BlueCurrentTheme.colors.foregroundColor}
              iconStyle={{ left: 0, top: 7 }}
            />
          </View>
        </View>
      </View>
    );
  }
}

export class BlueTransactionExpiredIcon extends Component {
  render() {
    return (
      <View {...this.props}>
        <View style={stylesBlueIcon.boxIncoming}>
          <View style={stylesBlueIcon.ballOutgoingExpired}>
            <Icon {...this.props} name="clock" size={16} type="octicon" color="#9AA0AA" iconStyle={{ left: 0, top: 0 }} />
          </View>
        </View>
      </View>
    );
  }
}

export class BlueTransactionOnchainIcon extends Component {
  render() {
    return (
      <View {...this.props}>
        <View style={stylesBlueIcon.boxIncoming}>
          <View style={stylesBlueIcon.ballIncoming}>
            <Icon
              {...this.props}
              name="link"
              size={16}
              type="font-awesome"
              color={BlueCurrentTheme.colors.incomingForegroundColor}
              iconStyle={{ left: 0, top: 0, transform: [{ rotate: '-45deg' }] }}
            />
          </View>
        </View>
      </View>
    );
  }
}

export class BlueTransactionOffchainIcon extends Component {
  render() {
    return (
      <View {...this.props}>
        <View style={stylesBlueIcon.boxIncoming}>
          <View style={stylesBlueIcon.ballOutgoingWithoutRotate}>
            <Icon
              {...this.props}
              name="bolt"
              size={16}
              type="font-awesome"
              color={BlueCurrentTheme.colors.outgoingForegroundColor}
              iconStyle={{ left: 0, marginTop: 6 }}
            />
          </View>
        </View>
      </View>
    );
  }
}

export class BlueTransactionOffchainIncomingIcon extends Component {
  render() {
    return (
      <View {...this.props}>
        <View style={stylesBlueIcon.boxIncoming}>
          <View style={stylesBlueIcon.ballIncomingWithoutRotate}>
            <Icon
              {...this.props}
              name="bolt"
              size={16}
              type="font-awesome"
              color={BlueCurrentTheme.colors.incomingForegroundColor}
              iconStyle={{ left: 0, marginTop: 6 }}
            />
          </View>
        </View>
      </View>
    );
  }
}

export class BlueTransactionOutgoingIcon extends Component {
  render() {
    return (
      <View {...this.props}>
        <View style={stylesBlueIcon.boxIncoming}>
          <View style={stylesBlueIcon.ballOutgoing}>
            <Icon {...this.props} name="arrow-down" size={16} type="font-awesome" color={BlueCurrentTheme.colors.outgoingForegroundColor} />
          </View>
        </View>
      </View>
    );
  }
}

const sendReceiveScanButtonFontSize = PixelRatio.roundToNearestPixel(Dimensions.get('window').width / 26);
export class BlueReceiveButtonIcon extends Component {
  render() {
    return (
      <TouchableOpacity {...this.props} style={{ flex: 0.5 }}>
        <View
          style={{
            flex: 1,
            backgroundColor: BlueCurrentTheme.colors.buttonBackgroundColor,
          }}
        >
          <View style={{ flex: 1, flexDirection: 'row', alignItems: 'center', justifyContent: 'center' }}>
            <View
              style={{
                left: 5,
                backgroundColor: 'transparent',
                transform: [{ rotate: '-45deg' }],
                alignItems: 'center',
                marginRight: 8,
              }}
            >
              <Icon
                {...this.props}
                name="arrow-down"
                size={sendReceiveScanButtonFontSize}
                type="font-awesome"
                color={BlueCurrentTheme.colors.buttonAlternativeTextColor}
              />
            </View>
            <Text
              style={{
                color: BlueCurrentTheme.colors.buttonAlternativeTextColor,
                fontWeight: '500',
                fontSize: sendReceiveScanButtonFontSize,
                left: 5,
                backgroundColor: 'transparent',
              }}
            >
              {loc.receive.header}
            </Text>
          </View>
        </View>
      </TouchableOpacity>
    );
  }
}

export class BlueScanButton extends Component {
  render() {
    return (
      <TouchableOpacity {...this.props} style={{ flex: 1 }}>
        <View
          style={{
            flex: 1,
            minWidth: 130,
            backgroundColor: BlueCurrentTheme.colors.buttonBackgroundColor,
          }}
        >
          <View style={{ flex: 1, flexDirection: 'row', alignItems: 'center', justifyContent: 'center' }}>
            <View
              style={{
                minWidth: 24,
                minHeight: 30,
                backgroundColor: 'transparent',
                alignItems: 'center',
                marginBottom: -15,
                marginLeft: -8,
              }}
            >
              <Image resizeMode="stretch" source={BlueCurrentTheme.scanImage} />
            </View>
            <Text
              style={{
                color: BlueCurrentTheme.colors.buttonAlternativeTextColor,
                fontSize: sendReceiveScanButtonFontSize,
                fontWeight: '600',
                left: 5,
                backgroundColor: 'transparent',
              }}
            >
              {loc.send.details_scan}
            </Text>
          </View>
        </View>
      </TouchableOpacity>
    );
  }
}

export class BlueSendButtonIcon extends Component {
  render() {
    return (
      <TouchableOpacity {...this.props} testID="SendButton" style={{ flex: 0.5 }}>
        <View
          style={{
            flex: 1,
            backgroundColor: BlueCurrentTheme.colors.buttonBackgroundColor,
            alignItems: 'center',
          }}
        >
          <View style={{ flex: 1, flexDirection: 'row', alignItems: 'center' }}>
            <View
              style={{
                left: 5,
                backgroundColor: 'transparent',
                transform: [{ rotate: '225deg' }],
                marginRight: 8,
              }}
            >
              <Icon
                {...this.props}
                name="arrow-down"
                size={sendReceiveScanButtonFontSize}
                type="font-awesome"
                color={BlueCurrentTheme.colors.buttonAlternativeTextColor}
              />
            </View>
            <Text
              style={{
                color: BlueCurrentTheme.colors.buttonAlternativeTextColor,
                fontSize: sendReceiveScanButtonFontSize,
                fontWeight: '500',
                backgroundColor: 'transparent',
              }}
            >
              {loc.send.header}
            </Text>
          </View>
        </View>
      </TouchableOpacity>
    );
  }
}

export class ManageFundsBigButton extends Component {
  render() {
    return (
      <TouchableOpacity {...this.props}>
        <View
          style={{
            flex: 1,
            width: 168,
            backgroundColor: BlueCurrentTheme.colors.buttonBackgroundColor,
          }}
        >
          <View style={{ flex: 1, flexDirection: 'row', alignItems: 'center', justifyContent: 'center' }}>
            <View
              style={{
                minWidth: 30,
                minHeight: 30,
                right: 5,
                backgroundColor: 'transparent',
                transform: [{ rotate: '90deg' }],
              }}
            >
              <Icon {...this.props} name="link" size={16} type="font-awesome" color={BlueCurrentTheme.colors.buttonAlternativeTextColor} />
            </View>
            <Text
              style={{
                color: BlueCurrentTheme.colors.buttonAlternativeTextColor,
                fontSize: (isIpad && 10) || 16,
                fontWeight: '500',
                backgroundColor: 'transparent',
              }}
            >
              {loc.lnd.title}
            </Text>
          </View>
        </View>
      </TouchableOpacity>
    );
  }
}

export class NewWalletPanel extends Component {
  render() {
    return (
      <TouchableOpacity testID="CreateAWallet" {...this.props} onPress={this.props.onPress} style={{ marginVertical: 17 }}>
        <View
          style={{
            paddingHorizontal: 24,
            paddingVertical: 16,
            borderRadius: 10,
            minHeight: Platform.OS === 'ios' ? 164 : 181,
            justifyContent: 'center',
            alignItems: 'flex-start',
            backgroundColor: WalletGradient.createWallet,
          }}
        >
          <Text
            style={{
              fontWeight: '600',
              fontSize: 24,
              color: BlueCurrentTheme.colors.foregroundColor,
              marginBottom: 4,
            }}
          >
            {loc.wallets.list_create_a_wallet}
          </Text>
          <Text
            style={{
              fontSize: 13,
              color: BlueCurrentTheme.colors.alternativeTextColor,
            }}
          >
            {loc.wallets.list_create_a_wallet1}
          </Text>
          <Text
            style={{
              backgroundColor: 'transparent',
              fontSize: 13,
              color: BlueCurrentTheme.colors.alternativeTextColor,
            }}
          >
            {loc.wallets.list_create_a_wallet2}
          </Text>
          <View style={{ marginTop: 12, backgroundColor: '#007AFF', paddingHorizontal: 32, paddingVertical: 12, borderRadius: 8 }}>
            <Text style={{ color: BlueCurrentTheme.colors.brandingColor, fontWeight: '500' }}>{loc.wallets.list_create_a_button}</Text>
          </View>
        </View>
      </TouchableOpacity>
    );
  }
}

export const BlueTransactionListItem = React.memo(({ item, itemPriceUnit = BitcoinUnit.BTC, timeElapsed }) => {
  const [subtitleNumberOfLines, setSubtitleNumberOfLines] = useState(1);

  const txMemo = () => {
    if (BlueApp.tx_metadata[item.hash] && BlueApp.tx_metadata[item.hash].memo) {
      return BlueApp.tx_metadata[item.hash].memo;
    }
    return '';
  };

  const rowTitle = () => {
    if (item.type === 'user_invoice' || item.type === 'payment_request') {
      if (isNaN(item.value)) {
        item.value = '0';
      }
      const currentDate = new Date();
      const now = (currentDate.getTime() / 1000) | 0;
      const invoiceExpiration = item.timestamp + item.expire_time;

      if (invoiceExpiration > now) {
        return formatBalanceWithoutSuffix(item.value && item.value, itemPriceUnit, true).toString();
      } else if (invoiceExpiration < now) {
        if (item.ispaid) {
          return formatBalanceWithoutSuffix(item.value && item.value, itemPriceUnit, true).toString();
        } else {
          return loc.lnd.expired;
        }
      }
    } else {
      return formatBalanceWithoutSuffix(item.value && item.value, itemPriceUnit, true).toString();
    }
  };

  const rowTitleStyle = () => {
    let color = BlueCurrentTheme.colors.successColor;

    if (item.type === 'user_invoice' || item.type === 'payment_request') {
      const currentDate = new Date();
      const now = (currentDate.getTime() / 1000) | 0;
      const invoiceExpiration = item.timestamp + item.expire_time;

      if (invoiceExpiration > now) {
        color = BlueCurrentTheme.colors.successColor;
      } else if (invoiceExpiration < now) {
        if (item.ispaid) {
          color = BlueCurrentTheme.colors.successColor;
        } else {
          color = '#9AA0AA';
        }
      }
    } else if (item.value / 100000000 < 0) {
      color = BlueCurrentTheme.colors.foregroundColor;
    }

    return {
      fontWeight: '600',
      fontSize: 14,
      color: color,
      textAlign: 'right',
      width: 96,
    };
  };

  const avatar = () => {
    // is it lightning refill tx?
    if (item.category === 'receive' && item.confirmations < 3) {
      return (
        <View style={{ width: 25 }}>
          <BlueTransactionPendingIcon />
        </View>
      );
    }

    if (item.type && item.type === 'bitcoind_tx') {
      return (
        <View style={{ width: 25 }}>
          <BlueTransactionOnchainIcon />
        </View>
      );
    }
    if (item.type === 'paid_invoice') {
      // is it lightning offchain payment?
      return (
        <View style={{ width: 25 }}>
          <BlueTransactionOffchainIcon />
        </View>
      );
    }

    if (item.type === 'user_invoice' || item.type === 'payment_request') {
      if (!item.ispaid) {
        const currentDate = new Date();
        const now = (currentDate.getTime() / 1000) | 0;
        const invoiceExpiration = item.timestamp + item.expire_time;
        if (invoiceExpiration < now) {
          return (
            <View style={{ width: 25 }}>
              <BlueTransactionExpiredIcon />
            </View>
          );
        }
      } else {
        return (
          <View style={{ width: 25 }}>
            <BlueTransactionOffchainIncomingIcon />
          </View>
        );
      }
    }

    if (!item.confirmations) {
      return (
        <View style={{ width: 25 }}>
          <BlueTransactionPendingIcon />
        </View>
      );
    } else if (item.value < 0) {
      return (
        <View style={{ width: 25 }}>
          <BlueTransactionOutgoingIcon />
        </View>
      );
    } else {
      return (
        <View style={{ width: 25 }}>
          <BlueTransactionIncomingIcon />
        </View>
      );
    }
  };

  const subtitle = () => {
    return (item.confirmations < 7 ? loc.transactions.list_conf + ': ' + item.confirmations + ' ' : '') + txMemo() + (item.memo || '');
  };

  const onPress = async () => {
    if (item.hash) {
      NavigationService.navigate('TransactionStatus', { hash: item.hash });
    } else if (item.type === 'user_invoice' || item.type === 'payment_request' || item.type === 'paid_invoice') {
      const lightningWallet = BlueApp.getWallets().filter(wallet => {
        if (typeof wallet === 'object') {
          if ('secret' in wallet) {
            return wallet.getSecret() === item.fromWallet;
          }
        }
      });
      if (lightningWallet.length === 1) {
        // is it a successful lnurl-pay?
        const LN = new Lnurl(false, AsyncStorage);
        let paymentHash = item.payment_hash;
        if (typeof paymentHash === 'object') {
          paymentHash = Buffer.from(paymentHash.data).toString('hex');
        }
        const loaded = await LN.loadSuccessfulPayment(paymentHash);
        if (loaded) {
          NavigationService.navigate('ScanLndInvoiceRoot', {
            screen: 'LnurlPaySuccess',
            params: {
              paymentHash: paymentHash,
              justPaid: false,
              fromWalletID: lightningWallet[0].getID(),
            },
          });
          return;
        }

        NavigationService.navigate('LNDViewInvoice', {
          invoice: item,
          fromWallet: lightningWallet[0],
          isModal: false,
        });
      }
    }
  };

  const onLongPress = () => {
    if (subtitleNumberOfLines === 1) {
      setSubtitleNumberOfLines(0);
    }
  };

  return (
    <View style={{ marginHorizontal: 4 }}>
      <BlueListItem
        leftAvatar={avatar()}
        title={transactionTimeToReadable(item.received)}
        titleNumberOfLines={subtitleNumberOfLines}
        subtitle={subtitle()}
        subtitleProps={{ numberOfLines: subtitleNumberOfLines }}
        onPress={onPress}
        onLongPress={onLongPress}
        chevron={false}
        Component={TouchableOpacity}
        rightTitle={rowTitle()}
        rightTitleStyle={rowTitleStyle()}
      />
    </View>
  );
});

const WalletCarouselItem = ({ item, index, onPress, handleLongPress }) => {
  const scaleValue = new Animated.Value(1.0);

  const onPressedIn = () => {
    const props = { duration: 50 };
    props.useNativeDriver = true;

    props.toValue = 0.9;
    Animated.spring(scaleValue, props).start();
  };
  const onPressedOut = () => {
    const props = { duration: 50 };

    props.useNativeDriver = true;

    props.toValue = 1.0;
    Animated.spring(scaleValue, props).start();
  };

  if (!item) {
    return (
      <NewWalletPanel
        onPress={() => {
          onPressedOut();
          onPress(index);
        }}
      />
    );
  }

  if (item.type === PlaceholderWallet.type) {
    return (
      <Animated.View
        style={{ paddingRight: 10, marginVertical: 17, transform: [{ scale: scaleValue }] }}
        shadowOpacity={40 / 100}
        shadowOffset={{ width: 0, height: 0 }}
        shadowRadius={5}
      >
        <TouchableWithoutFeedback
          onPressIn={item.getIsFailure() ? onPressedIn : null}
          onPressOut={item.getIsFailure() ? onPressedOut : null}
          onPress={() => {
            if (item.getIsFailure()) {
              onPressedOut();
              onPress(index);
              onPressedOut();
            }
          }}
        >
          <LinearGradient
            shadowColor={BlueCurrentTheme.colors.shadowColor}
            colors={WalletGradient.gradientsFor(item.type)}
            style={{
              padding: 15,
              borderRadius: 10,
              minHeight: 164,
              elevation: 5,
            }}
          >
            <Image
              source={require('./img/btc-shape.png')}
              style={{
                width: 99,
                height: 94,
                position: 'absolute',
                bottom: 0,
                right: 0,
              }}
            />
            <Text style={{ backgroundColor: 'transparent' }} />
            <Text
              numberOfLines={1}
              style={{
                backgroundColor: 'transparent',
                fontSize: 19,
                color: BlueCurrentTheme.colors.inverseForegroundColor,
              }}
            >
              {item.getLabel()}
            </Text>
            {item.getIsFailure() ? (
              <Text
                numberOfLines={0}
                style={{
                  backgroundColor: 'transparent',
                  fontSize: 19,
                  marginTop: 40,
                  color: BlueCurrentTheme.colors.inverseForegroundColor,
                }}
              >
                {loc.wallets.list_import_error}
              </Text>
            ) : (
              <ActivityIndicator style={{ marginTop: 40 }} />
            )}
          </LinearGradient>
        </TouchableWithoutFeedback>
      </Animated.View>
    );
  } else {
    return (
      <Animated.View
        style={{ paddingRight: 10, marginVertical: 17, transform: [{ scale: scaleValue }] }}
        shadowOpacity={40 / 100}
        shadowOffset={{ width: 0, height: 0 }}
        shadowRadius={5}
      >
        <TouchableWithoutFeedback
          testID={item.getLabel()}
          onPressIn={onPressedIn}
          onPressOut={onPressedOut}
          onLongPress={handleLongPress}
          onPress={() => {
            onPressedOut();
            onPress(index);
            onPressedOut();
          }}
        >
          <LinearGradient
            shadowColor={BlueCurrentTheme.colors.shadowColor}
            colors={WalletGradient.gradientsFor(item.type)}
            style={{
              padding: 15,
              borderRadius: 10,
              minHeight: 164,
              elevation: 5,
            }}
          >
            <Image
              source={(LightningCustodianWallet.type === item.type && require('./img/lnd-shape.png')) || require('./img/btc-shape.png')}
              style={{
                width: 99,
                height: 94,
                position: 'absolute',
                bottom: 0,
                right: 0,
              }}
            />

            <Text style={{ backgroundColor: 'transparent' }} />
            <Text
              numberOfLines={1}
              style={{
                backgroundColor: 'transparent',
                fontSize: 19,
                color: BlueCurrentTheme.colors.inverseForegroundColor,
              }}
            >
              {item.getLabel()}
            </Text>
            {item.hideBalance ? (
              <BluePrivateBalance />
            ) : (
              <Text
                numberOfLines={1}
                adjustsFontSizeToFit
                style={{
                  backgroundColor: 'transparent',
                  fontWeight: 'bold',
                  fontSize: 36,
                  color: BlueCurrentTheme.colors.inverseForegroundColor,
                }}
              >
                {formatBalance(Number(item.getBalance()), item.getPreferredBalanceUnit(), true)}
              </Text>
            )}
            <Text style={{ backgroundColor: 'transparent' }} />
            <Text
              numberOfLines={1}
              style={{
                backgroundColor: 'transparent',
                fontSize: 13,
                color: BlueCurrentTheme.colors.inverseForegroundColor,
              }}
            >
              {loc.wallets.list_latest_transaction}
            </Text>
            <Text
              numberOfLines={1}
              style={{
                backgroundColor: 'transparent',
                fontWeight: 'bold',
                fontSize: 16,
                color: BlueCurrentTheme.colors.inverseForegroundColor,
              }}
            >
              {transactionTimeToReadable(item.getLatestTransactionTime())}
            </Text>
          </LinearGradient>
        </TouchableWithoutFeedback>
      </Animated.View>
    );
  }
};

const sliderWidth = width * 1;
const itemWidth = width * 0.82 > 375 ? 375 : width * 0.82;
const sliderHeight = 190;

export class WalletsCarousel extends Component {
  walletsCarousel = React.createRef();

  state = { isLoading: true };

  _renderItem = ({ item, index }) => {
    return <WalletCarouselItem item={item} index={index} handleLongPress={this.props.handleLongPress} onPress={this.props.onPress} />;
  };

  snapToItem = item => {
    this.walletsCarousel.current.snapToItem(item);
  };

  onLayout = () => {
    this.setState({ isLoading: false });
  };

  render() {
    return (
      <>
        {this.state.isLoading && (
          <View
            style={{ paddingVertical: sliderHeight / 2, paddingHorizontal: sliderWidth / 2, position: 'absolute', alignItems: 'center' }}
          >
            <ActivityIndicator />
          </View>
        )}
        <Carousel
          {...this.props}
          ref={this.walletsCarousel}
          renderItem={this._renderItem}
          sliderWidth={sliderWidth}
          sliderHeight={sliderHeight}
          itemWidth={itemWidth}
          inactiveSlideScale={1}
          inactiveSlideOpacity={0.7}
          initialNumToRender={4}
          onLayout={this.onLayout}
          contentContainerCustomStyle={{ left: -20 }}
        />
      </>
    );
  }
}
const isDesktop = getSystemName() === 'Mac OS X';
export class BlueAddressInput extends Component {
  static propTypes = {
    isLoading: PropTypes.bool,
    onChangeText: PropTypes.func,
    onBarScanned: PropTypes.func.isRequired,
    launchedBy: PropTypes.string.isRequired,
    address: PropTypes.string,
    placeholder: PropTypes.string,
  };

  static defaultProps = {
    isLoading: false,
    address: '',
    placeholder: loc.send.details_address,
  };

  choosePhoto = () => {
    ImagePicker.launchImageLibrary(
      {
        title: null,
        mediaType: 'photo',
        takePhotoButtonTitle: null,
      },
      response => {
        if (response.uri) {
          const uri = Platform.OS === 'ios' ? response.uri.toString().replace('file://', '') : response.path.toString();
          LocalQRCode.decode(uri, (error, result) => {
            if (!error) {
              this.props.onBarScanned(result);
            } else {
<<<<<<< HEAD
              alert('The selected image does not contain a QR Code.');
=======
              alert(loc.send.qr_error_no_qrcode);
>>>>>>> 33a0701c
            }
          });
        }
      },
    );
  };

  takePhoto = () => {
    ImagePicker.launchCamera(
      {
        title: null,
        mediaType: 'photo',
        takePhotoButtonTitle: null,
      },
      response => {
        if (response.uri) {
          const uri = Platform.OS === 'ios' ? response.uri.toString().replace('file://', '') : response.path.toString();
          LocalQRCode.decode(uri, (error, result) => {
            if (!error) {
              this.props.onBarScanned(result);
            } else {
<<<<<<< HEAD
              alert('The selected image does not contain a QR Code.');
=======
              alert(loc.send.qr_error_no_qrcode);
>>>>>>> 33a0701c
            }
          });
        }
      },
    );
  };

  copyFromClipbard = async () => {
    this.props.onBarScanned(await Clipboard.getString());
  };

  showActionSheet = async () => {
    const isClipboardEmpty = (await Clipboard.getString()).replace(' ', '').length === 0;
    let copyFromClipboardIndex;
    if (Platform.OS === 'ios') {
<<<<<<< HEAD
      const options = [loc._.cancel, 'Take Photo', loc.wallets.list_long_choose];
=======
      const options = [loc._.cancel, loc.wallets.list_long_choose, isDesktop ? loc.wallets.take_photo : loc.wallets.list_long_scan];
>>>>>>> 33a0701c
      if (!isClipboardEmpty) {
        options.push(loc.wallets.list_long_clipboard);
        copyFromClipboardIndex = options.length - 1;
      }

      ActionSheet.showActionSheetWithOptions({ options, cancelButtonIndex: 0 }, buttonIndex => {
        if (buttonIndex === 1) {
<<<<<<< HEAD
          this.takePhoto();
        } else if (buttonIndex === 2) {
          this.choosePhoto();
=======
          this.choosePhoto();
        } else if (buttonIndex === 2) {
          this.takePhoto();
>>>>>>> 33a0701c
        } else if (buttonIndex === copyFromClipboardIndex) {
          this.copyFromClipbard();
        }
      });
    }
  };

  render() {
    return (
      <View
        style={{
          flexDirection: 'row',
          borderColor: BlueCurrentTheme.colors.formBorder,
          borderBottomColor: BlueCurrentTheme.colors.formBorder,
          borderWidth: 1.0,
          borderBottomWidth: 0.5,
          backgroundColor: BlueCurrentTheme.colors.inputBackgroundColor,
          minHeight: 44,
          height: 44,
          marginHorizontal: 20,
          alignItems: 'center',
          marginVertical: 8,
          borderRadius: 4,
        }}
      >
        <TextInput
          testID="AddressInput"
          onChangeText={text => {
            this.props.onChangeText(text);
          }}
          placeholder={this.props.placeholder}
          numberOfLines={1}
          placeholderTextColor="#81868e"
          value={this.props.address}
          style={{ flex: 1, marginHorizontal: 8, minHeight: 33, color: '#81868e' }}
          editable={!this.props.isLoading}
          onSubmitEditing={Keyboard.dismiss}
          {...this.props}
        />
        <TouchableOpacity
          disabled={this.props.isLoading}
          onPress={() => {
            Keyboard.dismiss();
<<<<<<< HEAD
            this.showActionSheet();
=======
            if (isDesktop) {
              this.showActionSheet();
            } else {
              NavigationService.navigate('ScanQRCodeRoot', {
                screen: 'ScanQRCode',
                params: {
                  launchedBy: this.props.launchedBy,
                  onBarScanned: this.props.onBarScanned,
                },
              });
            }
>>>>>>> 33a0701c
          }}
          style={{
            height: 36,
            flexDirection: 'row',
            alignItems: 'center',
            justifyContent: 'space-between',
            backgroundColor: BlueCurrentTheme.colors.scanLabel,
            borderRadius: 4,
            paddingVertical: 4,
            paddingHorizontal: 8,
            marginHorizontal: 4,
          }}
        >
          <Image style={{}} source={require('./img/scan-white.png')} />
          <Text style={{ marginLeft: 4, color: BlueCurrentTheme.colors.inverseForegroundColor }}>{loc.send.details_scan}</Text>
        </TouchableOpacity>
      </View>
    );
  }
}

export class BlueReplaceFeeSuggestions extends Component {
  static propTypes = {
    onFeeSelected: PropTypes.func.isRequired,
    transactionMinimum: PropTypes.number.isRequired,
  };

  static defaultProps = {
    onFeeSelected: undefined,
    transactionMinimum: 1,
  };

  state = { networkFees: undefined, selectedFeeType: NetworkTransactionFeeType.FAST, customFeeValue: 0 };

  async componentDidMount() {
    const networkFees = await NetworkTransactionFees.recommendedFees();
    this.setState({ networkFees }, () => this.onFeeSelected(NetworkTransactionFeeType.FAST));
  }

  onFeeSelected = selectedFeeType => {
    if (selectedFeeType !== NetworkTransactionFeeType.CUSTOM) {
      Keyboard.dismiss();
    }
    if (selectedFeeType === NetworkTransactionFeeType.FAST) {
      this.props.onFeeSelected(this.state.networkFees.fastestFee);
      this.setState({ selectedFeeType }, () => this.props.onFeeSelected(this.state.networkFees.fastestFee));
    } else if (selectedFeeType === NetworkTransactionFeeType.MEDIUM) {
      this.setState({ selectedFeeType }, () => this.props.onFeeSelected(this.state.networkFees.mediumFee));
    } else if (selectedFeeType === NetworkTransactionFeeType.SLOW) {
      this.setState({ selectedFeeType }, () => this.props.onFeeSelected(this.state.networkFees.slowFee));
    } else if (selectedFeeType === NetworkTransactionFeeType.CUSTOM) {
      this.props.onFeeSelected(this.state.customFeeValue);
    }
  };

  onCustomFeeTextChange = customFee => {
    this.setState({ customFeeValue: Number(customFee), selectedFeeType: NetworkTransactionFeeType.CUSTOM }, () => {
      this.onFeeSelected(NetworkTransactionFeeType.CUSTOM);
    });
  };

  render() {
    return (
      <View>
        {this.state.networkFees && (
          <>
            <BlueText>Suggestions</BlueText>
            <BlueListItem
              onPress={() => this.onFeeSelected(NetworkTransactionFeeType.FAST)}
              containerStyle={{ paddingHorizontal: 0, marginHorizontal: 0, backgroundColor: BlueCurrentTheme.colors.transparent }}
              bottomDivider={false}
              title="Fast"
              rightTitle={`${this.state.networkFees.fastestFee} sat/b`}
              rightTitleStyle={{ fontSize: 13, color: BlueCurrentTheme.colors.alternativeTextColor }}
              {...(this.state.selectedFeeType === NetworkTransactionFeeType.FAST
                ? { rightIcon: <Icon name="check" type="octaicon" color={BlueCurrentTheme.colors.successCheck} /> }
                : { hideChevron: true })}
            />
            <BlueListItem
              onPress={() => this.onFeeSelected(NetworkTransactionFeeType.MEDIUM)}
              containerStyle={{ paddingHorizontal: 0, marginHorizontal: 0, backgroundColor: BlueCurrentTheme.colors.transparent }}
              bottomDivider={false}
              title="Medium"
              rightTitle={`${this.state.networkFees.mediumFee} sat/b`}
              rightTitleStyle={{ fontSize: 13, color: BlueCurrentTheme.colors.alternativeTextColor }}
              {...(this.state.selectedFeeType === NetworkTransactionFeeType.MEDIUM
                ? { rightIcon: <Icon name="check" type="octaicon" color={BlueCurrentTheme.colors.successCheck} /> }
                : { hideChevron: true })}
            />
            <BlueListItem
              onPress={() => this.onFeeSelected(NetworkTransactionFeeType.SLOW)}
              containerStyle={{ paddingHorizontal: 0, marginHorizontal: 0, backgroundColor: BlueCurrentTheme.colors.transparent }}
              bottomDivider={false}
              title="Slow"
              rightTitle={`${this.state.networkFees.slowFee} sat/b`}
              rightTitleStyle={{ fontSize: 13, color: BlueCurrentTheme.colors.alternativeTextColor }}
              {...(this.state.selectedFeeType === NetworkTransactionFeeType.SLOW
                ? { rightIcon: <Icon name="check" type="octaicon" color={BlueCurrentTheme.colors.successCheck} /> }
                : { hideChevron: true })}
            />
          </>
        )}
        <TouchableOpacity onPress={() => this.customTextInput.focus()}>
          <View style={{ flexDirection: 'row', justifyContent: 'space-between', marginHorizontal: 0, alignItems: 'center' }}>
            <Text style={{ color: BlueCurrentTheme.colors.foregroundColor, fontSize: 16, fontWeight: '500' }}>Custom</Text>
            <View
              style={{
                flexDirection: 'row',
                minHeight: 44,
                height: 44,
                minWidth: 48,
                alignItems: 'center',
                justifyContent: 'flex-end',
                marginVertical: 8,
              }}
            >
              <TextInput
                onChangeText={this.onCustomFeeTextChange}
                keyboardType="numeric"
                value={this.state.customFeeValue}
                ref={ref => (this.customTextInput = ref)}
                maxLength={9}
                style={{
                  borderColor: BlueCurrentTheme.colors.formBorder,
                  borderBottomColor: BlueCurrentTheme.colors.formBorder,
                  borderWidth: 1.0,
                  borderBottomWidth: 0.5,
                  borderRadius: 4,
                  minHeight: 33,
                  maxWidth: 100,
                  minWidth: 44,
                  color: '#81868e',
                  backgroundColor: BlueCurrentTheme.colors.inputBackgroundColor,
                  textAlign: 'right',
                }}
                onFocus={() => this.onCustomFeeTextChange(this.state.customFeeValue)}
                defaultValue={`${this.props.transactionMinimum}`}
                placeholder="Custom sat/b"
                inputAccessoryViewID={BlueDismissKeyboardInputAccessory.InputAccessoryViewID}
              />
              <Text style={{ color: BlueCurrentTheme.colors.alternativeTextColor, marginHorizontal: 8 }}>sat/b</Text>
              {this.state.selectedFeeType === NetworkTransactionFeeType.CUSTOM && <Icon name="check" type="octaicon" color="#0070FF" />}
            </View>
            <BlueDismissKeyboardInputAccessory />
          </View>
        </TouchableOpacity>
        <BlueText style={{ color: BlueCurrentTheme.colors.alternativeTextColor }}>
          The total fee rate (satoshi per byte) you want to pay should be higher than {this.props.transactionMinimum} sat/byte
        </BlueText>
      </View>
    );
  }
}

export class BlueBitcoinAmount extends Component {
  static propTypes = {
    isLoading: PropTypes.bool,
    /**
     * amount is a sting thats always in current unit denomination, e.g. '0.001' or '9.43' or '10000'
     */
    amount: PropTypes.oneOfType([PropTypes.number, PropTypes.string]),
    /**
     * callback that returns currently typed amount, in current denomination, e.g. 0.001 or 10000 or $9.34
     * (btc, sat, fiat)
     */
    onChangeText: PropTypes.func,
    /**
     * callback thats fired to notify of currently selected denomination, returns <BitcoinUnit.*>
     */
    onAmountUnitChange: PropTypes.func,
    disabled: PropTypes.bool,
  };

  /**
   * cache of conversions  fiat amount => satoshi
   * @type {{}}
   */
  static conversionCache = {};

  static getCachedSatoshis(amount) {
    return BlueBitcoinAmount.conversionCache[amount + BitcoinUnit.LOCAL_CURRENCY] || false;
  }

  static setCachedSatoshis(amount, sats) {
    BlueBitcoinAmount.conversionCache[amount + BitcoinUnit.LOCAL_CURRENCY] = sats;
  }

  constructor(props) {
    super(props);
    this.state = { unit: props.unit || BitcoinUnit.BTC, previousUnit: BitcoinUnit.SATS };
  }

  /**
   * here we must recalculate old amont value (which was denominated in `previousUnit`) to new denomination `newUnit`
   * and fill this value in input box, so user can switch between, for example, 0.001 BTC <=> 100000 sats
   *
   * @param previousUnit {string} one of {BitcoinUnit.*}
   * @param newUnit {string} one of {BitcoinUnit.*}
   */
  onAmountUnitChange(previousUnit, newUnit) {
    const amount = this.props.amount || 0;
    console.log('was:', amount, previousUnit, '; converting to', newUnit);
    let sats = 0;
    switch (previousUnit) {
      case BitcoinUnit.BTC:
        sats = new BigNumber(amount).multipliedBy(100000000).toString();
        break;
      case BitcoinUnit.SATS:
        sats = amount;
        break;
      case BitcoinUnit.LOCAL_CURRENCY:
        sats = new BigNumber(currency.fiatToBTC(amount)).multipliedBy(100000000).toString();
        break;
    }
    if (previousUnit === BitcoinUnit.LOCAL_CURRENCY && BlueBitcoinAmount.conversionCache[amount + previousUnit]) {
      // cache hit! we reuse old value that supposedly doesnt have rounding errors
      sats = BlueBitcoinAmount.conversionCache[amount + previousUnit];
    }
    console.log('so, in sats its', sats);

    const newInputValue = formatBalancePlain(sats, newUnit, false);
    console.log('and in', newUnit, 'its', newInputValue);

    if (newUnit === BitcoinUnit.LOCAL_CURRENCY && previousUnit === BitcoinUnit.SATS) {
      // we cache conversion, so when we will need reverse conversion there wont be a rounding error
      BlueBitcoinAmount.conversionCache[newInputValue + newUnit] = amount;
    }
    this.props.onChangeText(newInputValue);
    if (this.props.onAmountUnitChange) this.props.onAmountUnitChange(newUnit);
  }

  /**
   * responsible for cycling currently selected denomination, BTC->SAT->LOCAL_CURRENCY->BTC
   */
  changeAmountUnit = () => {
    let previousUnit = this.state.unit;
    let newUnit;
    if (previousUnit === BitcoinUnit.BTC) {
      newUnit = BitcoinUnit.SATS;
    } else if (previousUnit === BitcoinUnit.SATS) {
      newUnit = BitcoinUnit.LOCAL_CURRENCY;
    } else if (previousUnit === BitcoinUnit.LOCAL_CURRENCY) {
      newUnit = BitcoinUnit.BTC;
    } else {
      newUnit = BitcoinUnit.BTC;
      previousUnit = BitcoinUnit.SATS;
    }
    this.setState({ unit: newUnit, previousUnit }, () => this.onAmountUnitChange(previousUnit, newUnit));
  };

  maxLength = () => {
    switch (this.state.unit) {
      case BitcoinUnit.BTC:
        return 10;
      case BitcoinUnit.SATS:
        return 15;
      default:
        return 15;
    }
  };

  textInput = React.createRef();

  handleTextInputOnPress = () => {
    this.textInput.current.focus();
  };

  render() {
    const amount = this.props.amount || 0;
    let secondaryDisplayCurrency = formatBalanceWithoutSuffix(amount, BitcoinUnit.LOCAL_CURRENCY, false);

    // if main display is sat or btc - secondary display is fiat
    // if main display is fiat - secondary dislay is btc
    let sat;
    switch (this.state.unit) {
      case BitcoinUnit.BTC:
        sat = new BigNumber(amount).multipliedBy(100000000).toString();
        secondaryDisplayCurrency = formatBalanceWithoutSuffix(sat, BitcoinUnit.LOCAL_CURRENCY, false);
        break;
      case BitcoinUnit.SATS:
        secondaryDisplayCurrency = formatBalanceWithoutSuffix(amount.toString(), BitcoinUnit.LOCAL_CURRENCY, false);
        break;
      case BitcoinUnit.LOCAL_CURRENCY:
        secondaryDisplayCurrency = currency.fiatToBTC(parseFloat(amount));
        if (BlueBitcoinAmount.conversionCache[amount + BitcoinUnit.LOCAL_CURRENCY]) {
          // cache hit! we reuse old value that supposedly doesnt have rounding errors
          const sats = BlueBitcoinAmount.conversionCache[amount + BitcoinUnit.LOCAL_CURRENCY];
          secondaryDisplayCurrency = currency.satoshiToBTC(sats);
        }
        break;
    }

    if (amount === BitcoinUnit.MAX) secondaryDisplayCurrency = ''; // we dont want to display NaN
    return (
      <TouchableWithoutFeedback disabled={this.props.pointerEvents === 'none'} onPress={() => this.textInput.focus()}>
        <View style={{ flexDirection: 'row', justifyContent: 'space-between' }}>
          {!this.props.disabled && <View style={{ alignSelf: 'center', marginLeft: 16, padding: 15 }} />}
          <View style={{ flex: 1 }}>
            <View
              style={{ flexDirection: 'row', alignContent: 'space-between', justifyContent: 'center', paddingTop: 16, paddingBottom: 2 }}
            >
              {this.state.unit === BitcoinUnit.LOCAL_CURRENCY && (
                <Text
                  style={{
                    color: this.props.disabled
                      ? BlueCurrentTheme.colors.buttonDisabledTextColor
                      : BlueCurrentTheme.colors.alternativeTextColor2,
                    fontSize: 18,
                    marginHorizontal: 4,
                    fontWeight: 'bold',
                    alignSelf: 'center',
                    justifyContent: 'center',
                  }}
                >
                  {currency.getCurrencySymbol() + ' '}
                </Text>
              )}
              <TextInput
                {...this.props}
                testID="BitcoinAmountInput"
                keyboardType="numeric"
                adjustsFontSizeToFit
                onChangeText={text => {
                  text = text.trim();
                  if (this.state.unit !== BitcoinUnit.LOCAL_CURRENCY) {
                    text = text.replace(',', '.');
                    const split = text.split('.');
                    if (split.length >= 2) {
                      text = `${parseInt(split[0], 10)}.${split[1]}`;
                    } else {
                      text = `${parseInt(split[0], 10)}`;
                    }
                    text = this.state.unit === BitcoinUnit.BTC ? text.replace(/[^0-9.]/g, '') : text.replace(/[^0-9]/g, '');
                    text = text.replace(/(\..*)\./g, '$1');

                    if (text.startsWith('.')) {
                      text = '0.';
                    }
                    text = text.replace(/(0{1,}.)\./g, '$1');
                    if (this.state.unit !== BitcoinUnit.BTC) {
                      text = text.replace(/[^0-9.]/g, '');
                    }
                  } else if (this.state.unit === BitcoinUnit.LOCAL_CURRENCY) {
                    text = text.replace(/,/gi, '');
                    if (text.split('.').length > 2) {
                      // too many dots. stupid code to remove all but first dot:
                      let rez = '';
                      let first = true;
                      for (const part of text.split('.')) {
                        rez += part;
                        if (first) {
                          rez += '.';
                          first = false;
                        }
                      }
                      text = rez;
                    }
                    text = text.replace(/[^\d.,-]/g, ''); // remove all but numberd, dots & commas
                  }

                  this.props.onChangeText(text);
                }}
                onBlur={() => {
                  if (this.props.onBlur) this.props.onBlur();
                }}
                onFocus={() => {
                  if (this.props.onFocus) this.props.onFocus();
                }}
                placeholder="0"
                maxLength={this.maxLength()}
                ref={textInput => (this.textInput = textInput)}
                editable={!this.props.isLoading && !this.props.disabled}
                value={parseFloat(amount) > 0 || amount === BitcoinUnit.MAX ? amount : undefined}
                placeholderTextColor={
                  this.props.disabled ? BlueCurrentTheme.colors.buttonDisabledTextColor : BlueCurrentTheme.colors.alternativeTextColor2
                }
                style={{
                  color: this.props.disabled
                    ? BlueCurrentTheme.colors.buttonDisabledTextColor
                    : BlueCurrentTheme.colors.alternativeTextColor2,
                  fontWeight: 'bold',
                  fontSize: amount.length > 10 ? 20 : 36,
                }}
              />
              {this.state.unit !== BitcoinUnit.LOCAL_CURRENCY && (
                <Text
                  style={{
                    color: this.props.disabled
                      ? BlueCurrentTheme.colors.buttonDisabledTextColor
                      : BlueCurrentTheme.colors.alternativeTextColor2,
                    fontSize: 15,
                    marginHorizontal: 4,
                    fontWeight: '600',
                    alignSelf: 'center',
                    justifyContent: 'center',
                  }}
                >
                  {' ' + this.state.unit}
                </Text>
              )}
            </View>
            <View style={{ alignItems: 'center', marginBottom: 22 }}>
              <Text style={{ fontSize: 16, color: '#9BA0A9', fontWeight: '600' }}>
                {this.state.unit === BitcoinUnit.LOCAL_CURRENCY && amount !== BitcoinUnit.MAX
                  ? removeTrailingZeros(secondaryDisplayCurrency)
                  : secondaryDisplayCurrency}
                {this.state.unit === BitcoinUnit.LOCAL_CURRENCY && amount !== BitcoinUnit.MAX ? ` ${BitcoinUnit.BTC}` : null}
              </Text>
            </View>
          </View>
          {!this.props.disabled && (
            <TouchableOpacity
              style={{ alignSelf: 'center', marginRight: 16, paddingLeft: 16, paddingVertical: 16 }}
              onPress={this.changeAmountUnit}
            >
              <Image source={require('./img/round-compare-arrows-24-px.png')} />
            </TouchableOpacity>
          )}
        </View>
      </TouchableWithoutFeedback>
    );
  }
}
const styles = StyleSheet.create({
  balanceBlur: {
    height: 30,
    width: 100,
    marginRight: 16,
  },
});

export function BlueBigCheckmark({ style }) {
  const defaultStyles = {
    backgroundColor: '#ccddf9',
    width: 120,
    height: 120,
    borderRadius: 60,
    alignSelf: 'center',
    justifyContent: 'center',
    marginTop: 0,
    marginBottom: 0,
  };
  const mergedStyles = { ...defaultStyles, ...style };
  return (
    <View style={mergedStyles}>
      <Icon name="check" size={50} type="font-awesome" color="#0f5cc0" />
    </View>
  );
}

const tabsStyles = StyleSheet.create({
  root: {
    flexDirection: 'row',
    height: 50,
    borderColor: '#e3e3e3',
    borderBottomWidth: 1,
  },
  tabRoot: {
    justifyContent: 'center',
    alignItems: 'center',
    borderColor: 'white',
    borderBottomWidth: 2,
  },
});

export const BlueTabs = ({ active, onSwitch, tabs }) => (
  <View style={tabsStyles.root}>
    {tabs.map((Tab, i) => (
      <TouchableOpacity
        key={i}
        onPress={() => onSwitch(i)}
        style={[
          tabsStyles.tabRoot,
          active === i && {
            borderColor: BlueCurrentTheme.colors.buttonAlternativeTextColor,
            borderBottomWidth: 2,
          },
          { width: width / tabs.length },
        ]}
      >
        <Tab active={active === i} />
      </TouchableOpacity>
    ))}
  </View>
);

export class DynamicQRCode extends Component {
  constructor() {
    super();
    const qrCodeHeight = height > width ? width - 40 : width / 3;
    const qrCodeMaxHeight = 370;
    this.state = {
      index: 0,
      total: 0,
      qrCodeHeight: Math.min(qrCodeHeight, qrCodeMaxHeight),
      intervalHandler: null,
    };
  }

  fragments = [];

  componentDidMount() {
    const { value, capacity = 800 } = this.props;
    this.fragments = encodeUR(value, capacity);
    this.setState(
      {
        total: this.fragments.length,
      },
      () => {
        this.startAutoMove();
      },
    );
  }

  moveToNextFragment = () => {
    const { index, total } = this.state;
    if (index === total - 1) {
      this.setState({
        index: 0,
      });
    } else {
      this.setState(state => ({
        index: state.index + 1,
      }));
    }
  };

  startAutoMove = () => {
    if (!this.state.intervalHandler)
      this.setState(() => ({
        intervalHandler: setInterval(this.moveToNextFragment, 500),
      }));
  };

  stopAutoMove = () => {
    clearInterval(this.state.intervalHandler);
    this.setState(() => ({
      intervalHandler: null,
    }));
  };

  moveToPreviousFragment = () => {
    const { index, total } = this.state;
    if (index > 0) {
      this.setState(state => ({
        index: state.index - 1,
      }));
    } else {
      this.setState(state => ({
        index: total - 1,
      }));
    }
  };

  render() {
    const currentFragment = this.fragments[this.state.index];
    return currentFragment ? (
      <View style={animatedQRCodeStyle.container}>
        <BlueSpacing20 />
        <View style={[animatedQRCodeStyle.qrcodeContainer, { height: this.state.qrCodeHeight }]}>
          <QRCode
            value={currentFragment.toUpperCase()}
            size={this.state.qrCodeHeight}
            color="#000000"
            logoBackgroundColor={BlueCurrentTheme.colors.brandingColor}
            backgroundColor="#FFFFFF"
            ecl="L"
          />
        </View>
        <BlueSpacing20 />
        <View>
          <Text style={animatedQRCodeStyle.text}>
            {loc.formatString(loc._.of, { number: this.state.index + 1, total: this.state.total })}
          </Text>
        </View>
        <BlueSpacing20 />
        <View style={animatedQRCodeStyle.controller}>
          <TouchableOpacity
            style={[animatedQRCodeStyle.button, { width: '25%', alignItems: 'flex-start' }]}
            onPress={this.moveToPreviousFragment}
          >
            <Text style={animatedQRCodeStyle.text}>{loc.send.dynamic_prev}</Text>
          </TouchableOpacity>
          <TouchableOpacity
            style={[animatedQRCodeStyle.button, { width: '50%' }]}
            onPress={this.state.intervalHandler ? this.stopAutoMove : this.startAutoMove}
          >
            <Text style={animatedQRCodeStyle.text}>{this.state.intervalHandler ? loc.send.dynamic_stop : loc.send.dynamic_start}</Text>
          </TouchableOpacity>
          <TouchableOpacity
            style={[animatedQRCodeStyle.button, { width: '25%', alignItems: 'flex-end' }]}
            onPress={this.moveToNextFragment}
          >
            <Text style={animatedQRCodeStyle.text}>{loc.send.dynamic_next}</Text>
          </TouchableOpacity>
        </View>
      </View>
    ) : (
      <View>
        <Text>{loc.send.dynamic_init}</Text>
      </View>
    );
  }
}

const animatedQRCodeStyle = StyleSheet.create({
  container: {
    flex: 1,
    flexDirection: 'column',
    alignItems: 'center',
  },
  qrcodeContainer: {
    alignItems: 'center',
    justifyContent: 'center',
    borderWidth: 6,
    borderRadius: 8,
    borderColor: '#FFFFFF',
  },
  controller: {
    width: '90%',
    flexDirection: 'row',
    justifyContent: 'space-between',
    alignItems: 'center',
    borderRadius: 25,
    height: 45,
    paddingHorizontal: 18,
  },
  button: {
    alignItems: 'center',
    height: 45,
    justifyContent: 'center',
  },
  text: {
    fontSize: 14,
    color: BlueCurrentTheme.colors.foregroundColor,
    fontWeight: 'bold',
  },
});<|MERGE_RESOLUTION|>--- conflicted
+++ resolved
@@ -2060,11 +2060,7 @@
             if (!error) {
               this.props.onBarScanned(result);
             } else {
-<<<<<<< HEAD
-              alert('The selected image does not contain a QR Code.');
-=======
               alert(loc.send.qr_error_no_qrcode);
->>>>>>> 33a0701c
             }
           });
         }
@@ -2086,11 +2082,7 @@
             if (!error) {
               this.props.onBarScanned(result);
             } else {
-<<<<<<< HEAD
-              alert('The selected image does not contain a QR Code.');
-=======
               alert(loc.send.qr_error_no_qrcode);
->>>>>>> 33a0701c
             }
           });
         }
@@ -2106,11 +2098,7 @@
     const isClipboardEmpty = (await Clipboard.getString()).replace(' ', '').length === 0;
     let copyFromClipboardIndex;
     if (Platform.OS === 'ios') {
-<<<<<<< HEAD
-      const options = [loc._.cancel, 'Take Photo', loc.wallets.list_long_choose];
-=======
       const options = [loc._.cancel, loc.wallets.list_long_choose, isDesktop ? loc.wallets.take_photo : loc.wallets.list_long_scan];
->>>>>>> 33a0701c
       if (!isClipboardEmpty) {
         options.push(loc.wallets.list_long_clipboard);
         copyFromClipboardIndex = options.length - 1;
@@ -2118,15 +2106,9 @@
 
       ActionSheet.showActionSheetWithOptions({ options, cancelButtonIndex: 0 }, buttonIndex => {
         if (buttonIndex === 1) {
-<<<<<<< HEAD
-          this.takePhoto();
-        } else if (buttonIndex === 2) {
-          this.choosePhoto();
-=======
           this.choosePhoto();
         } else if (buttonIndex === 2) {
           this.takePhoto();
->>>>>>> 33a0701c
         } else if (buttonIndex === copyFromClipboardIndex) {
           this.copyFromClipbard();
         }
@@ -2170,9 +2152,6 @@
           disabled={this.props.isLoading}
           onPress={() => {
             Keyboard.dismiss();
-<<<<<<< HEAD
-            this.showActionSheet();
-=======
             if (isDesktop) {
               this.showActionSheet();
             } else {
@@ -2184,7 +2163,6 @@
                 },
               });
             }
->>>>>>> 33a0701c
           }}
           style={{
             height: 36,
